/*
 * linux/arch/arm/mach-omap2/board-h4.c
 *
 * Copyright (C) 2005 Nokia Corporation
 * Author: Paul Mundt <paul.mundt@nokia.com>
 *
 * Modified from mach-omap/omap1/board-generic.c
 *
 * This program is free software; you can redistribute it and/or modify
 * it under the terms of the GNU General Public License version 2 as
 * published by the Free Software Foundation.
 */
#include <linux/gpio.h>
#include <linux/kernel.h>
#include <linux/init.h>
#include <linux/platform_device.h>
#include <linux/mtd/mtd.h>
#include <linux/mtd/partitions.h>
#include <linux/mtd/physmap.h>
#include <linux/delay.h>
#include <linux/workqueue.h>
#include <linux/i2c.h>
#include <linux/i2c/at24.h>
#include <linux/input.h>
#include <linux/err.h>
#include <linux/clk.h>
#include <linux/io.h>

#include <mach/hardware.h>
#include <asm/mach-types.h>
#include <asm/mach/arch.h>
#include <asm/mach/map.h>

#include <plat/usb.h>
#include <plat/board.h>
#include <plat/common.h>
#include <plat/keypad.h>
#include <plat/menelaus.h>
#include <plat/dma.h>
#include <plat/gpmc.h>

#include <video/omapdss.h>
#include <video/omap-panel-generic-dpi.h>

#include "mux.h"
#include "control.h"

#define H4_FLASH_CS	0
#define H4_SMC91X_CS	1

#define H4_ETHR_GPIO_IRQ		92

static unsigned int row_gpios[6] = { 88, 89, 124, 11, 6, 96 };
static unsigned int col_gpios[7] = { 90, 91, 100, 36, 12, 97, 98 };

static const unsigned int h4_keymap[] = {
	KEY(0, 0, KEY_LEFT),
	KEY(1, 0, KEY_RIGHT),
	KEY(2, 0, KEY_A),
	KEY(3, 0, KEY_B),
	KEY(4, 0, KEY_C),
	KEY(0, 1, KEY_DOWN),
	KEY(1, 1, KEY_UP),
	KEY(2, 1, KEY_E),
	KEY(3, 1, KEY_F),
	KEY(4, 1, KEY_G),
	KEY(0, 2, KEY_ENTER),
	KEY(1, 2, KEY_I),
	KEY(2, 2, KEY_J),
	KEY(3, 2, KEY_K),
	KEY(4, 2, KEY_3),
	KEY(0, 3, KEY_M),
	KEY(1, 3, KEY_N),
	KEY(2, 3, KEY_O),
	KEY(3, 3, KEY_P),
	KEY(4, 3, KEY_Q),
	KEY(0, 4, KEY_R),
	KEY(1, 4, KEY_4),
	KEY(2, 4, KEY_T),
	KEY(3, 4, KEY_U),
	KEY(4, 4, KEY_ENTER),
	KEY(0, 5, KEY_V),
	KEY(1, 5, KEY_W),
	KEY(2, 5, KEY_L),
	KEY(3, 5, KEY_S),
	KEY(4, 5, KEY_ENTER),
};

static struct mtd_partition h4_partitions[] = {
	/* bootloader (U-Boot, etc) in first sector */
	{
	      .name		= "bootloader",
	      .offset		= 0,
	      .size		= SZ_128K,
	      .mask_flags	= MTD_WRITEABLE, /* force read-only */
	},
	/* bootloader params in the next sector */
	{
	      .name		= "params",
	      .offset		= MTDPART_OFS_APPEND,
	      .size		= SZ_128K,
	      .mask_flags	= 0,
	},
	/* kernel */
	{
	      .name		= "kernel",
	      .offset		= MTDPART_OFS_APPEND,
	      .size		= SZ_2M,
	      .mask_flags	= 0
	},
	/* file system */
	{
	      .name		= "filesystem",
	      .offset		= MTDPART_OFS_APPEND,
	      .size		= MTDPART_SIZ_FULL,
	      .mask_flags	= 0
	}
};

static struct physmap_flash_data h4_flash_data = {
	.width		= 2,
	.parts		= h4_partitions,
	.nr_parts	= ARRAY_SIZE(h4_partitions),
};

static struct resource h4_flash_resource = {
	.flags		= IORESOURCE_MEM,
};

static struct platform_device h4_flash_device = {
	.name		= "physmap-flash",
	.id		= 0,
	.dev		= {
		.platform_data	= &h4_flash_data,
	},
	.num_resources	= 1,
	.resource	= &h4_flash_resource,
};

static const struct matrix_keymap_data h4_keymap_data = {
	.keymap		= h4_keymap,
	.keymap_size	= ARRAY_SIZE(h4_keymap),
};

static struct omap_kp_platform_data h4_kp_data = {
	.rows		= 6,
	.cols		= 7,
	.keymap_data	= &h4_keymap_data,
	.rep		= true,
	.row_gpios 	= row_gpios,
	.col_gpios 	= col_gpios,
};

static struct platform_device h4_kp_device = {
	.name		= "omap-keypad",
	.id		= -1,
	.dev		= {
		.platform_data = &h4_kp_data,
	},
};

static struct platform_device *h4_devices[] __initdata = {
	&h4_flash_device,
	&h4_kp_device,
};

static struct panel_generic_dpi_data h4_panel_data = {
	.name			= "h4",
};

static struct omap_dss_device h4_lcd_device = {
	.name			= "lcd",
	.driver_name		= "generic_dpi_panel",
	.type			= OMAP_DISPLAY_TYPE_DPI,
	.phy.dpi.data_lines	= 16,
	.data			= &h4_panel_data,
};

static struct omap_dss_device *h4_dss_devices[] = {
	&h4_lcd_device,
};

static struct omap_dss_board_info h4_dss_data = {
	.num_devices	= ARRAY_SIZE(h4_dss_devices),
	.devices	= h4_dss_devices,
	.default_device	= &h4_lcd_device,
};

/* 2420 Sysboot setup (2430 is different) */
static u32 get_sysboot_value(void)
{
	return (omap_ctrl_readl(OMAP24XX_CONTROL_STATUS) &
		(OMAP2_SYSBOOT_5_MASK | OMAP2_SYSBOOT_4_MASK |
		 OMAP2_SYSBOOT_3_MASK | OMAP2_SYSBOOT_2_MASK |
		 OMAP2_SYSBOOT_1_MASK | OMAP2_SYSBOOT_0_MASK));
}

/* H4-2420's always used muxed mode, H4-2422's always use non-muxed
 *
 * Note: OMAP-GIT doesn't correctly do is_cpu_omap2422 and is_cpu_omap2423
 *  correctly.  The macro needs to look at production_id not just hawkeye.
 */
static u32 is_gpmc_muxed(void)
{
	u32 mux;
	mux = get_sysboot_value();
	if ((mux & 0xF) == 0xd)
		return 1;	/* NAND config (could be either) */
	if (mux & 0x2)		/* if mux'ed */
		return 1;
	else
		return 0;
}

static inline void __init h4_init_debug(void)
{
	int eth_cs;
	unsigned long cs_mem_base;
	unsigned int muxed, rate;
	struct clk *gpmc_fck;

	eth_cs	= H4_SMC91X_CS;

	gpmc_fck = clk_get(NULL, "gpmc_fck");	/* Always on ENABLE_ON_INIT */
	if (IS_ERR(gpmc_fck)) {
		WARN_ON(1);
		return;
	}

	clk_enable(gpmc_fck);
	rate = clk_get_rate(gpmc_fck);
	clk_disable(gpmc_fck);
	clk_put(gpmc_fck);

	if (is_gpmc_muxed())
		muxed = 0x200;
	else
		muxed = 0;

	/* Make sure CS1 timings are correct */
	gpmc_cs_write_reg(eth_cs, GPMC_CS_CONFIG1,
			  0x00011000 | muxed);

	if (rate >= 160000000) {
		gpmc_cs_write_reg(eth_cs, GPMC_CS_CONFIG2, 0x001f1f01);
		gpmc_cs_write_reg(eth_cs, GPMC_CS_CONFIG3, 0x00080803);
		gpmc_cs_write_reg(eth_cs, GPMC_CS_CONFIG4, 0x1c0b1c0a);
		gpmc_cs_write_reg(eth_cs, GPMC_CS_CONFIG5, 0x041f1F1F);
		gpmc_cs_write_reg(eth_cs, GPMC_CS_CONFIG6, 0x000004C4);
	} else if (rate >= 130000000) {
		gpmc_cs_write_reg(eth_cs, GPMC_CS_CONFIG2, 0x001f1f00);
		gpmc_cs_write_reg(eth_cs, GPMC_CS_CONFIG3, 0x00080802);
		gpmc_cs_write_reg(eth_cs, GPMC_CS_CONFIG4, 0x1C091C09);
		gpmc_cs_write_reg(eth_cs, GPMC_CS_CONFIG5, 0x041f1F1F);
		gpmc_cs_write_reg(eth_cs, GPMC_CS_CONFIG6, 0x000004C4);
	} else {/* rate = 100000000 */
		gpmc_cs_write_reg(eth_cs, GPMC_CS_CONFIG2, 0x001f1f00);
		gpmc_cs_write_reg(eth_cs, GPMC_CS_CONFIG3, 0x00080802);
		gpmc_cs_write_reg(eth_cs, GPMC_CS_CONFIG4, 0x1C091C09);
		gpmc_cs_write_reg(eth_cs, GPMC_CS_CONFIG5, 0x031A1F1F);
		gpmc_cs_write_reg(eth_cs, GPMC_CS_CONFIG6, 0x000003C2);
	}

	if (gpmc_cs_request(eth_cs, SZ_16M, &cs_mem_base) < 0) {
		printk(KERN_ERR "Failed to request GPMC mem for smc91x\n");
		goto out;
	}

	udelay(100);

	omap_mux_init_gpio(92, 0);
	if (debug_card_init(cs_mem_base, H4_ETHR_GPIO_IRQ) < 0)
		gpmc_cs_free(eth_cs);

out:
	clk_disable(gpmc_fck);
	clk_put(gpmc_fck);
}

static void __init h4_init_flash(void)
{
	unsigned long base;

	if (gpmc_cs_request(H4_FLASH_CS, SZ_64M, &base) < 0) {
		printk("Can't request GPMC CS for flash\n");
		return;
	}
	h4_flash_resource.start	= base;
	h4_flash_resource.end	= base + SZ_64M - 1;
}

static struct omap_usb_config h4_usb_config __initdata = {
	/* S1.10 OFF -- usb "download port"
	 * usb0 switched to Mini-B port and isp1105 transceiver;
	 * S2.POS3 = ON, S2.POS4 = OFF ... to enable battery charging
	 */
	.register_dev	= 1,
	.pins[0]	= 3,
/*	.hmc_mode	= 0x14,*/	/* 0:dev 1:host 2:disable */
	.hmc_mode	= 0x00,		/* 0:dev|otg 1:disable 2:disable */
};

<<<<<<< HEAD
static void __init omap_h4_init_early(void)
{
	omap2_init_common_infrastructure();
	omap2_init_common_devices(NULL, NULL);
}

static void __init omap_h4_init_irq(void)
{
	omap2_init_irq();
}

=======
>>>>>>> 3e965b17
static struct at24_platform_data m24c01 = {
	.byte_len	= SZ_1K / 8,
	.page_size	= 16,
};

static struct i2c_board_info __initdata h4_i2c_board_info[] = {
	{
		I2C_BOARD_INFO("isp1301_omap", 0x2d),
		.irq		= OMAP_GPIO_IRQ(125),
	},
	{	/* EEPROM on mainboard */
		I2C_BOARD_INFO("24c01", 0x52),
		.platform_data	= &m24c01,
	},
	{	/* EEPROM on cpu card */
		I2C_BOARD_INFO("24c01", 0x57),
		.platform_data	= &m24c01,
	},
};

#ifdef CONFIG_OMAP_MUX
static struct omap_board_mux board_mux[] __initdata = {
	{ .reg_offset = OMAP_MUX_TERMINATOR },
};
#endif

static void __init omap_h4_init(void)
{
	omap2420_mux_init(board_mux, OMAP_PACKAGE_ZAF);

	/*
	 * Make sure the serial ports are muxed on at this point.
	 * You have to mux them off in device drivers later on
	 * if not needed.
	 */

#if defined(CONFIG_KEYBOARD_OMAP) || defined(CONFIG_KEYBOARD_OMAP_MODULE)
	omap_mux_init_gpio(88, OMAP_PULL_ENA | OMAP_PULL_UP);
	omap_mux_init_gpio(89, OMAP_PULL_ENA | OMAP_PULL_UP);
	omap_mux_init_gpio(124, OMAP_PULL_ENA | OMAP_PULL_UP);
	omap_mux_init_signal("mcbsp2_dr.gpio_11", OMAP_PULL_ENA | OMAP_PULL_UP);
	if (omap_has_menelaus()) {
		omap_mux_init_signal("sdrc_a14.gpio0",
			OMAP_PULL_ENA | OMAP_PULL_UP);
		omap_mux_init_signal("vlynq_rx0.gpio_15", 0);
		omap_mux_init_signal("gpio_98", 0);
		row_gpios[5] = 0;
		col_gpios[2] = 15;
		col_gpios[6] = 18;
	} else {
		omap_mux_init_signal("gpio_96", OMAP_PULL_ENA | OMAP_PULL_UP);
		omap_mux_init_signal("gpio_100", 0);
		omap_mux_init_signal("gpio_98", 0);
	}
	omap_mux_init_signal("gpio_90", 0);
	omap_mux_init_signal("gpio_91", 0);
	omap_mux_init_signal("gpio_36", 0);
	omap_mux_init_signal("mcbsp2_clkx.gpio_12", 0);
	omap_mux_init_signal("gpio_97", 0);
#endif

	i2c_register_board_info(1, h4_i2c_board_info,
			ARRAY_SIZE(h4_i2c_board_info));

	platform_add_devices(h4_devices, ARRAY_SIZE(h4_devices));
	omap2_usbfs_init(&h4_usb_config);
	omap_serial_init();
	omap_sdrc_init(NULL, NULL);
	h4_init_flash();
<<<<<<< HEAD

	omap_display_init(&h4_dss_data);
}
=======
>>>>>>> 3e965b17

	omap_display_init(&h4_dss_data);
}

MACHINE_START(OMAP_H4, "OMAP2420 H4 board")
	/* Maintainer: Paul Mundt <paul.mundt@nokia.com> */
	.atag_offset	= 0x100,
	.reserve	= omap_reserve,
	.map_io		= omap242x_map_io,
	.init_early	= omap2420_init_early,
	.init_irq	= omap2_init_irq,
	.init_machine	= omap_h4_init,
	.timer		= &omap2_timer,
MACHINE_END<|MERGE_RESOLUTION|>--- conflicted
+++ resolved
@@ -300,20 +300,6 @@
 	.hmc_mode	= 0x00,		/* 0:dev|otg 1:disable 2:disable */
 };
 
-<<<<<<< HEAD
-static void __init omap_h4_init_early(void)
-{
-	omap2_init_common_infrastructure();
-	omap2_init_common_devices(NULL, NULL);
-}
-
-static void __init omap_h4_init_irq(void)
-{
-	omap2_init_irq();
-}
-
-=======
->>>>>>> 3e965b17
 static struct at24_platform_data m24c01 = {
 	.byte_len	= SZ_1K / 8,
 	.page_size	= 16,
@@ -383,12 +369,6 @@
 	omap_serial_init();
 	omap_sdrc_init(NULL, NULL);
 	h4_init_flash();
-<<<<<<< HEAD
-
-	omap_display_init(&h4_dss_data);
-}
-=======
->>>>>>> 3e965b17
 
 	omap_display_init(&h4_dss_data);
 }
