--- conflicted
+++ resolved
@@ -70,27 +70,6 @@
 	return 0;
 }
 
-<<<<<<< HEAD
-#define destroy_context(mm)             do { } while (0)
-=======
-static inline void set_user_asce(struct mm_struct *mm)
-{
-	S390_lowcore.user_asce = mm->context.asce;
-	__ctl_load(S390_lowcore.user_asce, 1, 1);
-	clear_cpu_flag(CIF_ASCE_PRIMARY);
-}
-
-static inline void clear_user_asce(void)
-{
-	S390_lowcore.user_asce = S390_lowcore.kernel_asce;
-	__ctl_load(S390_lowcore.kernel_asce, 1, 1);
-	set_cpu_flag(CIF_ASCE_PRIMARY);
-}
-
-mm_segment_t enable_sacf_uaccess(void);
-void disable_sacf_uaccess(mm_segment_t old_fs);
->>>>>>> c3634425
-
 static inline void switch_mm(struct mm_struct *prev, struct mm_struct *next,
 			     struct task_struct *tsk)
 {
