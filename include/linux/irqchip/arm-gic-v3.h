--- conflicted
+++ resolved
@@ -265,20 +265,6 @@
 
 #define GITS_BASER_NR_REGS		8
 
-<<<<<<< HEAD
-#define GITS_BASER_VALID		(1UL << 63)
-#define GITS_BASER_INDIRECT		(1UL << 62)
-#define GITS_BASER_nCnB			(0UL << 59)
-#define GITS_BASER_nC			(1UL << 59)
-#define GITS_BASER_RaWt			(2UL << 59)
-#define GITS_BASER_RaWb			(3UL << 59)
-#define GITS_BASER_WaWt			(4UL << 59)
-#define GITS_BASER_WaWb			(5UL << 59)
-#define GITS_BASER_RaWaWt		(6UL << 59)
-#define GITS_BASER_RaWaWb		(7UL << 59)
-#define GITS_BASER_CACHEABILITY_MASK	(7UL << 59)
-#define GITS_BASER_TYPE_SHIFT		(56)
-=======
 #define GITS_BASER_VALID			(1UL << 63)
 #define GITS_BASER_INDIRECT			(1ULL << 62)
 
@@ -302,7 +288,6 @@
 #define GITS_BASER_RaWaWb	GIC_BASER_CACHEABILITY(GITS_BASER, INNER, RaWaWb)
 
 #define GITS_BASER_TYPE_SHIFT			(56)
->>>>>>> 23528bb2
 #define GITS_BASER_TYPE(r)		(((r) >> GITS_BASER_TYPE_SHIFT) & 7)
 #define GITS_BASER_ENTRY_SIZE_SHIFT		(48)
 #define GITS_BASER_ENTRY_SIZE(r)	((((r) >> GITS_BASER_ENTRY_SIZE_SHIFT) & 0xff) + 1)
@@ -315,11 +300,8 @@
 #define GITS_BASER_PAGE_SIZE_64K	(2UL << GITS_BASER_PAGE_SIZE_SHIFT)
 #define GITS_BASER_PAGE_SIZE_MASK	(3UL << GITS_BASER_PAGE_SIZE_SHIFT)
 #define GITS_BASER_PAGES_MAX		256
-<<<<<<< HEAD
 #define GITS_BASER_PAGES_SHIFT		(0)
-=======
 #define GITS_BASER_NR_PAGES(r)		(((r) & 0xff) + 1)
->>>>>>> 23528bb2
 
 #define GITS_BASER_TYPE_NONE		0
 #define GITS_BASER_TYPE_DEVICE		1
