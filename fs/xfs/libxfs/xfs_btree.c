// SPDX-License-Identifier: GPL-2.0
/*
 * Copyright (c) 2000-2002,2005 Silicon Graphics, Inc.
 * All Rights Reserved.
 */
#include "xfs.h"
#include "xfs_fs.h"
#include "xfs_shared.h"
#include "xfs_format.h"
#include "xfs_log_format.h"
#include "xfs_trans_resv.h"
#include "xfs_bit.h"
#include "xfs_mount.h"
#include "xfs_inode.h"
#include "xfs_trans.h"
#include "xfs_buf_item.h"
#include "xfs_btree.h"
#include "xfs_errortag.h"
#include "xfs_error.h"
#include "xfs_trace.h"
#include "xfs_alloc.h"
#include "xfs_log.h"
#include "xfs_btree_staging.h"
#include "xfs_ag.h"
<<<<<<< HEAD

/*
 * Cursor allocation zone.
 */
kmem_zone_t	*xfs_btree_cur_zone;
=======
#include "xfs_alloc_btree.h"
#include "xfs_ialloc_btree.h"
#include "xfs_bmap_btree.h"
#include "xfs_rmap_btree.h"
#include "xfs_refcount_btree.h"
>>>>>>> df0cc57e

/*
 * Btree magic numbers.
 */
static const uint32_t xfs_magics[2][XFS_BTNUM_MAX] = {
	{ XFS_ABTB_MAGIC, XFS_ABTC_MAGIC, 0, XFS_BMAP_MAGIC, XFS_IBT_MAGIC,
	  XFS_FIBT_MAGIC, 0 },
	{ XFS_ABTB_CRC_MAGIC, XFS_ABTC_CRC_MAGIC, XFS_RMAP_CRC_MAGIC,
	  XFS_BMAP_CRC_MAGIC, XFS_IBT_CRC_MAGIC, XFS_FIBT_CRC_MAGIC,
	  XFS_REFC_CRC_MAGIC }
};

uint32_t
xfs_btree_magic(
	int			crc,
	xfs_btnum_t		btnum)
{
	uint32_t		magic = xfs_magics[crc][btnum];

	/* Ensure we asked for crc for crc-only magics. */
	ASSERT(magic != 0);
	return magic;
}

/*
 * Check a long btree block header.  Return the address of the failing check,
 * or NULL if everything is ok.
 */
xfs_failaddr_t
__xfs_btree_check_lblock(
	struct xfs_btree_cur	*cur,
	struct xfs_btree_block	*block,
	int			level,
	struct xfs_buf		*bp)
{
	struct xfs_mount	*mp = cur->bc_mp;
	xfs_btnum_t		btnum = cur->bc_btnum;
	int			crc = xfs_has_crc(mp);

	if (crc) {
		if (!uuid_equal(&block->bb_u.l.bb_uuid, &mp->m_sb.sb_meta_uuid))
			return __this_address;
		if (block->bb_u.l.bb_blkno !=
		    cpu_to_be64(bp ? xfs_buf_daddr(bp) : XFS_BUF_DADDR_NULL))
			return __this_address;
		if (block->bb_u.l.bb_pad != cpu_to_be32(0))
			return __this_address;
	}

	if (be32_to_cpu(block->bb_magic) != xfs_btree_magic(crc, btnum))
		return __this_address;
	if (be16_to_cpu(block->bb_level) != level)
		return __this_address;
	if (be16_to_cpu(block->bb_numrecs) >
	    cur->bc_ops->get_maxrecs(cur, level))
		return __this_address;
	if (block->bb_u.l.bb_leftsib != cpu_to_be64(NULLFSBLOCK) &&
	    !xfs_btree_check_lptr(cur, be64_to_cpu(block->bb_u.l.bb_leftsib),
			level + 1))
		return __this_address;
	if (block->bb_u.l.bb_rightsib != cpu_to_be64(NULLFSBLOCK) &&
	    !xfs_btree_check_lptr(cur, be64_to_cpu(block->bb_u.l.bb_rightsib),
			level + 1))
		return __this_address;

	return NULL;
}

/* Check a long btree block header. */
static int
xfs_btree_check_lblock(
	struct xfs_btree_cur	*cur,
	struct xfs_btree_block	*block,
	int			level,
	struct xfs_buf		*bp)
{
	struct xfs_mount	*mp = cur->bc_mp;
	xfs_failaddr_t		fa;

	fa = __xfs_btree_check_lblock(cur, block, level, bp);
	if (XFS_IS_CORRUPT(mp, fa != NULL) ||
	    XFS_TEST_ERROR(false, mp, XFS_ERRTAG_BTREE_CHECK_LBLOCK)) {
		if (bp)
			trace_xfs_btree_corrupt(bp, _RET_IP_);
		return -EFSCORRUPTED;
	}
	return 0;
}

/*
 * Check a short btree block header.  Return the address of the failing check,
 * or NULL if everything is ok.
 */
xfs_failaddr_t
__xfs_btree_check_sblock(
	struct xfs_btree_cur	*cur,
	struct xfs_btree_block	*block,
	int			level,
	struct xfs_buf		*bp)
{
	struct xfs_mount	*mp = cur->bc_mp;
	xfs_btnum_t		btnum = cur->bc_btnum;
	int			crc = xfs_has_crc(mp);

	if (crc) {
		if (!uuid_equal(&block->bb_u.s.bb_uuid, &mp->m_sb.sb_meta_uuid))
			return __this_address;
		if (block->bb_u.s.bb_blkno !=
		    cpu_to_be64(bp ? xfs_buf_daddr(bp) : XFS_BUF_DADDR_NULL))
			return __this_address;
	}

	if (be32_to_cpu(block->bb_magic) != xfs_btree_magic(crc, btnum))
		return __this_address;
	if (be16_to_cpu(block->bb_level) != level)
		return __this_address;
	if (be16_to_cpu(block->bb_numrecs) >
	    cur->bc_ops->get_maxrecs(cur, level))
		return __this_address;
	if (block->bb_u.s.bb_leftsib != cpu_to_be32(NULLAGBLOCK) &&
	    !xfs_btree_check_sptr(cur, be32_to_cpu(block->bb_u.s.bb_leftsib),
			level + 1))
		return __this_address;
	if (block->bb_u.s.bb_rightsib != cpu_to_be32(NULLAGBLOCK) &&
	    !xfs_btree_check_sptr(cur, be32_to_cpu(block->bb_u.s.bb_rightsib),
			level + 1))
		return __this_address;

	return NULL;
}

/* Check a short btree block header. */
STATIC int
xfs_btree_check_sblock(
	struct xfs_btree_cur	*cur,
	struct xfs_btree_block	*block,
	int			level,
	struct xfs_buf		*bp)
{
	struct xfs_mount	*mp = cur->bc_mp;
	xfs_failaddr_t		fa;

	fa = __xfs_btree_check_sblock(cur, block, level, bp);
	if (XFS_IS_CORRUPT(mp, fa != NULL) ||
	    XFS_TEST_ERROR(false, mp, XFS_ERRTAG_BTREE_CHECK_SBLOCK)) {
		if (bp)
			trace_xfs_btree_corrupt(bp, _RET_IP_);
		return -EFSCORRUPTED;
	}
	return 0;
}

/*
 * Debug routine: check that block header is ok.
 */
int
xfs_btree_check_block(
	struct xfs_btree_cur	*cur,	/* btree cursor */
	struct xfs_btree_block	*block,	/* generic btree block pointer */
	int			level,	/* level of the btree block */
	struct xfs_buf		*bp)	/* buffer containing block, if any */
{
	if (cur->bc_flags & XFS_BTREE_LONG_PTRS)
		return xfs_btree_check_lblock(cur, block, level, bp);
	else
		return xfs_btree_check_sblock(cur, block, level, bp);
}

/* Check that this long pointer is valid and points within the fs. */
bool
xfs_btree_check_lptr(
	struct xfs_btree_cur	*cur,
	xfs_fsblock_t		fsbno,
	int			level)
{
	if (level <= 0)
		return false;
	return xfs_verify_fsbno(cur->bc_mp, fsbno);
}

/* Check that this short pointer is valid and points within the AG. */
bool
xfs_btree_check_sptr(
	struct xfs_btree_cur	*cur,
	xfs_agblock_t		agbno,
	int			level)
{
	if (level <= 0)
		return false;
	return xfs_verify_agbno(cur->bc_mp, cur->bc_ag.pag->pag_agno, agbno);
}

/*
 * Check that a given (indexed) btree pointer at a certain level of a
 * btree is valid and doesn't point past where it should.
 */
static int
xfs_btree_check_ptr(
	struct xfs_btree_cur		*cur,
	const union xfs_btree_ptr	*ptr,
	int				index,
	int				level)
{
	if (cur->bc_flags & XFS_BTREE_LONG_PTRS) {
		if (xfs_btree_check_lptr(cur, be64_to_cpu((&ptr->l)[index]),
				level))
			return 0;
		xfs_err(cur->bc_mp,
"Inode %llu fork %d: Corrupt btree %d pointer at level %d index %d.",
				cur->bc_ino.ip->i_ino,
				cur->bc_ino.whichfork, cur->bc_btnum,
				level, index);
	} else {
		if (xfs_btree_check_sptr(cur, be32_to_cpu((&ptr->s)[index]),
				level))
			return 0;
		xfs_err(cur->bc_mp,
"AG %u: Corrupt btree %d pointer at level %d index %d.",
				cur->bc_ag.pag->pag_agno, cur->bc_btnum,
				level, index);
	}

	return -EFSCORRUPTED;
}

#ifdef DEBUG
# define xfs_btree_debug_check_ptr	xfs_btree_check_ptr
#else
# define xfs_btree_debug_check_ptr(...)	(0)
#endif

/*
 * Calculate CRC on the whole btree block and stuff it into the
 * long-form btree header.
 *
 * Prior to calculting the CRC, pull the LSN out of the buffer log item and put
 * it into the buffer so recovery knows what the last modification was that made
 * it to disk.
 */
void
xfs_btree_lblock_calc_crc(
	struct xfs_buf		*bp)
{
	struct xfs_btree_block	*block = XFS_BUF_TO_BLOCK(bp);
	struct xfs_buf_log_item	*bip = bp->b_log_item;

	if (!xfs_has_crc(bp->b_mount))
		return;
	if (bip)
		block->bb_u.l.bb_lsn = cpu_to_be64(bip->bli_item.li_lsn);
	xfs_buf_update_cksum(bp, XFS_BTREE_LBLOCK_CRC_OFF);
}

bool
xfs_btree_lblock_verify_crc(
	struct xfs_buf		*bp)
{
	struct xfs_btree_block	*block = XFS_BUF_TO_BLOCK(bp);
	struct xfs_mount	*mp = bp->b_mount;

	if (xfs_has_crc(mp)) {
		if (!xfs_log_check_lsn(mp, be64_to_cpu(block->bb_u.l.bb_lsn)))
			return false;
		return xfs_buf_verify_cksum(bp, XFS_BTREE_LBLOCK_CRC_OFF);
	}

	return true;
}

/*
 * Calculate CRC on the whole btree block and stuff it into the
 * short-form btree header.
 *
 * Prior to calculting the CRC, pull the LSN out of the buffer log item and put
 * it into the buffer so recovery knows what the last modification was that made
 * it to disk.
 */
void
xfs_btree_sblock_calc_crc(
	struct xfs_buf		*bp)
{
	struct xfs_btree_block	*block = XFS_BUF_TO_BLOCK(bp);
	struct xfs_buf_log_item	*bip = bp->b_log_item;

	if (!xfs_has_crc(bp->b_mount))
		return;
	if (bip)
		block->bb_u.s.bb_lsn = cpu_to_be64(bip->bli_item.li_lsn);
	xfs_buf_update_cksum(bp, XFS_BTREE_SBLOCK_CRC_OFF);
}

bool
xfs_btree_sblock_verify_crc(
	struct xfs_buf		*bp)
{
	struct xfs_btree_block  *block = XFS_BUF_TO_BLOCK(bp);
	struct xfs_mount	*mp = bp->b_mount;

	if (xfs_has_crc(mp)) {
		if (!xfs_log_check_lsn(mp, be64_to_cpu(block->bb_u.s.bb_lsn)))
			return false;
		return xfs_buf_verify_cksum(bp, XFS_BTREE_SBLOCK_CRC_OFF);
	}

	return true;
}

static int
xfs_btree_free_block(
	struct xfs_btree_cur	*cur,
	struct xfs_buf		*bp)
{
	int			error;

	error = cur->bc_ops->free_block(cur, bp);
	if (!error) {
		xfs_trans_binval(cur->bc_tp, bp);
		XFS_BTREE_STATS_INC(cur, free);
	}
	return error;
}

/*
 * Delete the btree cursor.
 */
void
xfs_btree_del_cursor(
	struct xfs_btree_cur	*cur,		/* btree cursor */
	int			error)		/* del because of error */
{
	int			i;		/* btree level */

	/*
	 * Clear the buffer pointers and release the buffers. If we're doing
	 * this because of an error, inspect all of the entries in the bc_bufs
	 * array for buffers to be unlocked. This is because some of the btree
	 * code works from level n down to 0, and if we get an error along the
	 * way we won't have initialized all the entries down to 0.
	 */
	for (i = 0; i < cur->bc_nlevels; i++) {
		if (cur->bc_levels[i].bp)
			xfs_trans_brelse(cur->bc_tp, cur->bc_levels[i].bp);
		else if (!error)
			break;
	}

	ASSERT(cur->bc_btnum != XFS_BTNUM_BMAP || cur->bc_ino.allocated == 0 ||
	       xfs_is_shutdown(cur->bc_mp));
	if (unlikely(cur->bc_flags & XFS_BTREE_STAGING))
		kmem_free(cur->bc_ops);
	if (!(cur->bc_flags & XFS_BTREE_LONG_PTRS) && cur->bc_ag.pag)
		xfs_perag_put(cur->bc_ag.pag);
<<<<<<< HEAD
	kmem_cache_free(xfs_btree_cur_zone, cur);
=======
	kmem_cache_free(cur->bc_cache, cur);
>>>>>>> df0cc57e
}

/*
 * Duplicate the btree cursor.
 * Allocate a new one, copy the record, re-get the buffers.
 */
int					/* error */
xfs_btree_dup_cursor(
	struct xfs_btree_cur *cur,		/* input cursor */
	struct xfs_btree_cur **ncur)		/* output cursor */
{
	struct xfs_buf	*bp;		/* btree block's buffer pointer */
	int		error;		/* error return value */
	int		i;		/* level number of btree block */
	xfs_mount_t	*mp;		/* mount structure for filesystem */
	struct xfs_btree_cur *new;		/* new cursor value */
	xfs_trans_t	*tp;		/* transaction pointer, can be NULL */

	tp = cur->bc_tp;
	mp = cur->bc_mp;

	/*
	 * Allocate a new cursor like the old one.
	 */
	new = cur->bc_ops->dup_cursor(cur);

	/*
	 * Copy the record currently in the cursor.
	 */
	new->bc_rec = cur->bc_rec;

	/*
	 * For each level current, re-get the buffer and copy the ptr value.
	 */
	for (i = 0; i < new->bc_nlevels; i++) {
		new->bc_levels[i].ptr = cur->bc_levels[i].ptr;
		new->bc_levels[i].ra = cur->bc_levels[i].ra;
		bp = cur->bc_levels[i].bp;
		if (bp) {
			error = xfs_trans_read_buf(mp, tp, mp->m_ddev_targp,
						   xfs_buf_daddr(bp), mp->m_bsize,
						   0, &bp,
						   cur->bc_ops->buf_ops);
			if (error) {
				xfs_btree_del_cursor(new, error);
				*ncur = NULL;
				return error;
			}
		}
		new->bc_levels[i].bp = bp;
	}
	*ncur = new;
	return 0;
}

/*
 * XFS btree block layout and addressing:
 *
 * There are two types of blocks in the btree: leaf and non-leaf blocks.
 *
 * The leaf record start with a header then followed by records containing
 * the values.  A non-leaf block also starts with the same header, and
 * then first contains lookup keys followed by an equal number of pointers
 * to the btree blocks at the previous level.
 *
 *		+--------+-------+-------+-------+-------+-------+-------+
 * Leaf:	| header | rec 1 | rec 2 | rec 3 | rec 4 | rec 5 | rec N |
 *		+--------+-------+-------+-------+-------+-------+-------+
 *
 *		+--------+-------+-------+-------+-------+-------+-------+
 * Non-Leaf:	| header | key 1 | key 2 | key N | ptr 1 | ptr 2 | ptr N |
 *		+--------+-------+-------+-------+-------+-------+-------+
 *
 * The header is called struct xfs_btree_block for reasons better left unknown
 * and comes in different versions for short (32bit) and long (64bit) block
 * pointers.  The record and key structures are defined by the btree instances
 * and opaque to the btree core.  The block pointers are simple disk endian
 * integers, available in a short (32bit) and long (64bit) variant.
 *
 * The helpers below calculate the offset of a given record, key or pointer
 * into a btree block (xfs_btree_*_offset) or return a pointer to the given
 * record, key or pointer (xfs_btree_*_addr).  Note that all addressing
 * inside the btree block is done using indices starting at one, not zero!
 *
 * If XFS_BTREE_OVERLAPPING is set, then this btree supports keys containing
 * overlapping intervals.  In such a tree, records are still sorted lowest to
 * highest and indexed by the smallest key value that refers to the record.
 * However, nodes are different: each pointer has two associated keys -- one
 * indexing the lowest key available in the block(s) below (the same behavior
 * as the key in a regular btree) and another indexing the highest key
 * available in the block(s) below.  Because records are /not/ sorted by the
 * highest key, all leaf block updates require us to compute the highest key
 * that matches any record in the leaf and to recursively update the high keys
 * in the nodes going further up in the tree, if necessary.  Nodes look like
 * this:
 *
 *		+--------+-----+-----+-----+-----+-----+-------+-------+-----+
 * Non-Leaf:	| header | lo1 | hi1 | lo2 | hi2 | ... | ptr 1 | ptr 2 | ... |
 *		+--------+-----+-----+-----+-----+-----+-------+-------+-----+
 *
 * To perform an interval query on an overlapped tree, perform the usual
 * depth-first search and use the low and high keys to decide if we can skip
 * that particular node.  If a leaf node is reached, return the records that
 * intersect the interval.  Note that an interval query may return numerous
 * entries.  For a non-overlapped tree, simply search for the record associated
 * with the lowest key and iterate forward until a non-matching record is
 * found.  Section 14.3 ("Interval Trees") of _Introduction to Algorithms_ by
 * Cormen, Leiserson, Rivest, and Stein (2nd or 3rd ed. only) discuss this in
 * more detail.
 *
 * Why do we care about overlapping intervals?  Let's say you have a bunch of
 * reverse mapping records on a reflink filesystem:
 *
 * 1: +- file A startblock B offset C length D -----------+
 * 2:      +- file E startblock F offset G length H --------------+
 * 3:      +- file I startblock F offset J length K --+
 * 4:                                                        +- file L... --+
 *
 * Now say we want to map block (B+D) into file A at offset (C+D).  Ideally,
 * we'd simply increment the length of record 1.  But how do we find the record
 * that ends at (B+D-1) (i.e. record 1)?  A LE lookup of (B+D-1) would return
 * record 3 because the keys are ordered first by startblock.  An interval
 * query would return records 1 and 2 because they both overlap (B+D-1), and
 * from that we can pick out record 1 as the appropriate left neighbor.
 *
 * In the non-overlapped case you can do a LE lookup and decrement the cursor
 * because a record's interval must end before the next record.
 */

/*
 * Return size of the btree block header for this btree instance.
 */
static inline size_t xfs_btree_block_len(struct xfs_btree_cur *cur)
{
	if (cur->bc_flags & XFS_BTREE_LONG_PTRS) {
		if (cur->bc_flags & XFS_BTREE_CRC_BLOCKS)
			return XFS_BTREE_LBLOCK_CRC_LEN;
		return XFS_BTREE_LBLOCK_LEN;
	}
	if (cur->bc_flags & XFS_BTREE_CRC_BLOCKS)
		return XFS_BTREE_SBLOCK_CRC_LEN;
	return XFS_BTREE_SBLOCK_LEN;
}

/*
 * Return size of btree block pointers for this btree instance.
 */
static inline size_t xfs_btree_ptr_len(struct xfs_btree_cur *cur)
{
	return (cur->bc_flags & XFS_BTREE_LONG_PTRS) ?
		sizeof(__be64) : sizeof(__be32);
}

/*
 * Calculate offset of the n-th record in a btree block.
 */
STATIC size_t
xfs_btree_rec_offset(
	struct xfs_btree_cur	*cur,
	int			n)
{
	return xfs_btree_block_len(cur) +
		(n - 1) * cur->bc_ops->rec_len;
}

/*
 * Calculate offset of the n-th key in a btree block.
 */
STATIC size_t
xfs_btree_key_offset(
	struct xfs_btree_cur	*cur,
	int			n)
{
	return xfs_btree_block_len(cur) +
		(n - 1) * cur->bc_ops->key_len;
}

/*
 * Calculate offset of the n-th high key in a btree block.
 */
STATIC size_t
xfs_btree_high_key_offset(
	struct xfs_btree_cur	*cur,
	int			n)
{
	return xfs_btree_block_len(cur) +
		(n - 1) * cur->bc_ops->key_len + (cur->bc_ops->key_len / 2);
}

/*
 * Calculate offset of the n-th block pointer in a btree block.
 */
STATIC size_t
xfs_btree_ptr_offset(
	struct xfs_btree_cur	*cur,
	int			n,
	int			level)
{
	return xfs_btree_block_len(cur) +
		cur->bc_ops->get_maxrecs(cur, level) * cur->bc_ops->key_len +
		(n - 1) * xfs_btree_ptr_len(cur);
}

/*
 * Return a pointer to the n-th record in the btree block.
 */
union xfs_btree_rec *
xfs_btree_rec_addr(
	struct xfs_btree_cur	*cur,
	int			n,
	struct xfs_btree_block	*block)
{
	return (union xfs_btree_rec *)
		((char *)block + xfs_btree_rec_offset(cur, n));
}

/*
 * Return a pointer to the n-th key in the btree block.
 */
union xfs_btree_key *
xfs_btree_key_addr(
	struct xfs_btree_cur	*cur,
	int			n,
	struct xfs_btree_block	*block)
{
	return (union xfs_btree_key *)
		((char *)block + xfs_btree_key_offset(cur, n));
}

/*
 * Return a pointer to the n-th high key in the btree block.
 */
union xfs_btree_key *
xfs_btree_high_key_addr(
	struct xfs_btree_cur	*cur,
	int			n,
	struct xfs_btree_block	*block)
{
	return (union xfs_btree_key *)
		((char *)block + xfs_btree_high_key_offset(cur, n));
}

/*
 * Return a pointer to the n-th block pointer in the btree block.
 */
union xfs_btree_ptr *
xfs_btree_ptr_addr(
	struct xfs_btree_cur	*cur,
	int			n,
	struct xfs_btree_block	*block)
{
	int			level = xfs_btree_get_level(block);

	ASSERT(block->bb_level != 0);

	return (union xfs_btree_ptr *)
		((char *)block + xfs_btree_ptr_offset(cur, n, level));
}

struct xfs_ifork *
xfs_btree_ifork_ptr(
	struct xfs_btree_cur	*cur)
{
	ASSERT(cur->bc_flags & XFS_BTREE_ROOT_IN_INODE);

	if (cur->bc_flags & XFS_BTREE_STAGING)
		return cur->bc_ino.ifake->if_fork;
	return XFS_IFORK_PTR(cur->bc_ino.ip, cur->bc_ino.whichfork);
}

/*
 * Get the root block which is stored in the inode.
 *
 * For now this btree implementation assumes the btree root is always
 * stored in the if_broot field of an inode fork.
 */
STATIC struct xfs_btree_block *
xfs_btree_get_iroot(
	struct xfs_btree_cur	*cur)
{
	struct xfs_ifork	*ifp = xfs_btree_ifork_ptr(cur);

	return (struct xfs_btree_block *)ifp->if_broot;
}

/*
 * Retrieve the block pointer from the cursor at the given level.
 * This may be an inode btree root or from a buffer.
 */
struct xfs_btree_block *		/* generic btree block pointer */
xfs_btree_get_block(
	struct xfs_btree_cur	*cur,	/* btree cursor */
	int			level,	/* level in btree */
	struct xfs_buf		**bpp)	/* buffer containing the block */
{
	if ((cur->bc_flags & XFS_BTREE_ROOT_IN_INODE) &&
	    (level == cur->bc_nlevels - 1)) {
		*bpp = NULL;
		return xfs_btree_get_iroot(cur);
	}

	*bpp = cur->bc_levels[level].bp;
	return XFS_BUF_TO_BLOCK(*bpp);
}

/*
 * Change the cursor to point to the first record at the given level.
 * Other levels are unaffected.
 */
STATIC int				/* success=1, failure=0 */
xfs_btree_firstrec(
	struct xfs_btree_cur	*cur,	/* btree cursor */
	int			level)	/* level to change */
{
	struct xfs_btree_block	*block;	/* generic btree block pointer */
	struct xfs_buf		*bp;	/* buffer containing block */

	/*
	 * Get the block pointer for this level.
	 */
	block = xfs_btree_get_block(cur, level, &bp);
	if (xfs_btree_check_block(cur, block, level, bp))
		return 0;
	/*
	 * It's empty, there is no such record.
	 */
	if (!block->bb_numrecs)
		return 0;
	/*
	 * Set the ptr value to 1, that's the first record/key.
	 */
	cur->bc_levels[level].ptr = 1;
	return 1;
}

/*
 * Change the cursor to point to the last record in the current block
 * at the given level.  Other levels are unaffected.
 */
STATIC int				/* success=1, failure=0 */
xfs_btree_lastrec(
	struct xfs_btree_cur	*cur,	/* btree cursor */
	int			level)	/* level to change */
{
	struct xfs_btree_block	*block;	/* generic btree block pointer */
	struct xfs_buf		*bp;	/* buffer containing block */

	/*
	 * Get the block pointer for this level.
	 */
	block = xfs_btree_get_block(cur, level, &bp);
	if (xfs_btree_check_block(cur, block, level, bp))
		return 0;
	/*
	 * It's empty, there is no such record.
	 */
	if (!block->bb_numrecs)
		return 0;
	/*
	 * Set the ptr value to numrecs, that's the last record/key.
	 */
	cur->bc_levels[level].ptr = be16_to_cpu(block->bb_numrecs);
	return 1;
}

/*
 * Compute first and last byte offsets for the fields given.
 * Interprets the offsets table, which contains struct field offsets.
 */
void
xfs_btree_offsets(
	int64_t		fields,		/* bitmask of fields */
	const short	*offsets,	/* table of field offsets */
	int		nbits,		/* number of bits to inspect */
	int		*first,		/* output: first byte offset */
	int		*last)		/* output: last byte offset */
{
	int		i;		/* current bit number */
	int64_t		imask;		/* mask for current bit number */

	ASSERT(fields != 0);
	/*
	 * Find the lowest bit, so the first byte offset.
	 */
	for (i = 0, imask = 1LL; ; i++, imask <<= 1) {
		if (imask & fields) {
			*first = offsets[i];
			break;
		}
	}
	/*
	 * Find the highest bit, so the last byte offset.
	 */
	for (i = nbits - 1, imask = 1LL << i; ; i--, imask >>= 1) {
		if (imask & fields) {
			*last = offsets[i + 1] - 1;
			break;
		}
	}
}

/*
 * Get a buffer for the block, return it read in.
 * Long-form addressing.
 */
int
xfs_btree_read_bufl(
	struct xfs_mount	*mp,		/* file system mount point */
	struct xfs_trans	*tp,		/* transaction pointer */
	xfs_fsblock_t		fsbno,		/* file system block number */
	struct xfs_buf		**bpp,		/* buffer for fsbno */
	int			refval,		/* ref count value for buffer */
	const struct xfs_buf_ops *ops)
{
	struct xfs_buf		*bp;		/* return value */
	xfs_daddr_t		d;		/* real disk block address */
	int			error;

	if (!xfs_verify_fsbno(mp, fsbno))
		return -EFSCORRUPTED;
	d = XFS_FSB_TO_DADDR(mp, fsbno);
	error = xfs_trans_read_buf(mp, tp, mp->m_ddev_targp, d,
				   mp->m_bsize, 0, &bp, ops);
	if (error)
		return error;
	if (bp)
		xfs_buf_set_ref(bp, refval);
	*bpp = bp;
	return 0;
}

/*
 * Read-ahead the block, don't wait for it, don't return a buffer.
 * Long-form addressing.
 */
/* ARGSUSED */
void
xfs_btree_reada_bufl(
	struct xfs_mount	*mp,		/* file system mount point */
	xfs_fsblock_t		fsbno,		/* file system block number */
	xfs_extlen_t		count,		/* count of filesystem blocks */
	const struct xfs_buf_ops *ops)
{
	xfs_daddr_t		d;

	ASSERT(fsbno != NULLFSBLOCK);
	d = XFS_FSB_TO_DADDR(mp, fsbno);
	xfs_buf_readahead(mp->m_ddev_targp, d, mp->m_bsize * count, ops);
}

/*
 * Read-ahead the block, don't wait for it, don't return a buffer.
 * Short-form addressing.
 */
/* ARGSUSED */
void
xfs_btree_reada_bufs(
	struct xfs_mount	*mp,		/* file system mount point */
	xfs_agnumber_t		agno,		/* allocation group number */
	xfs_agblock_t		agbno,		/* allocation group block number */
	xfs_extlen_t		count,		/* count of filesystem blocks */
	const struct xfs_buf_ops *ops)
{
	xfs_daddr_t		d;

	ASSERT(agno != NULLAGNUMBER);
	ASSERT(agbno != NULLAGBLOCK);
	d = XFS_AGB_TO_DADDR(mp, agno, agbno);
	xfs_buf_readahead(mp->m_ddev_targp, d, mp->m_bsize * count, ops);
}

STATIC int
xfs_btree_readahead_lblock(
	struct xfs_btree_cur	*cur,
	int			lr,
	struct xfs_btree_block	*block)
{
	int			rval = 0;
	xfs_fsblock_t		left = be64_to_cpu(block->bb_u.l.bb_leftsib);
	xfs_fsblock_t		right = be64_to_cpu(block->bb_u.l.bb_rightsib);

	if ((lr & XFS_BTCUR_LEFTRA) && left != NULLFSBLOCK) {
		xfs_btree_reada_bufl(cur->bc_mp, left, 1,
				     cur->bc_ops->buf_ops);
		rval++;
	}

	if ((lr & XFS_BTCUR_RIGHTRA) && right != NULLFSBLOCK) {
		xfs_btree_reada_bufl(cur->bc_mp, right, 1,
				     cur->bc_ops->buf_ops);
		rval++;
	}

	return rval;
}

STATIC int
xfs_btree_readahead_sblock(
	struct xfs_btree_cur	*cur,
	int			lr,
	struct xfs_btree_block *block)
{
	int			rval = 0;
	xfs_agblock_t		left = be32_to_cpu(block->bb_u.s.bb_leftsib);
	xfs_agblock_t		right = be32_to_cpu(block->bb_u.s.bb_rightsib);


	if ((lr & XFS_BTCUR_LEFTRA) && left != NULLAGBLOCK) {
		xfs_btree_reada_bufs(cur->bc_mp, cur->bc_ag.pag->pag_agno,
				     left, 1, cur->bc_ops->buf_ops);
		rval++;
	}

	if ((lr & XFS_BTCUR_RIGHTRA) && right != NULLAGBLOCK) {
		xfs_btree_reada_bufs(cur->bc_mp, cur->bc_ag.pag->pag_agno,
				     right, 1, cur->bc_ops->buf_ops);
		rval++;
	}

	return rval;
}

/*
 * Read-ahead btree blocks, at the given level.
 * Bits in lr are set from XFS_BTCUR_{LEFT,RIGHT}RA.
 */
STATIC int
xfs_btree_readahead(
	struct xfs_btree_cur	*cur,		/* btree cursor */
	int			lev,		/* level in btree */
	int			lr)		/* left/right bits */
{
	struct xfs_btree_block	*block;

	/*
	 * No readahead needed if we are at the root level and the
	 * btree root is stored in the inode.
	 */
	if ((cur->bc_flags & XFS_BTREE_ROOT_IN_INODE) &&
	    (lev == cur->bc_nlevels - 1))
		return 0;

	if ((cur->bc_levels[lev].ra | lr) == cur->bc_levels[lev].ra)
		return 0;

	cur->bc_levels[lev].ra |= lr;
	block = XFS_BUF_TO_BLOCK(cur->bc_levels[lev].bp);

	if (cur->bc_flags & XFS_BTREE_LONG_PTRS)
		return xfs_btree_readahead_lblock(cur, lr, block);
	return xfs_btree_readahead_sblock(cur, lr, block);
}

STATIC int
xfs_btree_ptr_to_daddr(
	struct xfs_btree_cur		*cur,
	const union xfs_btree_ptr	*ptr,
	xfs_daddr_t			*daddr)
{
	xfs_fsblock_t		fsbno;
	xfs_agblock_t		agbno;
	int			error;

	error = xfs_btree_check_ptr(cur, ptr, 0, 1);
	if (error)
		return error;

	if (cur->bc_flags & XFS_BTREE_LONG_PTRS) {
		fsbno = be64_to_cpu(ptr->l);
		*daddr = XFS_FSB_TO_DADDR(cur->bc_mp, fsbno);
	} else {
		agbno = be32_to_cpu(ptr->s);
		*daddr = XFS_AGB_TO_DADDR(cur->bc_mp, cur->bc_ag.pag->pag_agno,
				agbno);
	}

	return 0;
}

/*
 * Readahead @count btree blocks at the given @ptr location.
 *
 * We don't need to care about long or short form btrees here as we have a
 * method of converting the ptr directly to a daddr available to us.
 */
STATIC void
xfs_btree_readahead_ptr(
	struct xfs_btree_cur	*cur,
	union xfs_btree_ptr	*ptr,
	xfs_extlen_t		count)
{
	xfs_daddr_t		daddr;

	if (xfs_btree_ptr_to_daddr(cur, ptr, &daddr))
		return;
	xfs_buf_readahead(cur->bc_mp->m_ddev_targp, daddr,
			  cur->bc_mp->m_bsize * count, cur->bc_ops->buf_ops);
}

/*
 * Set the buffer for level "lev" in the cursor to bp, releasing
 * any previous buffer.
 */
STATIC void
xfs_btree_setbuf(
	struct xfs_btree_cur	*cur,	/* btree cursor */
	int			lev,	/* level in btree */
	struct xfs_buf		*bp)	/* new buffer to set */
{
	struct xfs_btree_block	*b;	/* btree block */

	if (cur->bc_levels[lev].bp)
		xfs_trans_brelse(cur->bc_tp, cur->bc_levels[lev].bp);
	cur->bc_levels[lev].bp = bp;
	cur->bc_levels[lev].ra = 0;

	b = XFS_BUF_TO_BLOCK(bp);
	if (cur->bc_flags & XFS_BTREE_LONG_PTRS) {
		if (b->bb_u.l.bb_leftsib == cpu_to_be64(NULLFSBLOCK))
			cur->bc_levels[lev].ra |= XFS_BTCUR_LEFTRA;
		if (b->bb_u.l.bb_rightsib == cpu_to_be64(NULLFSBLOCK))
			cur->bc_levels[lev].ra |= XFS_BTCUR_RIGHTRA;
	} else {
		if (b->bb_u.s.bb_leftsib == cpu_to_be32(NULLAGBLOCK))
			cur->bc_levels[lev].ra |= XFS_BTCUR_LEFTRA;
		if (b->bb_u.s.bb_rightsib == cpu_to_be32(NULLAGBLOCK))
			cur->bc_levels[lev].ra |= XFS_BTCUR_RIGHTRA;
	}
}

bool
xfs_btree_ptr_is_null(
	struct xfs_btree_cur		*cur,
	const union xfs_btree_ptr	*ptr)
{
	if (cur->bc_flags & XFS_BTREE_LONG_PTRS)
		return ptr->l == cpu_to_be64(NULLFSBLOCK);
	else
		return ptr->s == cpu_to_be32(NULLAGBLOCK);
}

void
xfs_btree_set_ptr_null(
	struct xfs_btree_cur	*cur,
	union xfs_btree_ptr	*ptr)
{
	if (cur->bc_flags & XFS_BTREE_LONG_PTRS)
		ptr->l = cpu_to_be64(NULLFSBLOCK);
	else
		ptr->s = cpu_to_be32(NULLAGBLOCK);
}

/*
 * Get/set/init sibling pointers
 */
void
xfs_btree_get_sibling(
	struct xfs_btree_cur	*cur,
	struct xfs_btree_block	*block,
	union xfs_btree_ptr	*ptr,
	int			lr)
{
	ASSERT(lr == XFS_BB_LEFTSIB || lr == XFS_BB_RIGHTSIB);

	if (cur->bc_flags & XFS_BTREE_LONG_PTRS) {
		if (lr == XFS_BB_RIGHTSIB)
			ptr->l = block->bb_u.l.bb_rightsib;
		else
			ptr->l = block->bb_u.l.bb_leftsib;
	} else {
		if (lr == XFS_BB_RIGHTSIB)
			ptr->s = block->bb_u.s.bb_rightsib;
		else
			ptr->s = block->bb_u.s.bb_leftsib;
	}
}

void
xfs_btree_set_sibling(
	struct xfs_btree_cur		*cur,
	struct xfs_btree_block		*block,
	const union xfs_btree_ptr	*ptr,
	int				lr)
{
	ASSERT(lr == XFS_BB_LEFTSIB || lr == XFS_BB_RIGHTSIB);

	if (cur->bc_flags & XFS_BTREE_LONG_PTRS) {
		if (lr == XFS_BB_RIGHTSIB)
			block->bb_u.l.bb_rightsib = ptr->l;
		else
			block->bb_u.l.bb_leftsib = ptr->l;
	} else {
		if (lr == XFS_BB_RIGHTSIB)
			block->bb_u.s.bb_rightsib = ptr->s;
		else
			block->bb_u.s.bb_leftsib = ptr->s;
	}
}

void
xfs_btree_init_block_int(
	struct xfs_mount	*mp,
	struct xfs_btree_block	*buf,
	xfs_daddr_t		blkno,
	xfs_btnum_t		btnum,
	__u16			level,
	__u16			numrecs,
	__u64			owner,
	unsigned int		flags)
{
	int			crc = xfs_has_crc(mp);
	__u32			magic = xfs_btree_magic(crc, btnum);

	buf->bb_magic = cpu_to_be32(magic);
	buf->bb_level = cpu_to_be16(level);
	buf->bb_numrecs = cpu_to_be16(numrecs);

	if (flags & XFS_BTREE_LONG_PTRS) {
		buf->bb_u.l.bb_leftsib = cpu_to_be64(NULLFSBLOCK);
		buf->bb_u.l.bb_rightsib = cpu_to_be64(NULLFSBLOCK);
		if (crc) {
			buf->bb_u.l.bb_blkno = cpu_to_be64(blkno);
			buf->bb_u.l.bb_owner = cpu_to_be64(owner);
			uuid_copy(&buf->bb_u.l.bb_uuid, &mp->m_sb.sb_meta_uuid);
			buf->bb_u.l.bb_pad = 0;
			buf->bb_u.l.bb_lsn = 0;
		}
	} else {
		/* owner is a 32 bit value on short blocks */
		__u32 __owner = (__u32)owner;

		buf->bb_u.s.bb_leftsib = cpu_to_be32(NULLAGBLOCK);
		buf->bb_u.s.bb_rightsib = cpu_to_be32(NULLAGBLOCK);
		if (crc) {
			buf->bb_u.s.bb_blkno = cpu_to_be64(blkno);
			buf->bb_u.s.bb_owner = cpu_to_be32(__owner);
			uuid_copy(&buf->bb_u.s.bb_uuid, &mp->m_sb.sb_meta_uuid);
			buf->bb_u.s.bb_lsn = 0;
		}
	}
}

void
xfs_btree_init_block(
	struct xfs_mount *mp,
	struct xfs_buf	*bp,
	xfs_btnum_t	btnum,
	__u16		level,
	__u16		numrecs,
	__u64		owner)
{
	xfs_btree_init_block_int(mp, XFS_BUF_TO_BLOCK(bp), xfs_buf_daddr(bp),
				 btnum, level, numrecs, owner, 0);
}

void
xfs_btree_init_block_cur(
	struct xfs_btree_cur	*cur,
	struct xfs_buf		*bp,
	int			level,
	int			numrecs)
{
	__u64			owner;

	/*
	 * we can pull the owner from the cursor right now as the different
	 * owners align directly with the pointer size of the btree. This may
	 * change in future, but is safe for current users of the generic btree
	 * code.
	 */
	if (cur->bc_flags & XFS_BTREE_LONG_PTRS)
		owner = cur->bc_ino.ip->i_ino;
	else
		owner = cur->bc_ag.pag->pag_agno;

	xfs_btree_init_block_int(cur->bc_mp, XFS_BUF_TO_BLOCK(bp),
				xfs_buf_daddr(bp), cur->bc_btnum, level,
				numrecs, owner, cur->bc_flags);
}

/*
 * Return true if ptr is the last record in the btree and
 * we need to track updates to this record.  The decision
 * will be further refined in the update_lastrec method.
 */
STATIC int
xfs_btree_is_lastrec(
	struct xfs_btree_cur	*cur,
	struct xfs_btree_block	*block,
	int			level)
{
	union xfs_btree_ptr	ptr;

	if (level > 0)
		return 0;
	if (!(cur->bc_flags & XFS_BTREE_LASTREC_UPDATE))
		return 0;

	xfs_btree_get_sibling(cur, block, &ptr, XFS_BB_RIGHTSIB);
	if (!xfs_btree_ptr_is_null(cur, &ptr))
		return 0;
	return 1;
}

STATIC void
xfs_btree_buf_to_ptr(
	struct xfs_btree_cur	*cur,
	struct xfs_buf		*bp,
	union xfs_btree_ptr	*ptr)
{
	if (cur->bc_flags & XFS_BTREE_LONG_PTRS)
		ptr->l = cpu_to_be64(XFS_DADDR_TO_FSB(cur->bc_mp,
					xfs_buf_daddr(bp)));
	else {
		ptr->s = cpu_to_be32(xfs_daddr_to_agbno(cur->bc_mp,
					xfs_buf_daddr(bp)));
	}
}

STATIC void
xfs_btree_set_refs(
	struct xfs_btree_cur	*cur,
	struct xfs_buf		*bp)
{
	switch (cur->bc_btnum) {
	case XFS_BTNUM_BNO:
	case XFS_BTNUM_CNT:
		xfs_buf_set_ref(bp, XFS_ALLOC_BTREE_REF);
		break;
	case XFS_BTNUM_INO:
	case XFS_BTNUM_FINO:
		xfs_buf_set_ref(bp, XFS_INO_BTREE_REF);
		break;
	case XFS_BTNUM_BMAP:
		xfs_buf_set_ref(bp, XFS_BMAP_BTREE_REF);
		break;
	case XFS_BTNUM_RMAP:
		xfs_buf_set_ref(bp, XFS_RMAP_BTREE_REF);
		break;
	case XFS_BTNUM_REFC:
		xfs_buf_set_ref(bp, XFS_REFC_BTREE_REF);
		break;
	default:
		ASSERT(0);
	}
}

int
xfs_btree_get_buf_block(
	struct xfs_btree_cur		*cur,
	const union xfs_btree_ptr	*ptr,
	struct xfs_btree_block		**block,
	struct xfs_buf			**bpp)
{
	struct xfs_mount	*mp = cur->bc_mp;
	xfs_daddr_t		d;
	int			error;

	error = xfs_btree_ptr_to_daddr(cur, ptr, &d);
	if (error)
		return error;
	error = xfs_trans_get_buf(cur->bc_tp, mp->m_ddev_targp, d, mp->m_bsize,
			0, bpp);
	if (error)
		return error;

	(*bpp)->b_ops = cur->bc_ops->buf_ops;
	*block = XFS_BUF_TO_BLOCK(*bpp);
	return 0;
}

/*
 * Read in the buffer at the given ptr and return the buffer and
 * the block pointer within the buffer.
 */
STATIC int
xfs_btree_read_buf_block(
	struct xfs_btree_cur		*cur,
	const union xfs_btree_ptr	*ptr,
	int				flags,
	struct xfs_btree_block		**block,
	struct xfs_buf			**bpp)
{
	struct xfs_mount	*mp = cur->bc_mp;
	xfs_daddr_t		d;
	int			error;

	/* need to sort out how callers deal with failures first */
	ASSERT(!(flags & XBF_TRYLOCK));

	error = xfs_btree_ptr_to_daddr(cur, ptr, &d);
	if (error)
		return error;
	error = xfs_trans_read_buf(mp, cur->bc_tp, mp->m_ddev_targp, d,
				   mp->m_bsize, flags, bpp,
				   cur->bc_ops->buf_ops);
	if (error)
		return error;

	xfs_btree_set_refs(cur, *bpp);
	*block = XFS_BUF_TO_BLOCK(*bpp);
	return 0;
}

/*
 * Copy keys from one btree block to another.
 */
void
xfs_btree_copy_keys(
	struct xfs_btree_cur		*cur,
	union xfs_btree_key		*dst_key,
	const union xfs_btree_key	*src_key,
	int				numkeys)
{
	ASSERT(numkeys >= 0);
	memcpy(dst_key, src_key, numkeys * cur->bc_ops->key_len);
}

/*
 * Copy records from one btree block to another.
 */
STATIC void
xfs_btree_copy_recs(
	struct xfs_btree_cur	*cur,
	union xfs_btree_rec	*dst_rec,
	union xfs_btree_rec	*src_rec,
	int			numrecs)
{
	ASSERT(numrecs >= 0);
	memcpy(dst_rec, src_rec, numrecs * cur->bc_ops->rec_len);
}

/*
 * Copy block pointers from one btree block to another.
 */
void
xfs_btree_copy_ptrs(
	struct xfs_btree_cur	*cur,
	union xfs_btree_ptr	*dst_ptr,
	const union xfs_btree_ptr *src_ptr,
	int			numptrs)
{
	ASSERT(numptrs >= 0);
	memcpy(dst_ptr, src_ptr, numptrs * xfs_btree_ptr_len(cur));
}

/*
 * Shift keys one index left/right inside a single btree block.
 */
STATIC void
xfs_btree_shift_keys(
	struct xfs_btree_cur	*cur,
	union xfs_btree_key	*key,
	int			dir,
	int			numkeys)
{
	char			*dst_key;

	ASSERT(numkeys >= 0);
	ASSERT(dir == 1 || dir == -1);

	dst_key = (char *)key + (dir * cur->bc_ops->key_len);
	memmove(dst_key, key, numkeys * cur->bc_ops->key_len);
}

/*
 * Shift records one index left/right inside a single btree block.
 */
STATIC void
xfs_btree_shift_recs(
	struct xfs_btree_cur	*cur,
	union xfs_btree_rec	*rec,
	int			dir,
	int			numrecs)
{
	char			*dst_rec;

	ASSERT(numrecs >= 0);
	ASSERT(dir == 1 || dir == -1);

	dst_rec = (char *)rec + (dir * cur->bc_ops->rec_len);
	memmove(dst_rec, rec, numrecs * cur->bc_ops->rec_len);
}

/*
 * Shift block pointers one index left/right inside a single btree block.
 */
STATIC void
xfs_btree_shift_ptrs(
	struct xfs_btree_cur	*cur,
	union xfs_btree_ptr	*ptr,
	int			dir,
	int			numptrs)
{
	char			*dst_ptr;

	ASSERT(numptrs >= 0);
	ASSERT(dir == 1 || dir == -1);

	dst_ptr = (char *)ptr + (dir * xfs_btree_ptr_len(cur));
	memmove(dst_ptr, ptr, numptrs * xfs_btree_ptr_len(cur));
}

/*
 * Log key values from the btree block.
 */
STATIC void
xfs_btree_log_keys(
	struct xfs_btree_cur	*cur,
	struct xfs_buf		*bp,
	int			first,
	int			last)
{

	if (bp) {
		xfs_trans_buf_set_type(cur->bc_tp, bp, XFS_BLFT_BTREE_BUF);
		xfs_trans_log_buf(cur->bc_tp, bp,
				  xfs_btree_key_offset(cur, first),
				  xfs_btree_key_offset(cur, last + 1) - 1);
	} else {
		xfs_trans_log_inode(cur->bc_tp, cur->bc_ino.ip,
				xfs_ilog_fbroot(cur->bc_ino.whichfork));
	}
}

/*
 * Log record values from the btree block.
 */
void
xfs_btree_log_recs(
	struct xfs_btree_cur	*cur,
	struct xfs_buf		*bp,
	int			first,
	int			last)
{

	xfs_trans_buf_set_type(cur->bc_tp, bp, XFS_BLFT_BTREE_BUF);
	xfs_trans_log_buf(cur->bc_tp, bp,
			  xfs_btree_rec_offset(cur, first),
			  xfs_btree_rec_offset(cur, last + 1) - 1);

}

/*
 * Log block pointer fields from a btree block (nonleaf).
 */
STATIC void
xfs_btree_log_ptrs(
	struct xfs_btree_cur	*cur,	/* btree cursor */
	struct xfs_buf		*bp,	/* buffer containing btree block */
	int			first,	/* index of first pointer to log */
	int			last)	/* index of last pointer to log */
{

	if (bp) {
		struct xfs_btree_block	*block = XFS_BUF_TO_BLOCK(bp);
		int			level = xfs_btree_get_level(block);

		xfs_trans_buf_set_type(cur->bc_tp, bp, XFS_BLFT_BTREE_BUF);
		xfs_trans_log_buf(cur->bc_tp, bp,
				xfs_btree_ptr_offset(cur, first, level),
				xfs_btree_ptr_offset(cur, last + 1, level) - 1);
	} else {
		xfs_trans_log_inode(cur->bc_tp, cur->bc_ino.ip,
			xfs_ilog_fbroot(cur->bc_ino.whichfork));
	}

}

/*
 * Log fields from a btree block header.
 */
void
xfs_btree_log_block(
	struct xfs_btree_cur	*cur,	/* btree cursor */
	struct xfs_buf		*bp,	/* buffer containing btree block */
	int			fields)	/* mask of fields: XFS_BB_... */
{
	int			first;	/* first byte offset logged */
	int			last;	/* last byte offset logged */
	static const short	soffsets[] = {	/* table of offsets (short) */
		offsetof(struct xfs_btree_block, bb_magic),
		offsetof(struct xfs_btree_block, bb_level),
		offsetof(struct xfs_btree_block, bb_numrecs),
		offsetof(struct xfs_btree_block, bb_u.s.bb_leftsib),
		offsetof(struct xfs_btree_block, bb_u.s.bb_rightsib),
		offsetof(struct xfs_btree_block, bb_u.s.bb_blkno),
		offsetof(struct xfs_btree_block, bb_u.s.bb_lsn),
		offsetof(struct xfs_btree_block, bb_u.s.bb_uuid),
		offsetof(struct xfs_btree_block, bb_u.s.bb_owner),
		offsetof(struct xfs_btree_block, bb_u.s.bb_crc),
		XFS_BTREE_SBLOCK_CRC_LEN
	};
	static const short	loffsets[] = {	/* table of offsets (long) */
		offsetof(struct xfs_btree_block, bb_magic),
		offsetof(struct xfs_btree_block, bb_level),
		offsetof(struct xfs_btree_block, bb_numrecs),
		offsetof(struct xfs_btree_block, bb_u.l.bb_leftsib),
		offsetof(struct xfs_btree_block, bb_u.l.bb_rightsib),
		offsetof(struct xfs_btree_block, bb_u.l.bb_blkno),
		offsetof(struct xfs_btree_block, bb_u.l.bb_lsn),
		offsetof(struct xfs_btree_block, bb_u.l.bb_uuid),
		offsetof(struct xfs_btree_block, bb_u.l.bb_owner),
		offsetof(struct xfs_btree_block, bb_u.l.bb_crc),
		offsetof(struct xfs_btree_block, bb_u.l.bb_pad),
		XFS_BTREE_LBLOCK_CRC_LEN
	};

	if (bp) {
		int nbits;

		if (cur->bc_flags & XFS_BTREE_CRC_BLOCKS) {
			/*
			 * We don't log the CRC when updating a btree
			 * block but instead recreate it during log
			 * recovery.  As the log buffers have checksums
			 * of their own this is safe and avoids logging a crc
			 * update in a lot of places.
			 */
			if (fields == XFS_BB_ALL_BITS)
				fields = XFS_BB_ALL_BITS_CRC;
			nbits = XFS_BB_NUM_BITS_CRC;
		} else {
			nbits = XFS_BB_NUM_BITS;
		}
		xfs_btree_offsets(fields,
				  (cur->bc_flags & XFS_BTREE_LONG_PTRS) ?
					loffsets : soffsets,
				  nbits, &first, &last);
		xfs_trans_buf_set_type(cur->bc_tp, bp, XFS_BLFT_BTREE_BUF);
		xfs_trans_log_buf(cur->bc_tp, bp, first, last);
	} else {
		xfs_trans_log_inode(cur->bc_tp, cur->bc_ino.ip,
			xfs_ilog_fbroot(cur->bc_ino.whichfork));
	}
}

/*
 * Increment cursor by one record at the level.
 * For nonzero levels the leaf-ward information is untouched.
 */
int						/* error */
xfs_btree_increment(
	struct xfs_btree_cur	*cur,
	int			level,
	int			*stat)		/* success/failure */
{
	struct xfs_btree_block	*block;
	union xfs_btree_ptr	ptr;
	struct xfs_buf		*bp;
	int			error;		/* error return value */
	int			lev;

	ASSERT(level < cur->bc_nlevels);

	/* Read-ahead to the right at this level. */
	xfs_btree_readahead(cur, level, XFS_BTCUR_RIGHTRA);

	/* Get a pointer to the btree block. */
	block = xfs_btree_get_block(cur, level, &bp);

#ifdef DEBUG
	error = xfs_btree_check_block(cur, block, level, bp);
	if (error)
		goto error0;
#endif

	/* We're done if we remain in the block after the increment. */
	if (++cur->bc_levels[level].ptr <= xfs_btree_get_numrecs(block))
		goto out1;

	/* Fail if we just went off the right edge of the tree. */
	xfs_btree_get_sibling(cur, block, &ptr, XFS_BB_RIGHTSIB);
	if (xfs_btree_ptr_is_null(cur, &ptr))
		goto out0;

	XFS_BTREE_STATS_INC(cur, increment);

	/*
	 * March up the tree incrementing pointers.
	 * Stop when we don't go off the right edge of a block.
	 */
	for (lev = level + 1; lev < cur->bc_nlevels; lev++) {
		block = xfs_btree_get_block(cur, lev, &bp);

#ifdef DEBUG
		error = xfs_btree_check_block(cur, block, lev, bp);
		if (error)
			goto error0;
#endif

		if (++cur->bc_levels[lev].ptr <= xfs_btree_get_numrecs(block))
			break;

		/* Read-ahead the right block for the next loop. */
		xfs_btree_readahead(cur, lev, XFS_BTCUR_RIGHTRA);
	}

	/*
	 * If we went off the root then we are either seriously
	 * confused or have the tree root in an inode.
	 */
	if (lev == cur->bc_nlevels) {
		if (cur->bc_flags & XFS_BTREE_ROOT_IN_INODE)
			goto out0;
		ASSERT(0);
		error = -EFSCORRUPTED;
		goto error0;
	}
	ASSERT(lev < cur->bc_nlevels);

	/*
	 * Now walk back down the tree, fixing up the cursor's buffer
	 * pointers and key numbers.
	 */
	for (block = xfs_btree_get_block(cur, lev, &bp); lev > level; ) {
		union xfs_btree_ptr	*ptrp;

		ptrp = xfs_btree_ptr_addr(cur, cur->bc_levels[lev].ptr, block);
		--lev;
		error = xfs_btree_read_buf_block(cur, ptrp, 0, &block, &bp);
		if (error)
			goto error0;

		xfs_btree_setbuf(cur, lev, bp);
		cur->bc_levels[lev].ptr = 1;
	}
out1:
	*stat = 1;
	return 0;

out0:
	*stat = 0;
	return 0;

error0:
	return error;
}

/*
 * Decrement cursor by one record at the level.
 * For nonzero levels the leaf-ward information is untouched.
 */
int						/* error */
xfs_btree_decrement(
	struct xfs_btree_cur	*cur,
	int			level,
	int			*stat)		/* success/failure */
{
	struct xfs_btree_block	*block;
	struct xfs_buf		*bp;
	int			error;		/* error return value */
	int			lev;
	union xfs_btree_ptr	ptr;

	ASSERT(level < cur->bc_nlevels);

	/* Read-ahead to the left at this level. */
	xfs_btree_readahead(cur, level, XFS_BTCUR_LEFTRA);

	/* We're done if we remain in the block after the decrement. */
	if (--cur->bc_levels[level].ptr > 0)
		goto out1;

	/* Get a pointer to the btree block. */
	block = xfs_btree_get_block(cur, level, &bp);

#ifdef DEBUG
	error = xfs_btree_check_block(cur, block, level, bp);
	if (error)
		goto error0;
#endif

	/* Fail if we just went off the left edge of the tree. */
	xfs_btree_get_sibling(cur, block, &ptr, XFS_BB_LEFTSIB);
	if (xfs_btree_ptr_is_null(cur, &ptr))
		goto out0;

	XFS_BTREE_STATS_INC(cur, decrement);

	/*
	 * March up the tree decrementing pointers.
	 * Stop when we don't go off the left edge of a block.
	 */
	for (lev = level + 1; lev < cur->bc_nlevels; lev++) {
		if (--cur->bc_levels[lev].ptr > 0)
			break;
		/* Read-ahead the left block for the next loop. */
		xfs_btree_readahead(cur, lev, XFS_BTCUR_LEFTRA);
	}

	/*
	 * If we went off the root then we are seriously confused.
	 * or the root of the tree is in an inode.
	 */
	if (lev == cur->bc_nlevels) {
		if (cur->bc_flags & XFS_BTREE_ROOT_IN_INODE)
			goto out0;
		ASSERT(0);
		error = -EFSCORRUPTED;
		goto error0;
	}
	ASSERT(lev < cur->bc_nlevels);

	/*
	 * Now walk back down the tree, fixing up the cursor's buffer
	 * pointers and key numbers.
	 */
	for (block = xfs_btree_get_block(cur, lev, &bp); lev > level; ) {
		union xfs_btree_ptr	*ptrp;

		ptrp = xfs_btree_ptr_addr(cur, cur->bc_levels[lev].ptr, block);
		--lev;
		error = xfs_btree_read_buf_block(cur, ptrp, 0, &block, &bp);
		if (error)
			goto error0;
		xfs_btree_setbuf(cur, lev, bp);
		cur->bc_levels[lev].ptr = xfs_btree_get_numrecs(block);
	}
out1:
	*stat = 1;
	return 0;

out0:
	*stat = 0;
	return 0;

error0:
	return error;
}

int
xfs_btree_lookup_get_block(
	struct xfs_btree_cur		*cur,	/* btree cursor */
	int				level,	/* level in the btree */
	const union xfs_btree_ptr	*pp,	/* ptr to btree block */
	struct xfs_btree_block		**blkp) /* return btree block */
{
	struct xfs_buf		*bp;	/* buffer pointer for btree block */
	xfs_daddr_t		daddr;
	int			error = 0;

	/* special case the root block if in an inode */
	if ((cur->bc_flags & XFS_BTREE_ROOT_IN_INODE) &&
	    (level == cur->bc_nlevels - 1)) {
		*blkp = xfs_btree_get_iroot(cur);
		return 0;
	}

	/*
	 * If the old buffer at this level for the disk address we are
	 * looking for re-use it.
	 *
	 * Otherwise throw it away and get a new one.
	 */
	bp = cur->bc_levels[level].bp;
	error = xfs_btree_ptr_to_daddr(cur, pp, &daddr);
	if (error)
		return error;
	if (bp && xfs_buf_daddr(bp) == daddr) {
		*blkp = XFS_BUF_TO_BLOCK(bp);
		return 0;
	}

	error = xfs_btree_read_buf_block(cur, pp, 0, blkp, &bp);
	if (error)
		return error;

	/* Check the inode owner since the verifiers don't. */
	if (xfs_has_crc(cur->bc_mp) &&
	    !(cur->bc_ino.flags & XFS_BTCUR_BMBT_INVALID_OWNER) &&
	    (cur->bc_flags & XFS_BTREE_LONG_PTRS) &&
	    be64_to_cpu((*blkp)->bb_u.l.bb_owner) !=
			cur->bc_ino.ip->i_ino)
		goto out_bad;

	/* Did we get the level we were looking for? */
	if (be16_to_cpu((*blkp)->bb_level) != level)
		goto out_bad;

	/* Check that internal nodes have at least one record. */
	if (level != 0 && be16_to_cpu((*blkp)->bb_numrecs) == 0)
		goto out_bad;

	xfs_btree_setbuf(cur, level, bp);
	return 0;

out_bad:
	*blkp = NULL;
	xfs_buf_mark_corrupt(bp);
	xfs_trans_brelse(cur->bc_tp, bp);
	return -EFSCORRUPTED;
}

/*
 * Get current search key.  For level 0 we don't actually have a key
 * structure so we make one up from the record.  For all other levels
 * we just return the right key.
 */
STATIC union xfs_btree_key *
xfs_lookup_get_search_key(
	struct xfs_btree_cur	*cur,
	int			level,
	int			keyno,
	struct xfs_btree_block	*block,
	union xfs_btree_key	*kp)
{
	if (level == 0) {
		cur->bc_ops->init_key_from_rec(kp,
				xfs_btree_rec_addr(cur, keyno, block));
		return kp;
	}

	return xfs_btree_key_addr(cur, keyno, block);
}

/*
 * Lookup the record.  The cursor is made to point to it, based on dir.
 * stat is set to 0 if can't find any such record, 1 for success.
 */
int					/* error */
xfs_btree_lookup(
	struct xfs_btree_cur	*cur,	/* btree cursor */
	xfs_lookup_t		dir,	/* <=, ==, or >= */
	int			*stat)	/* success/failure */
{
	struct xfs_btree_block	*block;	/* current btree block */
	int64_t			diff;	/* difference for the current key */
	int			error;	/* error return value */
	int			keyno;	/* current key number */
	int			level;	/* level in the btree */
	union xfs_btree_ptr	*pp;	/* ptr to btree block */
	union xfs_btree_ptr	ptr;	/* ptr to btree block */

	XFS_BTREE_STATS_INC(cur, lookup);

	/* No such thing as a zero-level tree. */
	if (XFS_IS_CORRUPT(cur->bc_mp, cur->bc_nlevels == 0))
		return -EFSCORRUPTED;

	block = NULL;
	keyno = 0;

	/* initialise start pointer from cursor */
	cur->bc_ops->init_ptr_from_cur(cur, &ptr);
	pp = &ptr;

	/*
	 * Iterate over each level in the btree, starting at the root.
	 * For each level above the leaves, find the key we need, based
	 * on the lookup record, then follow the corresponding block
	 * pointer down to the next level.
	 */
	for (level = cur->bc_nlevels - 1, diff = 1; level >= 0; level--) {
		/* Get the block we need to do the lookup on. */
		error = xfs_btree_lookup_get_block(cur, level, pp, &block);
		if (error)
			goto error0;

		if (diff == 0) {
			/*
			 * If we already had a key match at a higher level, we
			 * know we need to use the first entry in this block.
			 */
			keyno = 1;
		} else {
			/* Otherwise search this block. Do a binary search. */

			int	high;	/* high entry number */
			int	low;	/* low entry number */

			/* Set low and high entry numbers, 1-based. */
			low = 1;
			high = xfs_btree_get_numrecs(block);
			if (!high) {
				/* Block is empty, must be an empty leaf. */
				if (level != 0 || cur->bc_nlevels != 1) {
					XFS_CORRUPTION_ERROR(__func__,
							XFS_ERRLEVEL_LOW,
							cur->bc_mp, block,
							sizeof(*block));
					return -EFSCORRUPTED;
				}

				cur->bc_levels[0].ptr = dir != XFS_LOOKUP_LE;
				*stat = 0;
				return 0;
			}

			/* Binary search the block. */
			while (low <= high) {
				union xfs_btree_key	key;
				union xfs_btree_key	*kp;

				XFS_BTREE_STATS_INC(cur, compare);

				/* keyno is average of low and high. */
				keyno = (low + high) >> 1;

				/* Get current search key */
				kp = xfs_lookup_get_search_key(cur, level,
						keyno, block, &key);

				/*
				 * Compute difference to get next direction:
				 *  - less than, move right
				 *  - greater than, move left
				 *  - equal, we're done
				 */
				diff = cur->bc_ops->key_diff(cur, kp);
				if (diff < 0)
					low = keyno + 1;
				else if (diff > 0)
					high = keyno - 1;
				else
					break;
			}
		}

		/*
		 * If there are more levels, set up for the next level
		 * by getting the block number and filling in the cursor.
		 */
		if (level > 0) {
			/*
			 * If we moved left, need the previous key number,
			 * unless there isn't one.
			 */
			if (diff > 0 && --keyno < 1)
				keyno = 1;
			pp = xfs_btree_ptr_addr(cur, keyno, block);

			error = xfs_btree_debug_check_ptr(cur, pp, 0, level);
			if (error)
				goto error0;

			cur->bc_levels[level].ptr = keyno;
		}
	}

	/* Done with the search. See if we need to adjust the results. */
	if (dir != XFS_LOOKUP_LE && diff < 0) {
		keyno++;
		/*
		 * If ge search and we went off the end of the block, but it's
		 * not the last block, we're in the wrong block.
		 */
		xfs_btree_get_sibling(cur, block, &ptr, XFS_BB_RIGHTSIB);
		if (dir == XFS_LOOKUP_GE &&
		    keyno > xfs_btree_get_numrecs(block) &&
		    !xfs_btree_ptr_is_null(cur, &ptr)) {
			int	i;

			cur->bc_levels[0].ptr = keyno;
			error = xfs_btree_increment(cur, 0, &i);
			if (error)
				goto error0;
			if (XFS_IS_CORRUPT(cur->bc_mp, i != 1))
				return -EFSCORRUPTED;
			*stat = 1;
			return 0;
		}
	} else if (dir == XFS_LOOKUP_LE && diff > 0)
		keyno--;
	cur->bc_levels[0].ptr = keyno;

	/* Return if we succeeded or not. */
	if (keyno == 0 || keyno > xfs_btree_get_numrecs(block))
		*stat = 0;
	else if (dir != XFS_LOOKUP_EQ || diff == 0)
		*stat = 1;
	else
		*stat = 0;
	return 0;

error0:
	return error;
}

/* Find the high key storage area from a regular key. */
union xfs_btree_key *
xfs_btree_high_key_from_key(
	struct xfs_btree_cur	*cur,
	union xfs_btree_key	*key)
{
	ASSERT(cur->bc_flags & XFS_BTREE_OVERLAPPING);
	return (union xfs_btree_key *)((char *)key +
			(cur->bc_ops->key_len / 2));
}

/* Determine the low (and high if overlapped) keys of a leaf block */
STATIC void
xfs_btree_get_leaf_keys(
	struct xfs_btree_cur	*cur,
	struct xfs_btree_block	*block,
	union xfs_btree_key	*key)
{
	union xfs_btree_key	max_hkey;
	union xfs_btree_key	hkey;
	union xfs_btree_rec	*rec;
	union xfs_btree_key	*high;
	int			n;

	rec = xfs_btree_rec_addr(cur, 1, block);
	cur->bc_ops->init_key_from_rec(key, rec);

	if (cur->bc_flags & XFS_BTREE_OVERLAPPING) {

		cur->bc_ops->init_high_key_from_rec(&max_hkey, rec);
		for (n = 2; n <= xfs_btree_get_numrecs(block); n++) {
			rec = xfs_btree_rec_addr(cur, n, block);
			cur->bc_ops->init_high_key_from_rec(&hkey, rec);
			if (cur->bc_ops->diff_two_keys(cur, &hkey, &max_hkey)
					> 0)
				max_hkey = hkey;
		}

		high = xfs_btree_high_key_from_key(cur, key);
		memcpy(high, &max_hkey, cur->bc_ops->key_len / 2);
	}
}

/* Determine the low (and high if overlapped) keys of a node block */
STATIC void
xfs_btree_get_node_keys(
	struct xfs_btree_cur	*cur,
	struct xfs_btree_block	*block,
	union xfs_btree_key	*key)
{
	union xfs_btree_key	*hkey;
	union xfs_btree_key	*max_hkey;
	union xfs_btree_key	*high;
	int			n;

	if (cur->bc_flags & XFS_BTREE_OVERLAPPING) {
		memcpy(key, xfs_btree_key_addr(cur, 1, block),
				cur->bc_ops->key_len / 2);

		max_hkey = xfs_btree_high_key_addr(cur, 1, block);
		for (n = 2; n <= xfs_btree_get_numrecs(block); n++) {
			hkey = xfs_btree_high_key_addr(cur, n, block);
			if (cur->bc_ops->diff_two_keys(cur, hkey, max_hkey) > 0)
				max_hkey = hkey;
		}

		high = xfs_btree_high_key_from_key(cur, key);
		memcpy(high, max_hkey, cur->bc_ops->key_len / 2);
	} else {
		memcpy(key, xfs_btree_key_addr(cur, 1, block),
				cur->bc_ops->key_len);
	}
}

/* Derive the keys for any btree block. */
void
xfs_btree_get_keys(
	struct xfs_btree_cur	*cur,
	struct xfs_btree_block	*block,
	union xfs_btree_key	*key)
{
	if (be16_to_cpu(block->bb_level) == 0)
		xfs_btree_get_leaf_keys(cur, block, key);
	else
		xfs_btree_get_node_keys(cur, block, key);
}

/*
 * Decide if we need to update the parent keys of a btree block.  For
 * a standard btree this is only necessary if we're updating the first
 * record/key.  For an overlapping btree, we must always update the
 * keys because the highest key can be in any of the records or keys
 * in the block.
 */
static inline bool
xfs_btree_needs_key_update(
	struct xfs_btree_cur	*cur,
	int			ptr)
{
	return (cur->bc_flags & XFS_BTREE_OVERLAPPING) || ptr == 1;
}

/*
 * Update the low and high parent keys of the given level, progressing
 * towards the root.  If force_all is false, stop if the keys for a given
 * level do not need updating.
 */
STATIC int
__xfs_btree_updkeys(
	struct xfs_btree_cur	*cur,
	int			level,
	struct xfs_btree_block	*block,
	struct xfs_buf		*bp0,
	bool			force_all)
{
	union xfs_btree_key	key;	/* keys from current level */
	union xfs_btree_key	*lkey;	/* keys from the next level up */
	union xfs_btree_key	*hkey;
	union xfs_btree_key	*nlkey;	/* keys from the next level up */
	union xfs_btree_key	*nhkey;
	struct xfs_buf		*bp;
	int			ptr;

	ASSERT(cur->bc_flags & XFS_BTREE_OVERLAPPING);

	/* Exit if there aren't any parent levels to update. */
	if (level + 1 >= cur->bc_nlevels)
		return 0;

	trace_xfs_btree_updkeys(cur, level, bp0);

	lkey = &key;
	hkey = xfs_btree_high_key_from_key(cur, lkey);
	xfs_btree_get_keys(cur, block, lkey);
	for (level++; level < cur->bc_nlevels; level++) {
#ifdef DEBUG
		int		error;
#endif
		block = xfs_btree_get_block(cur, level, &bp);
		trace_xfs_btree_updkeys(cur, level, bp);
#ifdef DEBUG
		error = xfs_btree_check_block(cur, block, level, bp);
		if (error)
			return error;
#endif
		ptr = cur->bc_levels[level].ptr;
		nlkey = xfs_btree_key_addr(cur, ptr, block);
		nhkey = xfs_btree_high_key_addr(cur, ptr, block);
		if (!force_all &&
		    !(cur->bc_ops->diff_two_keys(cur, nlkey, lkey) != 0 ||
		      cur->bc_ops->diff_two_keys(cur, nhkey, hkey) != 0))
			break;
		xfs_btree_copy_keys(cur, nlkey, lkey, 1);
		xfs_btree_log_keys(cur, bp, ptr, ptr);
		if (level + 1 >= cur->bc_nlevels)
			break;
		xfs_btree_get_node_keys(cur, block, lkey);
	}

	return 0;
}

/* Update all the keys from some level in cursor back to the root. */
STATIC int
xfs_btree_updkeys_force(
	struct xfs_btree_cur	*cur,
	int			level)
{
	struct xfs_buf		*bp;
	struct xfs_btree_block	*block;

	block = xfs_btree_get_block(cur, level, &bp);
	return __xfs_btree_updkeys(cur, level, block, bp, true);
}

/*
 * Update the parent keys of the given level, progressing towards the root.
 */
STATIC int
xfs_btree_update_keys(
	struct xfs_btree_cur	*cur,
	int			level)
{
	struct xfs_btree_block	*block;
	struct xfs_buf		*bp;
	union xfs_btree_key	*kp;
	union xfs_btree_key	key;
	int			ptr;

	ASSERT(level >= 0);

	block = xfs_btree_get_block(cur, level, &bp);
	if (cur->bc_flags & XFS_BTREE_OVERLAPPING)
		return __xfs_btree_updkeys(cur, level, block, bp, false);

	/*
	 * Go up the tree from this level toward the root.
	 * At each level, update the key value to the value input.
	 * Stop when we reach a level where the cursor isn't pointing
	 * at the first entry in the block.
	 */
	xfs_btree_get_keys(cur, block, &key);
	for (level++, ptr = 1; ptr == 1 && level < cur->bc_nlevels; level++) {
#ifdef DEBUG
		int		error;
#endif
		block = xfs_btree_get_block(cur, level, &bp);
#ifdef DEBUG
		error = xfs_btree_check_block(cur, block, level, bp);
		if (error)
			return error;
#endif
		ptr = cur->bc_levels[level].ptr;
		kp = xfs_btree_key_addr(cur, ptr, block);
		xfs_btree_copy_keys(cur, kp, &key, 1);
		xfs_btree_log_keys(cur, bp, ptr, ptr);
	}

	return 0;
}

/*
 * Update the record referred to by cur to the value in the
 * given record. This either works (return 0) or gets an
 * EFSCORRUPTED error.
 */
int
xfs_btree_update(
	struct xfs_btree_cur	*cur,
	union xfs_btree_rec	*rec)
{
	struct xfs_btree_block	*block;
	struct xfs_buf		*bp;
	int			error;
	int			ptr;
	union xfs_btree_rec	*rp;

	/* Pick up the current block. */
	block = xfs_btree_get_block(cur, 0, &bp);

#ifdef DEBUG
	error = xfs_btree_check_block(cur, block, 0, bp);
	if (error)
		goto error0;
#endif
	/* Get the address of the rec to be updated. */
	ptr = cur->bc_levels[0].ptr;
	rp = xfs_btree_rec_addr(cur, ptr, block);

	/* Fill in the new contents and log them. */
	xfs_btree_copy_recs(cur, rp, rec, 1);
	xfs_btree_log_recs(cur, bp, ptr, ptr);

	/*
	 * If we are tracking the last record in the tree and
	 * we are at the far right edge of the tree, update it.
	 */
	if (xfs_btree_is_lastrec(cur, block, 0)) {
		cur->bc_ops->update_lastrec(cur, block, rec,
					    ptr, LASTREC_UPDATE);
	}

	/* Pass new key value up to our parent. */
	if (xfs_btree_needs_key_update(cur, ptr)) {
		error = xfs_btree_update_keys(cur, 0);
		if (error)
			goto error0;
	}

	return 0;

error0:
	return error;
}

/*
 * Move 1 record left from cur/level if possible.
 * Update cur to reflect the new path.
 */
STATIC int					/* error */
xfs_btree_lshift(
	struct xfs_btree_cur	*cur,
	int			level,
	int			*stat)		/* success/failure */
{
	struct xfs_buf		*lbp;		/* left buffer pointer */
	struct xfs_btree_block	*left;		/* left btree block */
	int			lrecs;		/* left record count */
	struct xfs_buf		*rbp;		/* right buffer pointer */
	struct xfs_btree_block	*right;		/* right btree block */
	struct xfs_btree_cur	*tcur;		/* temporary btree cursor */
	int			rrecs;		/* right record count */
	union xfs_btree_ptr	lptr;		/* left btree pointer */
	union xfs_btree_key	*rkp = NULL;	/* right btree key */
	union xfs_btree_ptr	*rpp = NULL;	/* right address pointer */
	union xfs_btree_rec	*rrp = NULL;	/* right record pointer */
	int			error;		/* error return value */
	int			i;

	if ((cur->bc_flags & XFS_BTREE_ROOT_IN_INODE) &&
	    level == cur->bc_nlevels - 1)
		goto out0;

	/* Set up variables for this block as "right". */
	right = xfs_btree_get_block(cur, level, &rbp);

#ifdef DEBUG
	error = xfs_btree_check_block(cur, right, level, rbp);
	if (error)
		goto error0;
#endif

	/* If we've got no left sibling then we can't shift an entry left. */
	xfs_btree_get_sibling(cur, right, &lptr, XFS_BB_LEFTSIB);
	if (xfs_btree_ptr_is_null(cur, &lptr))
		goto out0;

	/*
	 * If the cursor entry is the one that would be moved, don't
	 * do it... it's too complicated.
	 */
	if (cur->bc_levels[level].ptr <= 1)
		goto out0;

	/* Set up the left neighbor as "left". */
	error = xfs_btree_read_buf_block(cur, &lptr, 0, &left, &lbp);
	if (error)
		goto error0;

	/* If it's full, it can't take another entry. */
	lrecs = xfs_btree_get_numrecs(left);
	if (lrecs == cur->bc_ops->get_maxrecs(cur, level))
		goto out0;

	rrecs = xfs_btree_get_numrecs(right);

	/*
	 * We add one entry to the left side and remove one for the right side.
	 * Account for it here, the changes will be updated on disk and logged
	 * later.
	 */
	lrecs++;
	rrecs--;

	XFS_BTREE_STATS_INC(cur, lshift);
	XFS_BTREE_STATS_ADD(cur, moves, 1);

	/*
	 * If non-leaf, copy a key and a ptr to the left block.
	 * Log the changes to the left block.
	 */
	if (level > 0) {
		/* It's a non-leaf.  Move keys and pointers. */
		union xfs_btree_key	*lkp;	/* left btree key */
		union xfs_btree_ptr	*lpp;	/* left address pointer */

		lkp = xfs_btree_key_addr(cur, lrecs, left);
		rkp = xfs_btree_key_addr(cur, 1, right);

		lpp = xfs_btree_ptr_addr(cur, lrecs, left);
		rpp = xfs_btree_ptr_addr(cur, 1, right);

		error = xfs_btree_debug_check_ptr(cur, rpp, 0, level);
		if (error)
			goto error0;

		xfs_btree_copy_keys(cur, lkp, rkp, 1);
		xfs_btree_copy_ptrs(cur, lpp, rpp, 1);

		xfs_btree_log_keys(cur, lbp, lrecs, lrecs);
		xfs_btree_log_ptrs(cur, lbp, lrecs, lrecs);

		ASSERT(cur->bc_ops->keys_inorder(cur,
			xfs_btree_key_addr(cur, lrecs - 1, left), lkp));
	} else {
		/* It's a leaf.  Move records.  */
		union xfs_btree_rec	*lrp;	/* left record pointer */

		lrp = xfs_btree_rec_addr(cur, lrecs, left);
		rrp = xfs_btree_rec_addr(cur, 1, right);

		xfs_btree_copy_recs(cur, lrp, rrp, 1);
		xfs_btree_log_recs(cur, lbp, lrecs, lrecs);

		ASSERT(cur->bc_ops->recs_inorder(cur,
			xfs_btree_rec_addr(cur, lrecs - 1, left), lrp));
	}

	xfs_btree_set_numrecs(left, lrecs);
	xfs_btree_log_block(cur, lbp, XFS_BB_NUMRECS);

	xfs_btree_set_numrecs(right, rrecs);
	xfs_btree_log_block(cur, rbp, XFS_BB_NUMRECS);

	/*
	 * Slide the contents of right down one entry.
	 */
	XFS_BTREE_STATS_ADD(cur, moves, rrecs - 1);
	if (level > 0) {
		/* It's a nonleaf. operate on keys and ptrs */
		for (i = 0; i < rrecs; i++) {
			error = xfs_btree_debug_check_ptr(cur, rpp, i + 1, level);
			if (error)
				goto error0;
		}

		xfs_btree_shift_keys(cur,
				xfs_btree_key_addr(cur, 2, right),
				-1, rrecs);
		xfs_btree_shift_ptrs(cur,
				xfs_btree_ptr_addr(cur, 2, right),
				-1, rrecs);

		xfs_btree_log_keys(cur, rbp, 1, rrecs);
		xfs_btree_log_ptrs(cur, rbp, 1, rrecs);
	} else {
		/* It's a leaf. operate on records */
		xfs_btree_shift_recs(cur,
			xfs_btree_rec_addr(cur, 2, right),
			-1, rrecs);
		xfs_btree_log_recs(cur, rbp, 1, rrecs);
	}

	/*
	 * Using a temporary cursor, update the parent key values of the
	 * block on the left.
	 */
	if (cur->bc_flags & XFS_BTREE_OVERLAPPING) {
		error = xfs_btree_dup_cursor(cur, &tcur);
		if (error)
			goto error0;
		i = xfs_btree_firstrec(tcur, level);
		if (XFS_IS_CORRUPT(tcur->bc_mp, i != 1)) {
			error = -EFSCORRUPTED;
			goto error0;
		}

		error = xfs_btree_decrement(tcur, level, &i);
		if (error)
			goto error1;

		/* Update the parent high keys of the left block, if needed. */
		error = xfs_btree_update_keys(tcur, level);
		if (error)
			goto error1;

		xfs_btree_del_cursor(tcur, XFS_BTREE_NOERROR);
	}

	/* Update the parent keys of the right block. */
	error = xfs_btree_update_keys(cur, level);
	if (error)
		goto error0;

	/* Slide the cursor value left one. */
	cur->bc_levels[level].ptr--;

	*stat = 1;
	return 0;

out0:
	*stat = 0;
	return 0;

error0:
	return error;

error1:
	xfs_btree_del_cursor(tcur, XFS_BTREE_ERROR);
	return error;
}

/*
 * Move 1 record right from cur/level if possible.
 * Update cur to reflect the new path.
 */
STATIC int					/* error */
xfs_btree_rshift(
	struct xfs_btree_cur	*cur,
	int			level,
	int			*stat)		/* success/failure */
{
	struct xfs_buf		*lbp;		/* left buffer pointer */
	struct xfs_btree_block	*left;		/* left btree block */
	struct xfs_buf		*rbp;		/* right buffer pointer */
	struct xfs_btree_block	*right;		/* right btree block */
	struct xfs_btree_cur	*tcur;		/* temporary btree cursor */
	union xfs_btree_ptr	rptr;		/* right block pointer */
	union xfs_btree_key	*rkp;		/* right btree key */
	int			rrecs;		/* right record count */
	int			lrecs;		/* left record count */
	int			error;		/* error return value */
	int			i;		/* loop counter */

	if ((cur->bc_flags & XFS_BTREE_ROOT_IN_INODE) &&
	    (level == cur->bc_nlevels - 1))
		goto out0;

	/* Set up variables for this block as "left". */
	left = xfs_btree_get_block(cur, level, &lbp);

#ifdef DEBUG
	error = xfs_btree_check_block(cur, left, level, lbp);
	if (error)
		goto error0;
#endif

	/* If we've got no right sibling then we can't shift an entry right. */
	xfs_btree_get_sibling(cur, left, &rptr, XFS_BB_RIGHTSIB);
	if (xfs_btree_ptr_is_null(cur, &rptr))
		goto out0;

	/*
	 * If the cursor entry is the one that would be moved, don't
	 * do it... it's too complicated.
	 */
	lrecs = xfs_btree_get_numrecs(left);
	if (cur->bc_levels[level].ptr >= lrecs)
		goto out0;

	/* Set up the right neighbor as "right". */
	error = xfs_btree_read_buf_block(cur, &rptr, 0, &right, &rbp);
	if (error)
		goto error0;

	/* If it's full, it can't take another entry. */
	rrecs = xfs_btree_get_numrecs(right);
	if (rrecs == cur->bc_ops->get_maxrecs(cur, level))
		goto out0;

	XFS_BTREE_STATS_INC(cur, rshift);
	XFS_BTREE_STATS_ADD(cur, moves, rrecs);

	/*
	 * Make a hole at the start of the right neighbor block, then
	 * copy the last left block entry to the hole.
	 */
	if (level > 0) {
		/* It's a nonleaf. make a hole in the keys and ptrs */
		union xfs_btree_key	*lkp;
		union xfs_btree_ptr	*lpp;
		union xfs_btree_ptr	*rpp;

		lkp = xfs_btree_key_addr(cur, lrecs, left);
		lpp = xfs_btree_ptr_addr(cur, lrecs, left);
		rkp = xfs_btree_key_addr(cur, 1, right);
		rpp = xfs_btree_ptr_addr(cur, 1, right);

		for (i = rrecs - 1; i >= 0; i--) {
			error = xfs_btree_debug_check_ptr(cur, rpp, i, level);
			if (error)
				goto error0;
		}

		xfs_btree_shift_keys(cur, rkp, 1, rrecs);
		xfs_btree_shift_ptrs(cur, rpp, 1, rrecs);

		error = xfs_btree_debug_check_ptr(cur, lpp, 0, level);
		if (error)
			goto error0;

		/* Now put the new data in, and log it. */
		xfs_btree_copy_keys(cur, rkp, lkp, 1);
		xfs_btree_copy_ptrs(cur, rpp, lpp, 1);

		xfs_btree_log_keys(cur, rbp, 1, rrecs + 1);
		xfs_btree_log_ptrs(cur, rbp, 1, rrecs + 1);

		ASSERT(cur->bc_ops->keys_inorder(cur, rkp,
			xfs_btree_key_addr(cur, 2, right)));
	} else {
		/* It's a leaf. make a hole in the records */
		union xfs_btree_rec	*lrp;
		union xfs_btree_rec	*rrp;

		lrp = xfs_btree_rec_addr(cur, lrecs, left);
		rrp = xfs_btree_rec_addr(cur, 1, right);

		xfs_btree_shift_recs(cur, rrp, 1, rrecs);

		/* Now put the new data in, and log it. */
		xfs_btree_copy_recs(cur, rrp, lrp, 1);
		xfs_btree_log_recs(cur, rbp, 1, rrecs + 1);
	}

	/*
	 * Decrement and log left's numrecs, bump and log right's numrecs.
	 */
	xfs_btree_set_numrecs(left, --lrecs);
	xfs_btree_log_block(cur, lbp, XFS_BB_NUMRECS);

	xfs_btree_set_numrecs(right, ++rrecs);
	xfs_btree_log_block(cur, rbp, XFS_BB_NUMRECS);

	/*
	 * Using a temporary cursor, update the parent key values of the
	 * block on the right.
	 */
	error = xfs_btree_dup_cursor(cur, &tcur);
	if (error)
		goto error0;
	i = xfs_btree_lastrec(tcur, level);
	if (XFS_IS_CORRUPT(tcur->bc_mp, i != 1)) {
		error = -EFSCORRUPTED;
		goto error0;
	}

	error = xfs_btree_increment(tcur, level, &i);
	if (error)
		goto error1;

	/* Update the parent high keys of the left block, if needed. */
	if (cur->bc_flags & XFS_BTREE_OVERLAPPING) {
		error = xfs_btree_update_keys(cur, level);
		if (error)
			goto error1;
	}

	/* Update the parent keys of the right block. */
	error = xfs_btree_update_keys(tcur, level);
	if (error)
		goto error1;

	xfs_btree_del_cursor(tcur, XFS_BTREE_NOERROR);

	*stat = 1;
	return 0;

out0:
	*stat = 0;
	return 0;

error0:
	return error;

error1:
	xfs_btree_del_cursor(tcur, XFS_BTREE_ERROR);
	return error;
}

/*
 * Split cur/level block in half.
 * Return new block number and the key to its first
 * record (to be inserted into parent).
 */
STATIC int					/* error */
__xfs_btree_split(
	struct xfs_btree_cur	*cur,
	int			level,
	union xfs_btree_ptr	*ptrp,
	union xfs_btree_key	*key,
	struct xfs_btree_cur	**curp,
	int			*stat)		/* success/failure */
{
	union xfs_btree_ptr	lptr;		/* left sibling block ptr */
	struct xfs_buf		*lbp;		/* left buffer pointer */
	struct xfs_btree_block	*left;		/* left btree block */
	union xfs_btree_ptr	rptr;		/* right sibling block ptr */
	struct xfs_buf		*rbp;		/* right buffer pointer */
	struct xfs_btree_block	*right;		/* right btree block */
	union xfs_btree_ptr	rrptr;		/* right-right sibling ptr */
	struct xfs_buf		*rrbp;		/* right-right buffer pointer */
	struct xfs_btree_block	*rrblock;	/* right-right btree block */
	int			lrecs;
	int			rrecs;
	int			src_index;
	int			error;		/* error return value */
	int			i;

	XFS_BTREE_STATS_INC(cur, split);

	/* Set up left block (current one). */
	left = xfs_btree_get_block(cur, level, &lbp);

#ifdef DEBUG
	error = xfs_btree_check_block(cur, left, level, lbp);
	if (error)
		goto error0;
#endif

	xfs_btree_buf_to_ptr(cur, lbp, &lptr);

	/* Allocate the new block. If we can't do it, we're toast. Give up. */
	error = cur->bc_ops->alloc_block(cur, &lptr, &rptr, stat);
	if (error)
		goto error0;
	if (*stat == 0)
		goto out0;
	XFS_BTREE_STATS_INC(cur, alloc);

	/* Set up the new block as "right". */
	error = xfs_btree_get_buf_block(cur, &rptr, &right, &rbp);
	if (error)
		goto error0;

	/* Fill in the btree header for the new right block. */
	xfs_btree_init_block_cur(cur, rbp, xfs_btree_get_level(left), 0);

	/*
	 * Split the entries between the old and the new block evenly.
	 * Make sure that if there's an odd number of entries now, that
	 * each new block will have the same number of entries.
	 */
	lrecs = xfs_btree_get_numrecs(left);
	rrecs = lrecs / 2;
	if ((lrecs & 1) && cur->bc_levels[level].ptr <= rrecs + 1)
		rrecs++;
	src_index = (lrecs - rrecs + 1);

	XFS_BTREE_STATS_ADD(cur, moves, rrecs);

	/* Adjust numrecs for the later get_*_keys() calls. */
	lrecs -= rrecs;
	xfs_btree_set_numrecs(left, lrecs);
	xfs_btree_set_numrecs(right, xfs_btree_get_numrecs(right) + rrecs);

	/*
	 * Copy btree block entries from the left block over to the
	 * new block, the right. Update the right block and log the
	 * changes.
	 */
	if (level > 0) {
		/* It's a non-leaf.  Move keys and pointers. */
		union xfs_btree_key	*lkp;	/* left btree key */
		union xfs_btree_ptr	*lpp;	/* left address pointer */
		union xfs_btree_key	*rkp;	/* right btree key */
		union xfs_btree_ptr	*rpp;	/* right address pointer */

		lkp = xfs_btree_key_addr(cur, src_index, left);
		lpp = xfs_btree_ptr_addr(cur, src_index, left);
		rkp = xfs_btree_key_addr(cur, 1, right);
		rpp = xfs_btree_ptr_addr(cur, 1, right);

		for (i = src_index; i < rrecs; i++) {
			error = xfs_btree_debug_check_ptr(cur, lpp, i, level);
			if (error)
				goto error0;
		}

		/* Copy the keys & pointers to the new block. */
		xfs_btree_copy_keys(cur, rkp, lkp, rrecs);
		xfs_btree_copy_ptrs(cur, rpp, lpp, rrecs);

		xfs_btree_log_keys(cur, rbp, 1, rrecs);
		xfs_btree_log_ptrs(cur, rbp, 1, rrecs);

		/* Stash the keys of the new block for later insertion. */
		xfs_btree_get_node_keys(cur, right, key);
	} else {
		/* It's a leaf.  Move records.  */
		union xfs_btree_rec	*lrp;	/* left record pointer */
		union xfs_btree_rec	*rrp;	/* right record pointer */

		lrp = xfs_btree_rec_addr(cur, src_index, left);
		rrp = xfs_btree_rec_addr(cur, 1, right);

		/* Copy records to the new block. */
		xfs_btree_copy_recs(cur, rrp, lrp, rrecs);
		xfs_btree_log_recs(cur, rbp, 1, rrecs);

		/* Stash the keys of the new block for later insertion. */
		xfs_btree_get_leaf_keys(cur, right, key);
	}

	/*
	 * Find the left block number by looking in the buffer.
	 * Adjust sibling pointers.
	 */
	xfs_btree_get_sibling(cur, left, &rrptr, XFS_BB_RIGHTSIB);
	xfs_btree_set_sibling(cur, right, &rrptr, XFS_BB_RIGHTSIB);
	xfs_btree_set_sibling(cur, right, &lptr, XFS_BB_LEFTSIB);
	xfs_btree_set_sibling(cur, left, &rptr, XFS_BB_RIGHTSIB);

	xfs_btree_log_block(cur, rbp, XFS_BB_ALL_BITS);
	xfs_btree_log_block(cur, lbp, XFS_BB_NUMRECS | XFS_BB_RIGHTSIB);

	/*
	 * If there's a block to the new block's right, make that block
	 * point back to right instead of to left.
	 */
	if (!xfs_btree_ptr_is_null(cur, &rrptr)) {
		error = xfs_btree_read_buf_block(cur, &rrptr,
							0, &rrblock, &rrbp);
		if (error)
			goto error0;
		xfs_btree_set_sibling(cur, rrblock, &rptr, XFS_BB_LEFTSIB);
		xfs_btree_log_block(cur, rrbp, XFS_BB_LEFTSIB);
	}

	/* Update the parent high keys of the left block, if needed. */
	if (cur->bc_flags & XFS_BTREE_OVERLAPPING) {
		error = xfs_btree_update_keys(cur, level);
		if (error)
			goto error0;
	}

	/*
	 * If the cursor is really in the right block, move it there.
	 * If it's just pointing past the last entry in left, then we'll
	 * insert there, so don't change anything in that case.
	 */
	if (cur->bc_levels[level].ptr > lrecs + 1) {
		xfs_btree_setbuf(cur, level, rbp);
		cur->bc_levels[level].ptr -= lrecs;
	}
	/*
	 * If there are more levels, we'll need another cursor which refers
	 * the right block, no matter where this cursor was.
	 */
	if (level + 1 < cur->bc_nlevels) {
		error = xfs_btree_dup_cursor(cur, curp);
		if (error)
			goto error0;
		(*curp)->bc_levels[level + 1].ptr++;
	}
	*ptrp = rptr;
	*stat = 1;
	return 0;
out0:
	*stat = 0;
	return 0;

error0:
	return error;
}

#ifdef __KERNEL__
struct xfs_btree_split_args {
	struct xfs_btree_cur	*cur;
	int			level;
	union xfs_btree_ptr	*ptrp;
	union xfs_btree_key	*key;
	struct xfs_btree_cur	**curp;
	int			*stat;		/* success/failure */
	int			result;
	bool			kswapd;	/* allocation in kswapd context */
	struct completion	*done;
	struct work_struct	work;
};

/*
 * Stack switching interfaces for allocation
 */
static void
xfs_btree_split_worker(
	struct work_struct	*work)
{
	struct xfs_btree_split_args	*args = container_of(work,
						struct xfs_btree_split_args, work);
	unsigned long		pflags;
	unsigned long		new_pflags = 0;

	/*
	 * we are in a transaction context here, but may also be doing work
	 * in kswapd context, and hence we may need to inherit that state
	 * temporarily to ensure that we don't block waiting for memory reclaim
	 * in any way.
	 */
	if (args->kswapd)
		new_pflags |= PF_MEMALLOC | PF_SWAPWRITE | PF_KSWAPD;

	current_set_flags_nested(&pflags, new_pflags);
	xfs_trans_set_context(args->cur->bc_tp);

	args->result = __xfs_btree_split(args->cur, args->level, args->ptrp,
					 args->key, args->curp, args->stat);

	xfs_trans_clear_context(args->cur->bc_tp);
	current_restore_flags_nested(&pflags, new_pflags);

	/*
	 * Do not access args after complete() has run here. We don't own args
	 * and the owner may run and free args before we return here.
	 */
	complete(args->done);

}

/*
 * BMBT split requests often come in with little stack to work on. Push
 * them off to a worker thread so there is lots of stack to use. For the other
 * btree types, just call directly to avoid the context switch overhead here.
 */
STATIC int					/* error */
xfs_btree_split(
	struct xfs_btree_cur	*cur,
	int			level,
	union xfs_btree_ptr	*ptrp,
	union xfs_btree_key	*key,
	struct xfs_btree_cur	**curp,
	int			*stat)		/* success/failure */
{
	struct xfs_btree_split_args	args;
	DECLARE_COMPLETION_ONSTACK(done);

	if (cur->bc_btnum != XFS_BTNUM_BMAP)
		return __xfs_btree_split(cur, level, ptrp, key, curp, stat);

	args.cur = cur;
	args.level = level;
	args.ptrp = ptrp;
	args.key = key;
	args.curp = curp;
	args.stat = stat;
	args.done = &done;
	args.kswapd = current_is_kswapd();
	INIT_WORK_ONSTACK(&args.work, xfs_btree_split_worker);
	queue_work(xfs_alloc_wq, &args.work);
	wait_for_completion(&done);
	destroy_work_on_stack(&args.work);
	return args.result;
}
#else
#define xfs_btree_split	__xfs_btree_split
#endif /* __KERNEL__ */


/*
 * Copy the old inode root contents into a real block and make the
 * broot point to it.
 */
int						/* error */
xfs_btree_new_iroot(
	struct xfs_btree_cur	*cur,		/* btree cursor */
	int			*logflags,	/* logging flags for inode */
	int			*stat)		/* return status - 0 fail */
{
	struct xfs_buf		*cbp;		/* buffer for cblock */
	struct xfs_btree_block	*block;		/* btree block */
	struct xfs_btree_block	*cblock;	/* child btree block */
	union xfs_btree_key	*ckp;		/* child key pointer */
	union xfs_btree_ptr	*cpp;		/* child ptr pointer */
	union xfs_btree_key	*kp;		/* pointer to btree key */
	union xfs_btree_ptr	*pp;		/* pointer to block addr */
	union xfs_btree_ptr	nptr;		/* new block addr */
	int			level;		/* btree level */
	int			error;		/* error return code */
	int			i;		/* loop counter */

	XFS_BTREE_STATS_INC(cur, newroot);

	ASSERT(cur->bc_flags & XFS_BTREE_ROOT_IN_INODE);

	level = cur->bc_nlevels - 1;

	block = xfs_btree_get_iroot(cur);
	pp = xfs_btree_ptr_addr(cur, 1, block);

	/* Allocate the new block. If we can't do it, we're toast. Give up. */
	error = cur->bc_ops->alloc_block(cur, pp, &nptr, stat);
	if (error)
		goto error0;
	if (*stat == 0)
		return 0;

	XFS_BTREE_STATS_INC(cur, alloc);

	/* Copy the root into a real block. */
	error = xfs_btree_get_buf_block(cur, &nptr, &cblock, &cbp);
	if (error)
		goto error0;

	/*
	 * we can't just memcpy() the root in for CRC enabled btree blocks.
	 * In that case have to also ensure the blkno remains correct
	 */
	memcpy(cblock, block, xfs_btree_block_len(cur));
	if (cur->bc_flags & XFS_BTREE_CRC_BLOCKS) {
		__be64 bno = cpu_to_be64(xfs_buf_daddr(cbp));
		if (cur->bc_flags & XFS_BTREE_LONG_PTRS)
			cblock->bb_u.l.bb_blkno = bno;
		else
			cblock->bb_u.s.bb_blkno = bno;
	}

	be16_add_cpu(&block->bb_level, 1);
	xfs_btree_set_numrecs(block, 1);
	cur->bc_nlevels++;
	ASSERT(cur->bc_nlevels <= cur->bc_maxlevels);
	cur->bc_levels[level + 1].ptr = 1;

	kp = xfs_btree_key_addr(cur, 1, block);
	ckp = xfs_btree_key_addr(cur, 1, cblock);
	xfs_btree_copy_keys(cur, ckp, kp, xfs_btree_get_numrecs(cblock));

	cpp = xfs_btree_ptr_addr(cur, 1, cblock);
	for (i = 0; i < be16_to_cpu(cblock->bb_numrecs); i++) {
		error = xfs_btree_debug_check_ptr(cur, pp, i, level);
		if (error)
			goto error0;
	}

	xfs_btree_copy_ptrs(cur, cpp, pp, xfs_btree_get_numrecs(cblock));

	error = xfs_btree_debug_check_ptr(cur, &nptr, 0, level);
	if (error)
		goto error0;

	xfs_btree_copy_ptrs(cur, pp, &nptr, 1);

	xfs_iroot_realloc(cur->bc_ino.ip,
			  1 - xfs_btree_get_numrecs(cblock),
			  cur->bc_ino.whichfork);

	xfs_btree_setbuf(cur, level, cbp);

	/*
	 * Do all this logging at the end so that
	 * the root is at the right level.
	 */
	xfs_btree_log_block(cur, cbp, XFS_BB_ALL_BITS);
	xfs_btree_log_keys(cur, cbp, 1, be16_to_cpu(cblock->bb_numrecs));
	xfs_btree_log_ptrs(cur, cbp, 1, be16_to_cpu(cblock->bb_numrecs));

	*logflags |=
		XFS_ILOG_CORE | xfs_ilog_fbroot(cur->bc_ino.whichfork);
	*stat = 1;
	return 0;
error0:
	return error;
}

/*
 * Allocate a new root block, fill it in.
 */
STATIC int				/* error */
xfs_btree_new_root(
	struct xfs_btree_cur	*cur,	/* btree cursor */
	int			*stat)	/* success/failure */
{
	struct xfs_btree_block	*block;	/* one half of the old root block */
	struct xfs_buf		*bp;	/* buffer containing block */
	int			error;	/* error return value */
	struct xfs_buf		*lbp;	/* left buffer pointer */
	struct xfs_btree_block	*left;	/* left btree block */
	struct xfs_buf		*nbp;	/* new (root) buffer */
	struct xfs_btree_block	*new;	/* new (root) btree block */
	int			nptr;	/* new value for key index, 1 or 2 */
	struct xfs_buf		*rbp;	/* right buffer pointer */
	struct xfs_btree_block	*right;	/* right btree block */
	union xfs_btree_ptr	rptr;
	union xfs_btree_ptr	lptr;

	XFS_BTREE_STATS_INC(cur, newroot);

	/* initialise our start point from the cursor */
	cur->bc_ops->init_ptr_from_cur(cur, &rptr);

	/* Allocate the new block. If we can't do it, we're toast. Give up. */
	error = cur->bc_ops->alloc_block(cur, &rptr, &lptr, stat);
	if (error)
		goto error0;
	if (*stat == 0)
		goto out0;
	XFS_BTREE_STATS_INC(cur, alloc);

	/* Set up the new block. */
	error = xfs_btree_get_buf_block(cur, &lptr, &new, &nbp);
	if (error)
		goto error0;

	/* Set the root in the holding structure  increasing the level by 1. */
	cur->bc_ops->set_root(cur, &lptr, 1);

	/*
	 * At the previous root level there are now two blocks: the old root,
	 * and the new block generated when it was split.  We don't know which
	 * one the cursor is pointing at, so we set up variables "left" and
	 * "right" for each case.
	 */
	block = xfs_btree_get_block(cur, cur->bc_nlevels - 1, &bp);

#ifdef DEBUG
	error = xfs_btree_check_block(cur, block, cur->bc_nlevels - 1, bp);
	if (error)
		goto error0;
#endif

	xfs_btree_get_sibling(cur, block, &rptr, XFS_BB_RIGHTSIB);
	if (!xfs_btree_ptr_is_null(cur, &rptr)) {
		/* Our block is left, pick up the right block. */
		lbp = bp;
		xfs_btree_buf_to_ptr(cur, lbp, &lptr);
		left = block;
		error = xfs_btree_read_buf_block(cur, &rptr, 0, &right, &rbp);
		if (error)
			goto error0;
		bp = rbp;
		nptr = 1;
	} else {
		/* Our block is right, pick up the left block. */
		rbp = bp;
		xfs_btree_buf_to_ptr(cur, rbp, &rptr);
		right = block;
		xfs_btree_get_sibling(cur, right, &lptr, XFS_BB_LEFTSIB);
		error = xfs_btree_read_buf_block(cur, &lptr, 0, &left, &lbp);
		if (error)
			goto error0;
		bp = lbp;
		nptr = 2;
	}

	/* Fill in the new block's btree header and log it. */
	xfs_btree_init_block_cur(cur, nbp, cur->bc_nlevels, 2);
	xfs_btree_log_block(cur, nbp, XFS_BB_ALL_BITS);
	ASSERT(!xfs_btree_ptr_is_null(cur, &lptr) &&
			!xfs_btree_ptr_is_null(cur, &rptr));

	/* Fill in the key data in the new root. */
	if (xfs_btree_get_level(left) > 0) {
		/*
		 * Get the keys for the left block's keys and put them directly
		 * in the parent block.  Do the same for the right block.
		 */
		xfs_btree_get_node_keys(cur, left,
				xfs_btree_key_addr(cur, 1, new));
		xfs_btree_get_node_keys(cur, right,
				xfs_btree_key_addr(cur, 2, new));
	} else {
		/*
		 * Get the keys for the left block's records and put them
		 * directly in the parent block.  Do the same for the right
		 * block.
		 */
		xfs_btree_get_leaf_keys(cur, left,
			xfs_btree_key_addr(cur, 1, new));
		xfs_btree_get_leaf_keys(cur, right,
			xfs_btree_key_addr(cur, 2, new));
	}
	xfs_btree_log_keys(cur, nbp, 1, 2);

	/* Fill in the pointer data in the new root. */
	xfs_btree_copy_ptrs(cur,
		xfs_btree_ptr_addr(cur, 1, new), &lptr, 1);
	xfs_btree_copy_ptrs(cur,
		xfs_btree_ptr_addr(cur, 2, new), &rptr, 1);
	xfs_btree_log_ptrs(cur, nbp, 1, 2);

	/* Fix up the cursor. */
	xfs_btree_setbuf(cur, cur->bc_nlevels, nbp);
	cur->bc_levels[cur->bc_nlevels].ptr = nptr;
	cur->bc_nlevels++;
	ASSERT(cur->bc_nlevels <= cur->bc_maxlevels);
	*stat = 1;
	return 0;
error0:
	return error;
out0:
	*stat = 0;
	return 0;
}

STATIC int
xfs_btree_make_block_unfull(
	struct xfs_btree_cur	*cur,	/* btree cursor */
	int			level,	/* btree level */
	int			numrecs,/* # of recs in block */
	int			*oindex,/* old tree index */
	int			*index,	/* new tree index */
	union xfs_btree_ptr	*nptr,	/* new btree ptr */
	struct xfs_btree_cur	**ncur,	/* new btree cursor */
	union xfs_btree_key	*key,	/* key of new block */
	int			*stat)
{
	int			error = 0;

	if ((cur->bc_flags & XFS_BTREE_ROOT_IN_INODE) &&
	    level == cur->bc_nlevels - 1) {
		struct xfs_inode *ip = cur->bc_ino.ip;

		if (numrecs < cur->bc_ops->get_dmaxrecs(cur, level)) {
			/* A root block that can be made bigger. */
			xfs_iroot_realloc(ip, 1, cur->bc_ino.whichfork);
			*stat = 1;
		} else {
			/* A root block that needs replacing */
			int	logflags = 0;

			error = xfs_btree_new_iroot(cur, &logflags, stat);
			if (error || *stat == 0)
				return error;

			xfs_trans_log_inode(cur->bc_tp, ip, logflags);
		}

		return 0;
	}

	/* First, try shifting an entry to the right neighbor. */
	error = xfs_btree_rshift(cur, level, stat);
	if (error || *stat)
		return error;

	/* Next, try shifting an entry to the left neighbor. */
	error = xfs_btree_lshift(cur, level, stat);
	if (error)
		return error;

	if (*stat) {
		*oindex = *index = cur->bc_levels[level].ptr;
		return 0;
	}

	/*
	 * Next, try splitting the current block in half.
	 *
	 * If this works we have to re-set our variables because we
	 * could be in a different block now.
	 */
	error = xfs_btree_split(cur, level, nptr, key, ncur, stat);
	if (error || *stat == 0)
		return error;


	*index = cur->bc_levels[level].ptr;
	return 0;
}

/*
 * Insert one record/level.  Return information to the caller
 * allowing the next level up to proceed if necessary.
 */
STATIC int
xfs_btree_insrec(
	struct xfs_btree_cur	*cur,	/* btree cursor */
	int			level,	/* level to insert record at */
	union xfs_btree_ptr	*ptrp,	/* i/o: block number inserted */
	union xfs_btree_rec	*rec,	/* record to insert */
	union xfs_btree_key	*key,	/* i/o: block key for ptrp */
	struct xfs_btree_cur	**curp,	/* output: new cursor replacing cur */
	int			*stat)	/* success/failure */
{
	struct xfs_btree_block	*block;	/* btree block */
	struct xfs_buf		*bp;	/* buffer for block */
	union xfs_btree_ptr	nptr;	/* new block ptr */
	struct xfs_btree_cur	*ncur;	/* new btree cursor */
	union xfs_btree_key	nkey;	/* new block key */
	union xfs_btree_key	*lkey;
	int			optr;	/* old key/record index */
	int			ptr;	/* key/record index */
	int			numrecs;/* number of records */
	int			error;	/* error return value */
	int			i;
	xfs_daddr_t		old_bn;

	ncur = NULL;
	lkey = &nkey;

	/*
	 * If we have an external root pointer, and we've made it to the
	 * root level, allocate a new root block and we're done.
	 */
	if (!(cur->bc_flags & XFS_BTREE_ROOT_IN_INODE) &&
	    (level >= cur->bc_nlevels)) {
		error = xfs_btree_new_root(cur, stat);
		xfs_btree_set_ptr_null(cur, ptrp);

		return error;
	}

	/* If we're off the left edge, return failure. */
	ptr = cur->bc_levels[level].ptr;
	if (ptr == 0) {
		*stat = 0;
		return 0;
	}

	optr = ptr;

	XFS_BTREE_STATS_INC(cur, insrec);

	/* Get pointers to the btree buffer and block. */
	block = xfs_btree_get_block(cur, level, &bp);
	old_bn = bp ? xfs_buf_daddr(bp) : XFS_BUF_DADDR_NULL;
	numrecs = xfs_btree_get_numrecs(block);

#ifdef DEBUG
	error = xfs_btree_check_block(cur, block, level, bp);
	if (error)
		goto error0;

	/* Check that the new entry is being inserted in the right place. */
	if (ptr <= numrecs) {
		if (level == 0) {
			ASSERT(cur->bc_ops->recs_inorder(cur, rec,
				xfs_btree_rec_addr(cur, ptr, block)));
		} else {
			ASSERT(cur->bc_ops->keys_inorder(cur, key,
				xfs_btree_key_addr(cur, ptr, block)));
		}
	}
#endif

	/*
	 * If the block is full, we can't insert the new entry until we
	 * make the block un-full.
	 */
	xfs_btree_set_ptr_null(cur, &nptr);
	if (numrecs == cur->bc_ops->get_maxrecs(cur, level)) {
		error = xfs_btree_make_block_unfull(cur, level, numrecs,
					&optr, &ptr, &nptr, &ncur, lkey, stat);
		if (error || *stat == 0)
			goto error0;
	}

	/*
	 * The current block may have changed if the block was
	 * previously full and we have just made space in it.
	 */
	block = xfs_btree_get_block(cur, level, &bp);
	numrecs = xfs_btree_get_numrecs(block);

#ifdef DEBUG
	error = xfs_btree_check_block(cur, block, level, bp);
	if (error)
		return error;
#endif

	/*
	 * At this point we know there's room for our new entry in the block
	 * we're pointing at.
	 */
	XFS_BTREE_STATS_ADD(cur, moves, numrecs - ptr + 1);

	if (level > 0) {
		/* It's a nonleaf. make a hole in the keys and ptrs */
		union xfs_btree_key	*kp;
		union xfs_btree_ptr	*pp;

		kp = xfs_btree_key_addr(cur, ptr, block);
		pp = xfs_btree_ptr_addr(cur, ptr, block);

		for (i = numrecs - ptr; i >= 0; i--) {
			error = xfs_btree_debug_check_ptr(cur, pp, i, level);
			if (error)
				return error;
		}

		xfs_btree_shift_keys(cur, kp, 1, numrecs - ptr + 1);
		xfs_btree_shift_ptrs(cur, pp, 1, numrecs - ptr + 1);

		error = xfs_btree_debug_check_ptr(cur, ptrp, 0, level);
		if (error)
			goto error0;

		/* Now put the new data in, bump numrecs and log it. */
		xfs_btree_copy_keys(cur, kp, key, 1);
		xfs_btree_copy_ptrs(cur, pp, ptrp, 1);
		numrecs++;
		xfs_btree_set_numrecs(block, numrecs);
		xfs_btree_log_ptrs(cur, bp, ptr, numrecs);
		xfs_btree_log_keys(cur, bp, ptr, numrecs);
#ifdef DEBUG
		if (ptr < numrecs) {
			ASSERT(cur->bc_ops->keys_inorder(cur, kp,
				xfs_btree_key_addr(cur, ptr + 1, block)));
		}
#endif
	} else {
		/* It's a leaf. make a hole in the records */
		union xfs_btree_rec             *rp;

		rp = xfs_btree_rec_addr(cur, ptr, block);

		xfs_btree_shift_recs(cur, rp, 1, numrecs - ptr + 1);

		/* Now put the new data in, bump numrecs and log it. */
		xfs_btree_copy_recs(cur, rp, rec, 1);
		xfs_btree_set_numrecs(block, ++numrecs);
		xfs_btree_log_recs(cur, bp, ptr, numrecs);
#ifdef DEBUG
		if (ptr < numrecs) {
			ASSERT(cur->bc_ops->recs_inorder(cur, rp,
				xfs_btree_rec_addr(cur, ptr + 1, block)));
		}
#endif
	}

	/* Log the new number of records in the btree header. */
	xfs_btree_log_block(cur, bp, XFS_BB_NUMRECS);

	/*
	 * If we just inserted into a new tree block, we have to
	 * recalculate nkey here because nkey is out of date.
	 *
	 * Otherwise we're just updating an existing block (having shoved
	 * some records into the new tree block), so use the regular key
	 * update mechanism.
	 */
	if (bp && xfs_buf_daddr(bp) != old_bn) {
		xfs_btree_get_keys(cur, block, lkey);
	} else if (xfs_btree_needs_key_update(cur, optr)) {
		error = xfs_btree_update_keys(cur, level);
		if (error)
			goto error0;
	}

	/*
	 * If we are tracking the last record in the tree and
	 * we are at the far right edge of the tree, update it.
	 */
	if (xfs_btree_is_lastrec(cur, block, level)) {
		cur->bc_ops->update_lastrec(cur, block, rec,
					    ptr, LASTREC_INSREC);
	}

	/*
	 * Return the new block number, if any.
	 * If there is one, give back a record value and a cursor too.
	 */
	*ptrp = nptr;
	if (!xfs_btree_ptr_is_null(cur, &nptr)) {
		xfs_btree_copy_keys(cur, key, lkey, 1);
		*curp = ncur;
	}

	*stat = 1;
	return 0;

error0:
	return error;
}

/*
 * Insert the record at the point referenced by cur.
 *
 * A multi-level split of the tree on insert will invalidate the original
 * cursor.  All callers of this function should assume that the cursor is
 * no longer valid and revalidate it.
 */
int
xfs_btree_insert(
	struct xfs_btree_cur	*cur,
	int			*stat)
{
	int			error;	/* error return value */
	int			i;	/* result value, 0 for failure */
	int			level;	/* current level number in btree */
	union xfs_btree_ptr	nptr;	/* new block number (split result) */
	struct xfs_btree_cur	*ncur;	/* new cursor (split result) */
	struct xfs_btree_cur	*pcur;	/* previous level's cursor */
	union xfs_btree_key	bkey;	/* key of block to insert */
	union xfs_btree_key	*key;
	union xfs_btree_rec	rec;	/* record to insert */

	level = 0;
	ncur = NULL;
	pcur = cur;
	key = &bkey;

	xfs_btree_set_ptr_null(cur, &nptr);

	/* Make a key out of the record data to be inserted, and save it. */
	cur->bc_ops->init_rec_from_cur(cur, &rec);
	cur->bc_ops->init_key_from_rec(key, &rec);

	/*
	 * Loop going up the tree, starting at the leaf level.
	 * Stop when we don't get a split block, that must mean that
	 * the insert is finished with this level.
	 */
	do {
		/*
		 * Insert nrec/nptr into this level of the tree.
		 * Note if we fail, nptr will be null.
		 */
		error = xfs_btree_insrec(pcur, level, &nptr, &rec, key,
				&ncur, &i);
		if (error) {
			if (pcur != cur)
				xfs_btree_del_cursor(pcur, XFS_BTREE_ERROR);
			goto error0;
		}

		if (XFS_IS_CORRUPT(cur->bc_mp, i != 1)) {
			error = -EFSCORRUPTED;
			goto error0;
		}
		level++;

		/*
		 * See if the cursor we just used is trash.
		 * Can't trash the caller's cursor, but otherwise we should
		 * if ncur is a new cursor or we're about to be done.
		 */
		if (pcur != cur &&
		    (ncur || xfs_btree_ptr_is_null(cur, &nptr))) {
			/* Save the state from the cursor before we trash it */
			if (cur->bc_ops->update_cursor)
				cur->bc_ops->update_cursor(pcur, cur);
			cur->bc_nlevels = pcur->bc_nlevels;
			xfs_btree_del_cursor(pcur, XFS_BTREE_NOERROR);
		}
		/* If we got a new cursor, switch to it. */
		if (ncur) {
			pcur = ncur;
			ncur = NULL;
		}
	} while (!xfs_btree_ptr_is_null(cur, &nptr));

	*stat = i;
	return 0;
error0:
	return error;
}

/*
 * Try to merge a non-leaf block back into the inode root.
 *
 * Note: the killroot names comes from the fact that we're effectively
 * killing the old root block.  But because we can't just delete the
 * inode we have to copy the single block it was pointing to into the
 * inode.
 */
STATIC int
xfs_btree_kill_iroot(
	struct xfs_btree_cur	*cur)
{
	int			whichfork = cur->bc_ino.whichfork;
	struct xfs_inode	*ip = cur->bc_ino.ip;
	struct xfs_ifork	*ifp = XFS_IFORK_PTR(ip, whichfork);
	struct xfs_btree_block	*block;
	struct xfs_btree_block	*cblock;
	union xfs_btree_key	*kp;
	union xfs_btree_key	*ckp;
	union xfs_btree_ptr	*pp;
	union xfs_btree_ptr	*cpp;
	struct xfs_buf		*cbp;
	int			level;
	int			index;
	int			numrecs;
	int			error;
#ifdef DEBUG
	union xfs_btree_ptr	ptr;
#endif
	int			i;

	ASSERT(cur->bc_flags & XFS_BTREE_ROOT_IN_INODE);
	ASSERT(cur->bc_nlevels > 1);

	/*
	 * Don't deal with the root block needs to be a leaf case.
	 * We're just going to turn the thing back into extents anyway.
	 */
	level = cur->bc_nlevels - 1;
	if (level == 1)
		goto out0;

	/*
	 * Give up if the root has multiple children.
	 */
	block = xfs_btree_get_iroot(cur);
	if (xfs_btree_get_numrecs(block) != 1)
		goto out0;

	cblock = xfs_btree_get_block(cur, level - 1, &cbp);
	numrecs = xfs_btree_get_numrecs(cblock);

	/*
	 * Only do this if the next level will fit.
	 * Then the data must be copied up to the inode,
	 * instead of freeing the root you free the next level.
	 */
	if (numrecs > cur->bc_ops->get_dmaxrecs(cur, level))
		goto out0;

	XFS_BTREE_STATS_INC(cur, killroot);

#ifdef DEBUG
	xfs_btree_get_sibling(cur, block, &ptr, XFS_BB_LEFTSIB);
	ASSERT(xfs_btree_ptr_is_null(cur, &ptr));
	xfs_btree_get_sibling(cur, block, &ptr, XFS_BB_RIGHTSIB);
	ASSERT(xfs_btree_ptr_is_null(cur, &ptr));
#endif

	index = numrecs - cur->bc_ops->get_maxrecs(cur, level);
	if (index) {
		xfs_iroot_realloc(cur->bc_ino.ip, index,
				  cur->bc_ino.whichfork);
		block = ifp->if_broot;
	}

	be16_add_cpu(&block->bb_numrecs, index);
	ASSERT(block->bb_numrecs == cblock->bb_numrecs);

	kp = xfs_btree_key_addr(cur, 1, block);
	ckp = xfs_btree_key_addr(cur, 1, cblock);
	xfs_btree_copy_keys(cur, kp, ckp, numrecs);

	pp = xfs_btree_ptr_addr(cur, 1, block);
	cpp = xfs_btree_ptr_addr(cur, 1, cblock);

	for (i = 0; i < numrecs; i++) {
		error = xfs_btree_debug_check_ptr(cur, cpp, i, level - 1);
		if (error)
			return error;
	}

	xfs_btree_copy_ptrs(cur, pp, cpp, numrecs);

	error = xfs_btree_free_block(cur, cbp);
	if (error)
		return error;

	cur->bc_levels[level - 1].bp = NULL;
	be16_add_cpu(&block->bb_level, -1);
	xfs_trans_log_inode(cur->bc_tp, ip,
		XFS_ILOG_CORE | xfs_ilog_fbroot(cur->bc_ino.whichfork));
	cur->bc_nlevels--;
out0:
	return 0;
}

/*
 * Kill the current root node, and replace it with it's only child node.
 */
STATIC int
xfs_btree_kill_root(
	struct xfs_btree_cur	*cur,
	struct xfs_buf		*bp,
	int			level,
	union xfs_btree_ptr	*newroot)
{
	int			error;

	XFS_BTREE_STATS_INC(cur, killroot);

	/*
	 * Update the root pointer, decreasing the level by 1 and then
	 * free the old root.
	 */
	cur->bc_ops->set_root(cur, newroot, -1);

	error = xfs_btree_free_block(cur, bp);
	if (error)
		return error;

	cur->bc_levels[level].bp = NULL;
	cur->bc_levels[level].ra = 0;
	cur->bc_nlevels--;

	return 0;
}

STATIC int
xfs_btree_dec_cursor(
	struct xfs_btree_cur	*cur,
	int			level,
	int			*stat)
{
	int			error;
	int			i;

	if (level > 0) {
		error = xfs_btree_decrement(cur, level, &i);
		if (error)
			return error;
	}

	*stat = 1;
	return 0;
}

/*
 * Single level of the btree record deletion routine.
 * Delete record pointed to by cur/level.
 * Remove the record from its block then rebalance the tree.
 * Return 0 for error, 1 for done, 2 to go on to the next level.
 */
STATIC int					/* error */
xfs_btree_delrec(
	struct xfs_btree_cur	*cur,		/* btree cursor */
	int			level,		/* level removing record from */
	int			*stat)		/* fail/done/go-on */
{
	struct xfs_btree_block	*block;		/* btree block */
	union xfs_btree_ptr	cptr;		/* current block ptr */
	struct xfs_buf		*bp;		/* buffer for block */
	int			error;		/* error return value */
	int			i;		/* loop counter */
	union xfs_btree_ptr	lptr;		/* left sibling block ptr */
	struct xfs_buf		*lbp;		/* left buffer pointer */
	struct xfs_btree_block	*left;		/* left btree block */
	int			lrecs = 0;	/* left record count */
	int			ptr;		/* key/record index */
	union xfs_btree_ptr	rptr;		/* right sibling block ptr */
	struct xfs_buf		*rbp;		/* right buffer pointer */
	struct xfs_btree_block	*right;		/* right btree block */
	struct xfs_btree_block	*rrblock;	/* right-right btree block */
	struct xfs_buf		*rrbp;		/* right-right buffer pointer */
	int			rrecs = 0;	/* right record count */
	struct xfs_btree_cur	*tcur;		/* temporary btree cursor */
	int			numrecs;	/* temporary numrec count */

	tcur = NULL;

	/* Get the index of the entry being deleted, check for nothing there. */
	ptr = cur->bc_levels[level].ptr;
	if (ptr == 0) {
		*stat = 0;
		return 0;
	}

	/* Get the buffer & block containing the record or key/ptr. */
	block = xfs_btree_get_block(cur, level, &bp);
	numrecs = xfs_btree_get_numrecs(block);

#ifdef DEBUG
	error = xfs_btree_check_block(cur, block, level, bp);
	if (error)
		goto error0;
#endif

	/* Fail if we're off the end of the block. */
	if (ptr > numrecs) {
		*stat = 0;
		return 0;
	}

	XFS_BTREE_STATS_INC(cur, delrec);
	XFS_BTREE_STATS_ADD(cur, moves, numrecs - ptr);

	/* Excise the entries being deleted. */
	if (level > 0) {
		/* It's a nonleaf. operate on keys and ptrs */
		union xfs_btree_key	*lkp;
		union xfs_btree_ptr	*lpp;

		lkp = xfs_btree_key_addr(cur, ptr + 1, block);
		lpp = xfs_btree_ptr_addr(cur, ptr + 1, block);

		for (i = 0; i < numrecs - ptr; i++) {
			error = xfs_btree_debug_check_ptr(cur, lpp, i, level);
			if (error)
				goto error0;
		}

		if (ptr < numrecs) {
			xfs_btree_shift_keys(cur, lkp, -1, numrecs - ptr);
			xfs_btree_shift_ptrs(cur, lpp, -1, numrecs - ptr);
			xfs_btree_log_keys(cur, bp, ptr, numrecs - 1);
			xfs_btree_log_ptrs(cur, bp, ptr, numrecs - 1);
		}
	} else {
		/* It's a leaf. operate on records */
		if (ptr < numrecs) {
			xfs_btree_shift_recs(cur,
				xfs_btree_rec_addr(cur, ptr + 1, block),
				-1, numrecs - ptr);
			xfs_btree_log_recs(cur, bp, ptr, numrecs - 1);
		}
	}

	/*
	 * Decrement and log the number of entries in the block.
	 */
	xfs_btree_set_numrecs(block, --numrecs);
	xfs_btree_log_block(cur, bp, XFS_BB_NUMRECS);

	/*
	 * If we are tracking the last record in the tree and
	 * we are at the far right edge of the tree, update it.
	 */
	if (xfs_btree_is_lastrec(cur, block, level)) {
		cur->bc_ops->update_lastrec(cur, block, NULL,
					    ptr, LASTREC_DELREC);
	}

	/*
	 * We're at the root level.  First, shrink the root block in-memory.
	 * Try to get rid of the next level down.  If we can't then there's
	 * nothing left to do.
	 */
	if (level == cur->bc_nlevels - 1) {
		if (cur->bc_flags & XFS_BTREE_ROOT_IN_INODE) {
			xfs_iroot_realloc(cur->bc_ino.ip, -1,
					  cur->bc_ino.whichfork);

			error = xfs_btree_kill_iroot(cur);
			if (error)
				goto error0;

			error = xfs_btree_dec_cursor(cur, level, stat);
			if (error)
				goto error0;
			*stat = 1;
			return 0;
		}

		/*
		 * If this is the root level, and there's only one entry left,
		 * and it's NOT the leaf level, then we can get rid of this
		 * level.
		 */
		if (numrecs == 1 && level > 0) {
			union xfs_btree_ptr	*pp;
			/*
			 * pp is still set to the first pointer in the block.
			 * Make it the new root of the btree.
			 */
			pp = xfs_btree_ptr_addr(cur, 1, block);
			error = xfs_btree_kill_root(cur, bp, level, pp);
			if (error)
				goto error0;
		} else if (level > 0) {
			error = xfs_btree_dec_cursor(cur, level, stat);
			if (error)
				goto error0;
		}
		*stat = 1;
		return 0;
	}

	/*
	 * If we deleted the leftmost entry in the block, update the
	 * key values above us in the tree.
	 */
	if (xfs_btree_needs_key_update(cur, ptr)) {
		error = xfs_btree_update_keys(cur, level);
		if (error)
			goto error0;
	}

	/*
	 * If the number of records remaining in the block is at least
	 * the minimum, we're done.
	 */
	if (numrecs >= cur->bc_ops->get_minrecs(cur, level)) {
		error = xfs_btree_dec_cursor(cur, level, stat);
		if (error)
			goto error0;
		return 0;
	}

	/*
	 * Otherwise, we have to move some records around to keep the
	 * tree balanced.  Look at the left and right sibling blocks to
	 * see if we can re-balance by moving only one record.
	 */
	xfs_btree_get_sibling(cur, block, &rptr, XFS_BB_RIGHTSIB);
	xfs_btree_get_sibling(cur, block, &lptr, XFS_BB_LEFTSIB);

	if (cur->bc_flags & XFS_BTREE_ROOT_IN_INODE) {
		/*
		 * One child of root, need to get a chance to copy its contents
		 * into the root and delete it. Can't go up to next level,
		 * there's nothing to delete there.
		 */
		if (xfs_btree_ptr_is_null(cur, &rptr) &&
		    xfs_btree_ptr_is_null(cur, &lptr) &&
		    level == cur->bc_nlevels - 2) {
			error = xfs_btree_kill_iroot(cur);
			if (!error)
				error = xfs_btree_dec_cursor(cur, level, stat);
			if (error)
				goto error0;
			return 0;
		}
	}

	ASSERT(!xfs_btree_ptr_is_null(cur, &rptr) ||
	       !xfs_btree_ptr_is_null(cur, &lptr));

	/*
	 * Duplicate the cursor so our btree manipulations here won't
	 * disrupt the next level up.
	 */
	error = xfs_btree_dup_cursor(cur, &tcur);
	if (error)
		goto error0;

	/*
	 * If there's a right sibling, see if it's ok to shift an entry
	 * out of it.
	 */
	if (!xfs_btree_ptr_is_null(cur, &rptr)) {
		/*
		 * Move the temp cursor to the last entry in the next block.
		 * Actually any entry but the first would suffice.
		 */
		i = xfs_btree_lastrec(tcur, level);
		if (XFS_IS_CORRUPT(cur->bc_mp, i != 1)) {
			error = -EFSCORRUPTED;
			goto error0;
		}

		error = xfs_btree_increment(tcur, level, &i);
		if (error)
			goto error0;
		if (XFS_IS_CORRUPT(cur->bc_mp, i != 1)) {
			error = -EFSCORRUPTED;
			goto error0;
		}

		i = xfs_btree_lastrec(tcur, level);
		if (XFS_IS_CORRUPT(cur->bc_mp, i != 1)) {
			error = -EFSCORRUPTED;
			goto error0;
		}

		/* Grab a pointer to the block. */
		right = xfs_btree_get_block(tcur, level, &rbp);
#ifdef DEBUG
		error = xfs_btree_check_block(tcur, right, level, rbp);
		if (error)
			goto error0;
#endif
		/* Grab the current block number, for future use. */
		xfs_btree_get_sibling(tcur, right, &cptr, XFS_BB_LEFTSIB);

		/*
		 * If right block is full enough so that removing one entry
		 * won't make it too empty, and left-shifting an entry out
		 * of right to us works, we're done.
		 */
		if (xfs_btree_get_numrecs(right) - 1 >=
		    cur->bc_ops->get_minrecs(tcur, level)) {
			error = xfs_btree_lshift(tcur, level, &i);
			if (error)
				goto error0;
			if (i) {
				ASSERT(xfs_btree_get_numrecs(block) >=
				       cur->bc_ops->get_minrecs(tcur, level));

				xfs_btree_del_cursor(tcur, XFS_BTREE_NOERROR);
				tcur = NULL;

				error = xfs_btree_dec_cursor(cur, level, stat);
				if (error)
					goto error0;
				return 0;
			}
		}

		/*
		 * Otherwise, grab the number of records in right for
		 * future reference, and fix up the temp cursor to point
		 * to our block again (last record).
		 */
		rrecs = xfs_btree_get_numrecs(right);
		if (!xfs_btree_ptr_is_null(cur, &lptr)) {
			i = xfs_btree_firstrec(tcur, level);
			if (XFS_IS_CORRUPT(cur->bc_mp, i != 1)) {
				error = -EFSCORRUPTED;
				goto error0;
			}

			error = xfs_btree_decrement(tcur, level, &i);
			if (error)
				goto error0;
			if (XFS_IS_CORRUPT(cur->bc_mp, i != 1)) {
				error = -EFSCORRUPTED;
				goto error0;
			}
		}
	}

	/*
	 * If there's a left sibling, see if it's ok to shift an entry
	 * out of it.
	 */
	if (!xfs_btree_ptr_is_null(cur, &lptr)) {
		/*
		 * Move the temp cursor to the first entry in the
		 * previous block.
		 */
		i = xfs_btree_firstrec(tcur, level);
		if (XFS_IS_CORRUPT(cur->bc_mp, i != 1)) {
			error = -EFSCORRUPTED;
			goto error0;
		}

		error = xfs_btree_decrement(tcur, level, &i);
		if (error)
			goto error0;
		i = xfs_btree_firstrec(tcur, level);
		if (XFS_IS_CORRUPT(cur->bc_mp, i != 1)) {
			error = -EFSCORRUPTED;
			goto error0;
		}

		/* Grab a pointer to the block. */
		left = xfs_btree_get_block(tcur, level, &lbp);
#ifdef DEBUG
		error = xfs_btree_check_block(cur, left, level, lbp);
		if (error)
			goto error0;
#endif
		/* Grab the current block number, for future use. */
		xfs_btree_get_sibling(tcur, left, &cptr, XFS_BB_RIGHTSIB);

		/*
		 * If left block is full enough so that removing one entry
		 * won't make it too empty, and right-shifting an entry out
		 * of left to us works, we're done.
		 */
		if (xfs_btree_get_numrecs(left) - 1 >=
		    cur->bc_ops->get_minrecs(tcur, level)) {
			error = xfs_btree_rshift(tcur, level, &i);
			if (error)
				goto error0;
			if (i) {
				ASSERT(xfs_btree_get_numrecs(block) >=
				       cur->bc_ops->get_minrecs(tcur, level));
				xfs_btree_del_cursor(tcur, XFS_BTREE_NOERROR);
				tcur = NULL;
				if (level == 0)
					cur->bc_levels[0].ptr++;

				*stat = 1;
				return 0;
			}
		}

		/*
		 * Otherwise, grab the number of records in right for
		 * future reference.
		 */
		lrecs = xfs_btree_get_numrecs(left);
	}

	/* Delete the temp cursor, we're done with it. */
	xfs_btree_del_cursor(tcur, XFS_BTREE_NOERROR);
	tcur = NULL;

	/* If here, we need to do a join to keep the tree balanced. */
	ASSERT(!xfs_btree_ptr_is_null(cur, &cptr));

	if (!xfs_btree_ptr_is_null(cur, &lptr) &&
	    lrecs + xfs_btree_get_numrecs(block) <=
			cur->bc_ops->get_maxrecs(cur, level)) {
		/*
		 * Set "right" to be the starting block,
		 * "left" to be the left neighbor.
		 */
		rptr = cptr;
		right = block;
		rbp = bp;
		error = xfs_btree_read_buf_block(cur, &lptr, 0, &left, &lbp);
		if (error)
			goto error0;

	/*
	 * If that won't work, see if we can join with the right neighbor block.
	 */
	} else if (!xfs_btree_ptr_is_null(cur, &rptr) &&
		   rrecs + xfs_btree_get_numrecs(block) <=
			cur->bc_ops->get_maxrecs(cur, level)) {
		/*
		 * Set "left" to be the starting block,
		 * "right" to be the right neighbor.
		 */
		lptr = cptr;
		left = block;
		lbp = bp;
		error = xfs_btree_read_buf_block(cur, &rptr, 0, &right, &rbp);
		if (error)
			goto error0;

	/*
	 * Otherwise, we can't fix the imbalance.
	 * Just return.  This is probably a logic error, but it's not fatal.
	 */
	} else {
		error = xfs_btree_dec_cursor(cur, level, stat);
		if (error)
			goto error0;
		return 0;
	}

	rrecs = xfs_btree_get_numrecs(right);
	lrecs = xfs_btree_get_numrecs(left);

	/*
	 * We're now going to join "left" and "right" by moving all the stuff
	 * in "right" to "left" and deleting "right".
	 */
	XFS_BTREE_STATS_ADD(cur, moves, rrecs);
	if (level > 0) {
		/* It's a non-leaf.  Move keys and pointers. */
		union xfs_btree_key	*lkp;	/* left btree key */
		union xfs_btree_ptr	*lpp;	/* left address pointer */
		union xfs_btree_key	*rkp;	/* right btree key */
		union xfs_btree_ptr	*rpp;	/* right address pointer */

		lkp = xfs_btree_key_addr(cur, lrecs + 1, left);
		lpp = xfs_btree_ptr_addr(cur, lrecs + 1, left);
		rkp = xfs_btree_key_addr(cur, 1, right);
		rpp = xfs_btree_ptr_addr(cur, 1, right);

		for (i = 1; i < rrecs; i++) {
			error = xfs_btree_debug_check_ptr(cur, rpp, i, level);
			if (error)
				goto error0;
		}

		xfs_btree_copy_keys(cur, lkp, rkp, rrecs);
		xfs_btree_copy_ptrs(cur, lpp, rpp, rrecs);

		xfs_btree_log_keys(cur, lbp, lrecs + 1, lrecs + rrecs);
		xfs_btree_log_ptrs(cur, lbp, lrecs + 1, lrecs + rrecs);
	} else {
		/* It's a leaf.  Move records.  */
		union xfs_btree_rec	*lrp;	/* left record pointer */
		union xfs_btree_rec	*rrp;	/* right record pointer */

		lrp = xfs_btree_rec_addr(cur, lrecs + 1, left);
		rrp = xfs_btree_rec_addr(cur, 1, right);

		xfs_btree_copy_recs(cur, lrp, rrp, rrecs);
		xfs_btree_log_recs(cur, lbp, lrecs + 1, lrecs + rrecs);
	}

	XFS_BTREE_STATS_INC(cur, join);

	/*
	 * Fix up the number of records and right block pointer in the
	 * surviving block, and log it.
	 */
	xfs_btree_set_numrecs(left, lrecs + rrecs);
	xfs_btree_get_sibling(cur, right, &cptr, XFS_BB_RIGHTSIB);
	xfs_btree_set_sibling(cur, left, &cptr, XFS_BB_RIGHTSIB);
	xfs_btree_log_block(cur, lbp, XFS_BB_NUMRECS | XFS_BB_RIGHTSIB);

	/* If there is a right sibling, point it to the remaining block. */
	xfs_btree_get_sibling(cur, left, &cptr, XFS_BB_RIGHTSIB);
	if (!xfs_btree_ptr_is_null(cur, &cptr)) {
		error = xfs_btree_read_buf_block(cur, &cptr, 0, &rrblock, &rrbp);
		if (error)
			goto error0;
		xfs_btree_set_sibling(cur, rrblock, &lptr, XFS_BB_LEFTSIB);
		xfs_btree_log_block(cur, rrbp, XFS_BB_LEFTSIB);
	}

	/* Free the deleted block. */
	error = xfs_btree_free_block(cur, rbp);
	if (error)
		goto error0;

	/*
	 * If we joined with the left neighbor, set the buffer in the
	 * cursor to the left block, and fix up the index.
	 */
	if (bp != lbp) {
		cur->bc_levels[level].bp = lbp;
		cur->bc_levels[level].ptr += lrecs;
		cur->bc_levels[level].ra = 0;
	}
	/*
	 * If we joined with the right neighbor and there's a level above
	 * us, increment the cursor at that level.
	 */
	else if ((cur->bc_flags & XFS_BTREE_ROOT_IN_INODE) ||
		   (level + 1 < cur->bc_nlevels)) {
		error = xfs_btree_increment(cur, level + 1, &i);
		if (error)
			goto error0;
	}

	/*
	 * Readjust the ptr at this level if it's not a leaf, since it's
	 * still pointing at the deletion point, which makes the cursor
	 * inconsistent.  If this makes the ptr 0, the caller fixes it up.
	 * We can't use decrement because it would change the next level up.
	 */
	if (level > 0)
		cur->bc_levels[level].ptr--;

	/*
	 * We combined blocks, so we have to update the parent keys if the
	 * btree supports overlapped intervals.  However,
	 * bc_levels[level + 1].ptr points to the old block so that the caller
	 * knows which record to delete.  Therefore, the caller must be savvy
	 * enough to call updkeys for us if we return stat == 2.  The other
	 * exit points from this function don't require deletions further up
	 * the tree, so they can call updkeys directly.
	 */

	/* Return value means the next level up has something to do. */
	*stat = 2;
	return 0;

error0:
	if (tcur)
		xfs_btree_del_cursor(tcur, XFS_BTREE_ERROR);
	return error;
}

/*
 * Delete the record pointed to by cur.
 * The cursor refers to the place where the record was (could be inserted)
 * when the operation returns.
 */
int					/* error */
xfs_btree_delete(
	struct xfs_btree_cur	*cur,
	int			*stat)	/* success/failure */
{
	int			error;	/* error return value */
	int			level;
	int			i;
	bool			joined = false;

	/*
	 * Go up the tree, starting at leaf level.
	 *
	 * If 2 is returned then a join was done; go to the next level.
	 * Otherwise we are done.
	 */
	for (level = 0, i = 2; i == 2; level++) {
		error = xfs_btree_delrec(cur, level, &i);
		if (error)
			goto error0;
		if (i == 2)
			joined = true;
	}

	/*
	 * If we combined blocks as part of deleting the record, delrec won't
	 * have updated the parent high keys so we have to do that here.
	 */
	if (joined && (cur->bc_flags & XFS_BTREE_OVERLAPPING)) {
		error = xfs_btree_updkeys_force(cur, 0);
		if (error)
			goto error0;
	}

	if (i == 0) {
		for (level = 1; level < cur->bc_nlevels; level++) {
			if (cur->bc_levels[level].ptr == 0) {
				error = xfs_btree_decrement(cur, level, &i);
				if (error)
					goto error0;
				break;
			}
		}
	}

	*stat = i;
	return 0;
error0:
	return error;
}

/*
 * Get the data from the pointed-to record.
 */
int					/* error */
xfs_btree_get_rec(
	struct xfs_btree_cur	*cur,	/* btree cursor */
	union xfs_btree_rec	**recp,	/* output: btree record */
	int			*stat)	/* output: success/failure */
{
	struct xfs_btree_block	*block;	/* btree block */
	struct xfs_buf		*bp;	/* buffer pointer */
	int			ptr;	/* record number */
#ifdef DEBUG
	int			error;	/* error return value */
#endif

	ptr = cur->bc_levels[0].ptr;
	block = xfs_btree_get_block(cur, 0, &bp);

#ifdef DEBUG
	error = xfs_btree_check_block(cur, block, 0, bp);
	if (error)
		return error;
#endif

	/*
	 * Off the right end or left end, return failure.
	 */
	if (ptr > xfs_btree_get_numrecs(block) || ptr <= 0) {
		*stat = 0;
		return 0;
	}

	/*
	 * Point to the record and extract its data.
	 */
	*recp = xfs_btree_rec_addr(cur, ptr, block);
	*stat = 1;
	return 0;
}

/* Visit a block in a btree. */
STATIC int
xfs_btree_visit_block(
	struct xfs_btree_cur		*cur,
	int				level,
	xfs_btree_visit_blocks_fn	fn,
	void				*data)
{
	struct xfs_btree_block		*block;
	struct xfs_buf			*bp;
	union xfs_btree_ptr		rptr;
	int				error;

	/* do right sibling readahead */
	xfs_btree_readahead(cur, level, XFS_BTCUR_RIGHTRA);
	block = xfs_btree_get_block(cur, level, &bp);

	/* process the block */
	error = fn(cur, level, data);
	if (error)
		return error;

	/* now read rh sibling block for next iteration */
	xfs_btree_get_sibling(cur, block, &rptr, XFS_BB_RIGHTSIB);
	if (xfs_btree_ptr_is_null(cur, &rptr))
		return -ENOENT;

	return xfs_btree_lookup_get_block(cur, level, &rptr, &block);
}


/* Visit every block in a btree. */
int
xfs_btree_visit_blocks(
	struct xfs_btree_cur		*cur,
	xfs_btree_visit_blocks_fn	fn,
	unsigned int			flags,
	void				*data)
{
	union xfs_btree_ptr		lptr;
	int				level;
	struct xfs_btree_block		*block = NULL;
	int				error = 0;

	cur->bc_ops->init_ptr_from_cur(cur, &lptr);

	/* for each level */
	for (level = cur->bc_nlevels - 1; level >= 0; level--) {
		/* grab the left hand block */
		error = xfs_btree_lookup_get_block(cur, level, &lptr, &block);
		if (error)
			return error;

		/* readahead the left most block for the next level down */
		if (level > 0) {
			union xfs_btree_ptr     *ptr;

			ptr = xfs_btree_ptr_addr(cur, 1, block);
			xfs_btree_readahead_ptr(cur, ptr, 1);

			/* save for the next iteration of the loop */
			xfs_btree_copy_ptrs(cur, &lptr, ptr, 1);

			if (!(flags & XFS_BTREE_VISIT_LEAVES))
				continue;
		} else if (!(flags & XFS_BTREE_VISIT_RECORDS)) {
			continue;
		}

		/* for each buffer in the level */
		do {
			error = xfs_btree_visit_block(cur, level, fn, data);
		} while (!error);

		if (error != -ENOENT)
			return error;
	}

	return 0;
}

/*
 * Change the owner of a btree.
 *
 * The mechanism we use here is ordered buffer logging. Because we don't know
 * how many buffers were are going to need to modify, we don't really want to
 * have to make transaction reservations for the worst case of every buffer in a
 * full size btree as that may be more space that we can fit in the log....
 *
 * We do the btree walk in the most optimal manner possible - we have sibling
 * pointers so we can just walk all the blocks on each level from left to right
 * in a single pass, and then move to the next level and do the same. We can
 * also do readahead on the sibling pointers to get IO moving more quickly,
 * though for slow disks this is unlikely to make much difference to performance
 * as the amount of CPU work we have to do before moving to the next block is
 * relatively small.
 *
 * For each btree block that we load, modify the owner appropriately, set the
 * buffer as an ordered buffer and log it appropriately. We need to ensure that
 * we mark the region we change dirty so that if the buffer is relogged in
 * a subsequent transaction the changes we make here as an ordered buffer are
 * correctly relogged in that transaction.  If we are in recovery context, then
 * just queue the modified buffer as delayed write buffer so the transaction
 * recovery completion writes the changes to disk.
 */
struct xfs_btree_block_change_owner_info {
	uint64_t		new_owner;
	struct list_head	*buffer_list;
};

static int
xfs_btree_block_change_owner(
	struct xfs_btree_cur	*cur,
	int			level,
	void			*data)
{
	struct xfs_btree_block_change_owner_info	*bbcoi = data;
	struct xfs_btree_block	*block;
	struct xfs_buf		*bp;

	/* modify the owner */
	block = xfs_btree_get_block(cur, level, &bp);
	if (cur->bc_flags & XFS_BTREE_LONG_PTRS) {
		if (block->bb_u.l.bb_owner == cpu_to_be64(bbcoi->new_owner))
			return 0;
		block->bb_u.l.bb_owner = cpu_to_be64(bbcoi->new_owner);
	} else {
		if (block->bb_u.s.bb_owner == cpu_to_be32(bbcoi->new_owner))
			return 0;
		block->bb_u.s.bb_owner = cpu_to_be32(bbcoi->new_owner);
	}

	/*
	 * If the block is a root block hosted in an inode, we might not have a
	 * buffer pointer here and we shouldn't attempt to log the change as the
	 * information is already held in the inode and discarded when the root
	 * block is formatted into the on-disk inode fork. We still change it,
	 * though, so everything is consistent in memory.
	 */
	if (!bp) {
		ASSERT(cur->bc_flags & XFS_BTREE_ROOT_IN_INODE);
		ASSERT(level == cur->bc_nlevels - 1);
		return 0;
	}

	if (cur->bc_tp) {
		if (!xfs_trans_ordered_buf(cur->bc_tp, bp)) {
			xfs_btree_log_block(cur, bp, XFS_BB_OWNER);
			return -EAGAIN;
		}
	} else {
		xfs_buf_delwri_queue(bp, bbcoi->buffer_list);
	}

	return 0;
}

int
xfs_btree_change_owner(
	struct xfs_btree_cur	*cur,
	uint64_t		new_owner,
	struct list_head	*buffer_list)
{
	struct xfs_btree_block_change_owner_info	bbcoi;

	bbcoi.new_owner = new_owner;
	bbcoi.buffer_list = buffer_list;

	return xfs_btree_visit_blocks(cur, xfs_btree_block_change_owner,
			XFS_BTREE_VISIT_ALL, &bbcoi);
}

/* Verify the v5 fields of a long-format btree block. */
xfs_failaddr_t
xfs_btree_lblock_v5hdr_verify(
	struct xfs_buf		*bp,
	uint64_t		owner)
{
	struct xfs_mount	*mp = bp->b_mount;
	struct xfs_btree_block	*block = XFS_BUF_TO_BLOCK(bp);

	if (!xfs_has_crc(mp))
		return __this_address;
	if (!uuid_equal(&block->bb_u.l.bb_uuid, &mp->m_sb.sb_meta_uuid))
		return __this_address;
	if (block->bb_u.l.bb_blkno != cpu_to_be64(xfs_buf_daddr(bp)))
		return __this_address;
	if (owner != XFS_RMAP_OWN_UNKNOWN &&
	    be64_to_cpu(block->bb_u.l.bb_owner) != owner)
		return __this_address;
	return NULL;
}

/* Verify a long-format btree block. */
xfs_failaddr_t
xfs_btree_lblock_verify(
	struct xfs_buf		*bp,
	unsigned int		max_recs)
{
	struct xfs_mount	*mp = bp->b_mount;
	struct xfs_btree_block	*block = XFS_BUF_TO_BLOCK(bp);

	/* numrecs verification */
	if (be16_to_cpu(block->bb_numrecs) > max_recs)
		return __this_address;

	/* sibling pointer verification */
	if (block->bb_u.l.bb_leftsib != cpu_to_be64(NULLFSBLOCK) &&
	    !xfs_verify_fsbno(mp, be64_to_cpu(block->bb_u.l.bb_leftsib)))
		return __this_address;
	if (block->bb_u.l.bb_rightsib != cpu_to_be64(NULLFSBLOCK) &&
	    !xfs_verify_fsbno(mp, be64_to_cpu(block->bb_u.l.bb_rightsib)))
		return __this_address;

	return NULL;
}

/**
 * xfs_btree_sblock_v5hdr_verify() -- verify the v5 fields of a short-format
 *				      btree block
 *
 * @bp: buffer containing the btree block
 */
xfs_failaddr_t
xfs_btree_sblock_v5hdr_verify(
	struct xfs_buf		*bp)
{
	struct xfs_mount	*mp = bp->b_mount;
	struct xfs_btree_block	*block = XFS_BUF_TO_BLOCK(bp);
	struct xfs_perag	*pag = bp->b_pag;

	if (!xfs_has_crc(mp))
		return __this_address;
	if (!uuid_equal(&block->bb_u.s.bb_uuid, &mp->m_sb.sb_meta_uuid))
		return __this_address;
	if (block->bb_u.s.bb_blkno != cpu_to_be64(xfs_buf_daddr(bp)))
		return __this_address;
	if (pag && be32_to_cpu(block->bb_u.s.bb_owner) != pag->pag_agno)
		return __this_address;
	return NULL;
}

/**
 * xfs_btree_sblock_verify() -- verify a short-format btree block
 *
 * @bp: buffer containing the btree block
 * @max_recs: maximum records allowed in this btree node
 */
xfs_failaddr_t
xfs_btree_sblock_verify(
	struct xfs_buf		*bp,
	unsigned int		max_recs)
{
	struct xfs_mount	*mp = bp->b_mount;
	struct xfs_btree_block	*block = XFS_BUF_TO_BLOCK(bp);
	xfs_agblock_t		agno;

	/* numrecs verification */
	if (be16_to_cpu(block->bb_numrecs) > max_recs)
		return __this_address;

	/* sibling pointer verification */
	agno = xfs_daddr_to_agno(mp, xfs_buf_daddr(bp));
	if (block->bb_u.s.bb_leftsib != cpu_to_be32(NULLAGBLOCK) &&
	    !xfs_verify_agbno(mp, agno, be32_to_cpu(block->bb_u.s.bb_leftsib)))
		return __this_address;
	if (block->bb_u.s.bb_rightsib != cpu_to_be32(NULLAGBLOCK) &&
	    !xfs_verify_agbno(mp, agno, be32_to_cpu(block->bb_u.s.bb_rightsib)))
		return __this_address;

	return NULL;
}

/*
 * For the given limits on leaf and keyptr records per block, calculate the
 * height of the tree needed to index the number of leaf records.
 */
unsigned int
xfs_btree_compute_maxlevels(
	const unsigned int	*limits,
	unsigned long long	records)
{
	unsigned long long	level_blocks = howmany_64(records, limits[0]);
	unsigned int		height = 1;

	while (level_blocks > 1) {
		level_blocks = howmany_64(level_blocks, limits[1]);
		height++;
	}

	return height;
}

/*
 * For the given limits on leaf and keyptr records per block, calculate the
 * number of blocks needed to index the given number of leaf records.
 */
unsigned long long
xfs_btree_calc_size(
	const unsigned int	*limits,
	unsigned long long	records)
{
	unsigned long long	level_blocks = howmany_64(records, limits[0]);
	unsigned long long	blocks = level_blocks;

	while (level_blocks > 1) {
		level_blocks = howmany_64(level_blocks, limits[1]);
		blocks += level_blocks;
	}

	return blocks;
}

/*
 * Given a number of available blocks for the btree to consume with records and
 * pointers, calculate the height of the tree needed to index all the records
 * that space can hold based on the number of pointers each interior node
 * holds.
 *
 * We start by assuming a single level tree consumes a single block, then track
 * the number of blocks each node level consumes until we no longer have space
 * to store the next node level. At this point, we are indexing all the leaf
 * blocks in the space, and there's no more free space to split the tree any
 * further. That's our maximum btree height.
 */
unsigned int
xfs_btree_space_to_height(
	const unsigned int	*limits,
	unsigned long long	leaf_blocks)
{
	unsigned long long	node_blocks = limits[1];
	unsigned long long	blocks_left = leaf_blocks - 1;
	unsigned int		height = 1;

	if (leaf_blocks < 1)
		return 0;

	while (node_blocks < blocks_left) {
		blocks_left -= node_blocks;
		node_blocks *= limits[1];
		height++;
	}

	return height;
}

/*
 * Query a regular btree for all records overlapping a given interval.
 * Start with a LE lookup of the key of low_rec and return all records
 * until we find a record with a key greater than the key of high_rec.
 */
STATIC int
xfs_btree_simple_query_range(
	struct xfs_btree_cur		*cur,
	const union xfs_btree_key	*low_key,
	const union xfs_btree_key	*high_key,
	xfs_btree_query_range_fn	fn,
	void				*priv)
{
	union xfs_btree_rec		*recp;
	union xfs_btree_key		rec_key;
	int64_t				diff;
	int				stat;
	bool				firstrec = true;
	int				error;

	ASSERT(cur->bc_ops->init_high_key_from_rec);
	ASSERT(cur->bc_ops->diff_two_keys);

	/*
	 * Find the leftmost record.  The btree cursor must be set
	 * to the low record used to generate low_key.
	 */
	stat = 0;
	error = xfs_btree_lookup(cur, XFS_LOOKUP_LE, &stat);
	if (error)
		goto out;

	/* Nothing?  See if there's anything to the right. */
	if (!stat) {
		error = xfs_btree_increment(cur, 0, &stat);
		if (error)
			goto out;
	}

	while (stat) {
		/* Find the record. */
		error = xfs_btree_get_rec(cur, &recp, &stat);
		if (error || !stat)
			break;

		/* Skip if high_key(rec) < low_key. */
		if (firstrec) {
			cur->bc_ops->init_high_key_from_rec(&rec_key, recp);
			firstrec = false;
			diff = cur->bc_ops->diff_two_keys(cur, low_key,
					&rec_key);
			if (diff > 0)
				goto advloop;
		}

		/* Stop if high_key < low_key(rec). */
		cur->bc_ops->init_key_from_rec(&rec_key, recp);
		diff = cur->bc_ops->diff_two_keys(cur, &rec_key, high_key);
		if (diff > 0)
			break;

		/* Callback */
		error = fn(cur, recp, priv);
		if (error)
			break;

advloop:
		/* Move on to the next record. */
		error = xfs_btree_increment(cur, 0, &stat);
		if (error)
			break;
	}

out:
	return error;
}

/*
 * Query an overlapped interval btree for all records overlapping a given
 * interval.  This function roughly follows the algorithm given in
 * "Interval Trees" of _Introduction to Algorithms_, which is section
 * 14.3 in the 2nd and 3rd editions.
 *
 * First, generate keys for the low and high records passed in.
 *
 * For any leaf node, generate the high and low keys for the record.
 * If the record keys overlap with the query low/high keys, pass the
 * record to the function iterator.
 *
 * For any internal node, compare the low and high keys of each
 * pointer against the query low/high keys.  If there's an overlap,
 * follow the pointer.
 *
 * As an optimization, we stop scanning a block when we find a low key
 * that is greater than the query's high key.
 */
STATIC int
xfs_btree_overlapped_query_range(
	struct xfs_btree_cur		*cur,
	const union xfs_btree_key	*low_key,
	const union xfs_btree_key	*high_key,
	xfs_btree_query_range_fn	fn,
	void				*priv)
{
	union xfs_btree_ptr		ptr;
	union xfs_btree_ptr		*pp;
	union xfs_btree_key		rec_key;
	union xfs_btree_key		rec_hkey;
	union xfs_btree_key		*lkp;
	union xfs_btree_key		*hkp;
	union xfs_btree_rec		*recp;
	struct xfs_btree_block		*block;
	int64_t				ldiff;
	int64_t				hdiff;
	int				level;
	struct xfs_buf			*bp;
	int				i;
	int				error;

	/* Load the root of the btree. */
	level = cur->bc_nlevels - 1;
	cur->bc_ops->init_ptr_from_cur(cur, &ptr);
	error = xfs_btree_lookup_get_block(cur, level, &ptr, &block);
	if (error)
		return error;
	xfs_btree_get_block(cur, level, &bp);
	trace_xfs_btree_overlapped_query_range(cur, level, bp);
#ifdef DEBUG
	error = xfs_btree_check_block(cur, block, level, bp);
	if (error)
		goto out;
#endif
	cur->bc_levels[level].ptr = 1;

	while (level < cur->bc_nlevels) {
		block = xfs_btree_get_block(cur, level, &bp);

		/* End of node, pop back towards the root. */
		if (cur->bc_levels[level].ptr >
					be16_to_cpu(block->bb_numrecs)) {
pop_up:
			if (level < cur->bc_nlevels - 1)
				cur->bc_levels[level + 1].ptr++;
			level++;
			continue;
		}

		if (level == 0) {
			/* Handle a leaf node. */
			recp = xfs_btree_rec_addr(cur, cur->bc_levels[0].ptr,
					block);

			cur->bc_ops->init_high_key_from_rec(&rec_hkey, recp);
			ldiff = cur->bc_ops->diff_two_keys(cur, &rec_hkey,
					low_key);

			cur->bc_ops->init_key_from_rec(&rec_key, recp);
			hdiff = cur->bc_ops->diff_two_keys(cur, high_key,
					&rec_key);

			/*
			 * If (record's high key >= query's low key) and
			 *    (query's high key >= record's low key), then
			 * this record overlaps the query range; callback.
			 */
			if (ldiff >= 0 && hdiff >= 0) {
				error = fn(cur, recp, priv);
				if (error)
					break;
			} else if (hdiff < 0) {
				/* Record is larger than high key; pop. */
				goto pop_up;
			}
			cur->bc_levels[level].ptr++;
			continue;
		}

		/* Handle an internal node. */
		lkp = xfs_btree_key_addr(cur, cur->bc_levels[level].ptr, block);
		hkp = xfs_btree_high_key_addr(cur, cur->bc_levels[level].ptr,
				block);
		pp = xfs_btree_ptr_addr(cur, cur->bc_levels[level].ptr, block);

		ldiff = cur->bc_ops->diff_two_keys(cur, hkp, low_key);
		hdiff = cur->bc_ops->diff_two_keys(cur, high_key, lkp);

		/*
		 * If (pointer's high key >= query's low key) and
		 *    (query's high key >= pointer's low key), then
		 * this record overlaps the query range; follow pointer.
		 */
		if (ldiff >= 0 && hdiff >= 0) {
			level--;
			error = xfs_btree_lookup_get_block(cur, level, pp,
					&block);
			if (error)
				goto out;
			xfs_btree_get_block(cur, level, &bp);
			trace_xfs_btree_overlapped_query_range(cur, level, bp);
#ifdef DEBUG
			error = xfs_btree_check_block(cur, block, level, bp);
			if (error)
				goto out;
#endif
			cur->bc_levels[level].ptr = 1;
			continue;
		} else if (hdiff < 0) {
			/* The low key is larger than the upper range; pop. */
			goto pop_up;
		}
		cur->bc_levels[level].ptr++;
	}

out:
	/*
	 * If we don't end this function with the cursor pointing at a record
	 * block, a subsequent non-error cursor deletion will not release
	 * node-level buffers, causing a buffer leak.  This is quite possible
	 * with a zero-results range query, so release the buffers if we
	 * failed to return any results.
	 */
	if (cur->bc_levels[0].bp == NULL) {
		for (i = 0; i < cur->bc_nlevels; i++) {
			if (cur->bc_levels[i].bp) {
				xfs_trans_brelse(cur->bc_tp,
						cur->bc_levels[i].bp);
				cur->bc_levels[i].bp = NULL;
				cur->bc_levels[i].ptr = 0;
				cur->bc_levels[i].ra = 0;
			}
		}
	}

	return error;
}

/*
 * Query a btree for all records overlapping a given interval of keys.  The
 * supplied function will be called with each record found; return one of the
 * XFS_BTREE_QUERY_RANGE_{CONTINUE,ABORT} values or the usual negative error
 * code.  This function returns -ECANCELED, zero, or a negative error code.
 */
int
xfs_btree_query_range(
	struct xfs_btree_cur		*cur,
	const union xfs_btree_irec	*low_rec,
	const union xfs_btree_irec	*high_rec,
	xfs_btree_query_range_fn	fn,
	void				*priv)
{
	union xfs_btree_rec		rec;
	union xfs_btree_key		low_key;
	union xfs_btree_key		high_key;

	/* Find the keys of both ends of the interval. */
	cur->bc_rec = *high_rec;
	cur->bc_ops->init_rec_from_cur(cur, &rec);
	cur->bc_ops->init_key_from_rec(&high_key, &rec);

	cur->bc_rec = *low_rec;
	cur->bc_ops->init_rec_from_cur(cur, &rec);
	cur->bc_ops->init_key_from_rec(&low_key, &rec);

	/* Enforce low key < high key. */
	if (cur->bc_ops->diff_two_keys(cur, &low_key, &high_key) > 0)
		return -EINVAL;

	if (!(cur->bc_flags & XFS_BTREE_OVERLAPPING))
		return xfs_btree_simple_query_range(cur, &low_key,
				&high_key, fn, priv);
	return xfs_btree_overlapped_query_range(cur, &low_key, &high_key,
			fn, priv);
}

/* Query a btree for all records. */
int
xfs_btree_query_all(
	struct xfs_btree_cur		*cur,
	xfs_btree_query_range_fn	fn,
	void				*priv)
{
	union xfs_btree_key		low_key;
	union xfs_btree_key		high_key;

	memset(&cur->bc_rec, 0, sizeof(cur->bc_rec));
	memset(&low_key, 0, sizeof(low_key));
	memset(&high_key, 0xFF, sizeof(high_key));

	return xfs_btree_simple_query_range(cur, &low_key, &high_key, fn, priv);
}

static int
xfs_btree_count_blocks_helper(
	struct xfs_btree_cur	*cur,
	int			level,
	void			*data)
{
	xfs_extlen_t		*blocks = data;
	(*blocks)++;

	return 0;
}

/* Count the blocks in a btree and return the result in *blocks. */
int
xfs_btree_count_blocks(
	struct xfs_btree_cur	*cur,
	xfs_extlen_t		*blocks)
{
	*blocks = 0;
	return xfs_btree_visit_blocks(cur, xfs_btree_count_blocks_helper,
			XFS_BTREE_VISIT_ALL, blocks);
}

/* Compare two btree pointers. */
int64_t
xfs_btree_diff_two_ptrs(
	struct xfs_btree_cur		*cur,
	const union xfs_btree_ptr	*a,
	const union xfs_btree_ptr	*b)
{
	if (cur->bc_flags & XFS_BTREE_LONG_PTRS)
		return (int64_t)be64_to_cpu(a->l) - be64_to_cpu(b->l);
	return (int64_t)be32_to_cpu(a->s) - be32_to_cpu(b->s);
}

/* If there's an extent, we're done. */
STATIC int
xfs_btree_has_record_helper(
	struct xfs_btree_cur		*cur,
	const union xfs_btree_rec	*rec,
	void				*priv)
{
	return -ECANCELED;
}

/* Is there a record covering a given range of keys? */
int
xfs_btree_has_record(
	struct xfs_btree_cur		*cur,
	const union xfs_btree_irec	*low,
	const union xfs_btree_irec	*high,
	bool				*exists)
{
	int				error;

	error = xfs_btree_query_range(cur, low, high,
			&xfs_btree_has_record_helper, NULL);
	if (error == -ECANCELED) {
		*exists = true;
		return 0;
	}
	*exists = false;
	return error;
}

/* Are there more records in this btree? */
bool
xfs_btree_has_more_records(
	struct xfs_btree_cur	*cur)
{
	struct xfs_btree_block	*block;
	struct xfs_buf		*bp;

	block = xfs_btree_get_block(cur, 0, &bp);

	/* There are still records in this block. */
	if (cur->bc_levels[0].ptr < xfs_btree_get_numrecs(block))
		return true;

	/* There are more record blocks. */
	if (cur->bc_flags & XFS_BTREE_LONG_PTRS)
		return block->bb_u.l.bb_rightsib != cpu_to_be64(NULLFSBLOCK);
	else
		return block->bb_u.s.bb_rightsib != cpu_to_be32(NULLAGBLOCK);
}

/* Set up all the btree cursor caches. */
int __init
xfs_btree_init_cur_caches(void)
{
	int		error;

	error = xfs_allocbt_init_cur_cache();
	if (error)
		return error;
	error = xfs_inobt_init_cur_cache();
	if (error)
		goto err;
	error = xfs_bmbt_init_cur_cache();
	if (error)
		goto err;
	error = xfs_rmapbt_init_cur_cache();
	if (error)
		goto err;
	error = xfs_refcountbt_init_cur_cache();
	if (error)
		goto err;

	return 0;
err:
	xfs_btree_destroy_cur_caches();
	return error;
}

/* Destroy all the btree cursor caches, if they've been allocated. */
void
xfs_btree_destroy_cur_caches(void)
{
	xfs_allocbt_destroy_cur_cache();
	xfs_inobt_destroy_cur_cache();
	xfs_bmbt_destroy_cur_cache();
	xfs_rmapbt_destroy_cur_cache();
	xfs_refcountbt_destroy_cur_cache();
}<|MERGE_RESOLUTION|>--- conflicted
+++ resolved
@@ -22,19 +22,11 @@
 #include "xfs_log.h"
 #include "xfs_btree_staging.h"
 #include "xfs_ag.h"
-<<<<<<< HEAD
-
-/*
- * Cursor allocation zone.
- */
-kmem_zone_t	*xfs_btree_cur_zone;
-=======
 #include "xfs_alloc_btree.h"
 #include "xfs_ialloc_btree.h"
 #include "xfs_bmap_btree.h"
 #include "xfs_rmap_btree.h"
 #include "xfs_refcount_btree.h"
->>>>>>> df0cc57e
 
 /*
  * Btree magic numbers.
@@ -387,11 +379,7 @@
 		kmem_free(cur->bc_ops);
 	if (!(cur->bc_flags & XFS_BTREE_LONG_PTRS) && cur->bc_ag.pag)
 		xfs_perag_put(cur->bc_ag.pag);
-<<<<<<< HEAD
-	kmem_cache_free(xfs_btree_cur_zone, cur);
-=======
 	kmem_cache_free(cur->bc_cache, cur);
->>>>>>> df0cc57e
 }
 
 /*
