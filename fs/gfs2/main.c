--- conflicted
+++ resolved
@@ -31,15 +31,6 @@
 
 struct workqueue_struct *gfs2_control_wq;
 
-<<<<<<< HEAD
-static struct shrinker qd_shrinker = {
-	.count_objects = gfs2_qd_shrink_count,
-	.scan_objects = gfs2_qd_shrink_scan,
-	.seeks = DEFAULT_SEEKS,
-};
-
-=======
->>>>>>> d8ec26d7
 static void gfs2_init_inode_once(void *foo)
 {
 	struct gfs2_inode *ip = foo;
