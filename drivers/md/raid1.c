/*
 * raid1.c : Multiple Devices driver for Linux
 *
 * Copyright (C) 1999, 2000, 2001 Ingo Molnar, Red Hat
 *
 * Copyright (C) 1996, 1997, 1998 Ingo Molnar, Miguel de Icaza, Gadi Oxman
 *
 * RAID-1 management functions.
 *
 * Better read-balancing code written by Mika Kuoppala <miku@iki.fi>, 2000
 *
 * Fixes to reconstruction by Jakob Østergaard" <jakob@ostenfeld.dk>
 * Various fixes by Neil Brown <neilb@cse.unsw.edu.au>
 *
 * Changes by Peter T. Breuer <ptb@it.uc3m.es> 31/1/2003 to support
 * bitmapped intelligence in resync:
 *
 *      - bitmap marked during normal i/o
 *      - bitmap used to skip nondirty blocks during sync
 *
 * Additions to bitmap code, (C) 2003-2004 Paul Clements, SteelEye Technology:
 * - persistent bitmap code
 *
 * This program is free software; you can redistribute it and/or modify
 * it under the terms of the GNU General Public License as published by
 * the Free Software Foundation; either version 2, or (at your option)
 * any later version.
 *
 * You should have received a copy of the GNU General Public License
 * (for example /usr/src/linux/COPYING); if not, write to the Free
 * Software Foundation, Inc., 675 Mass Ave, Cambridge, MA 02139, USA.
 */

#include <linux/slab.h>
#include <linux/delay.h>
#include <linux/blkdev.h>
#include <linux/module.h>
#include <linux/seq_file.h>
#include <linux/ratelimit.h>
#include <trace/events/block.h>
#include "md.h"
#include "raid1.h"
#include "bitmap.h"

#define UNSUPPORTED_MDDEV_FLAGS		\
	((1L << MD_HAS_JOURNAL) |	\
	 (1L << MD_JOURNAL_CLEAN))

/*
 * Number of guaranteed r1bios in case of extreme VM load:
 */
#define	NR_RAID1_BIOS 256

/* when we get a read error on a read-only array, we redirect to another
 * device without failing the first device, or trying to over-write to
 * correct the read error.  To keep track of bad blocks on a per-bio
 * level, we store IO_BLOCKED in the appropriate 'bios' pointer
 */
#define IO_BLOCKED ((struct bio *)1)
/* When we successfully write to a known bad-block, we need to remove the
 * bad-block marking which must be done from process context.  So we record
 * the success by setting devs[n].bio to IO_MADE_GOOD
 */
#define IO_MADE_GOOD ((struct bio *)2)

#define BIO_SPECIAL(bio) ((unsigned long)bio <= 2)

/* When there are this many requests queue to be written by
 * the raid1 thread, we become 'congested' to provide back-pressure
 * for writeback.
 */
static int max_queued_requests = 1024;

static void allow_barrier(struct r1conf *conf, sector_t start_next_window,
			  sector_t bi_sector);
static void lower_barrier(struct r1conf *conf);

#define raid1_log(md, fmt, args...)				\
	do { if ((md)->queue) blk_add_trace_msg((md)->queue, "raid1 " fmt, ##args); } while (0)

static void * r1bio_pool_alloc(gfp_t gfp_flags, void *data)
{
	struct pool_info *pi = data;
	int size = offsetof(struct r1bio, bios[pi->raid_disks]);

	/* allocate a r1bio with room for raid_disks entries in the bios array */
	return kzalloc(size, gfp_flags);
}

static void r1bio_pool_free(void *r1_bio, void *data)
{
	kfree(r1_bio);
}

#define RESYNC_BLOCK_SIZE (64*1024)
#define RESYNC_DEPTH 32
#define RESYNC_SECTORS (RESYNC_BLOCK_SIZE >> 9)
#define RESYNC_PAGES ((RESYNC_BLOCK_SIZE + PAGE_SIZE-1) / PAGE_SIZE)
#define RESYNC_WINDOW (RESYNC_BLOCK_SIZE * RESYNC_DEPTH)
#define RESYNC_WINDOW_SECTORS (RESYNC_WINDOW >> 9)
#define CLUSTER_RESYNC_WINDOW (16 * RESYNC_WINDOW)
#define CLUSTER_RESYNC_WINDOW_SECTORS (CLUSTER_RESYNC_WINDOW >> 9)
#define NEXT_NORMALIO_DISTANCE (3 * RESYNC_WINDOW_SECTORS)

static void * r1buf_pool_alloc(gfp_t gfp_flags, void *data)
{
	struct pool_info *pi = data;
	struct r1bio *r1_bio;
	struct bio *bio;
	int need_pages;
	int i, j;

	r1_bio = r1bio_pool_alloc(gfp_flags, pi);
	if (!r1_bio)
		return NULL;

	/*
	 * Allocate bios : 1 for reading, n-1 for writing
	 */
	for (j = pi->raid_disks ; j-- ; ) {
		bio = bio_kmalloc(gfp_flags, RESYNC_PAGES);
		if (!bio)
			goto out_free_bio;
		r1_bio->bios[j] = bio;
	}
	/*
	 * Allocate RESYNC_PAGES data pages and attach them to
	 * the first bio.
	 * If this is a user-requested check/repair, allocate
	 * RESYNC_PAGES for each bio.
	 */
	if (test_bit(MD_RECOVERY_REQUESTED, &pi->mddev->recovery))
		need_pages = pi->raid_disks;
	else
		need_pages = 1;
	for (j = 0; j < need_pages; j++) {
		bio = r1_bio->bios[j];
		bio->bi_vcnt = RESYNC_PAGES;

		if (bio_alloc_pages(bio, gfp_flags))
			goto out_free_pages;
	}
	/* If not user-requests, copy the page pointers to all bios */
	if (!test_bit(MD_RECOVERY_REQUESTED, &pi->mddev->recovery)) {
		for (i=0; i<RESYNC_PAGES ; i++)
			for (j=1; j<pi->raid_disks; j++)
				r1_bio->bios[j]->bi_io_vec[i].bv_page =
					r1_bio->bios[0]->bi_io_vec[i].bv_page;
	}

	r1_bio->master_bio = NULL;

	return r1_bio;

out_free_pages:
	while (--j >= 0)
		bio_free_pages(r1_bio->bios[j]);

out_free_bio:
	while (++j < pi->raid_disks)
		bio_put(r1_bio->bios[j]);
	r1bio_pool_free(r1_bio, data);
	return NULL;
}

static void r1buf_pool_free(void *__r1_bio, void *data)
{
	struct pool_info *pi = data;
	int i,j;
	struct r1bio *r1bio = __r1_bio;

	for (i = 0; i < RESYNC_PAGES; i++)
		for (j = pi->raid_disks; j-- ;) {
			if (j == 0 ||
			    r1bio->bios[j]->bi_io_vec[i].bv_page !=
			    r1bio->bios[0]->bi_io_vec[i].bv_page)
				safe_put_page(r1bio->bios[j]->bi_io_vec[i].bv_page);
		}
	for (i=0 ; i < pi->raid_disks; i++)
		bio_put(r1bio->bios[i]);

	r1bio_pool_free(r1bio, data);
}

static void put_all_bios(struct r1conf *conf, struct r1bio *r1_bio)
{
	int i;

	for (i = 0; i < conf->raid_disks * 2; i++) {
		struct bio **bio = r1_bio->bios + i;
		if (!BIO_SPECIAL(*bio))
			bio_put(*bio);
		*bio = NULL;
	}
}

static void free_r1bio(struct r1bio *r1_bio)
{
	struct r1conf *conf = r1_bio->mddev->private;

	put_all_bios(conf, r1_bio);
	mempool_free(r1_bio, conf->r1bio_pool);
}

static void put_buf(struct r1bio *r1_bio)
{
	struct r1conf *conf = r1_bio->mddev->private;
	int i;

	for (i = 0; i < conf->raid_disks * 2; i++) {
		struct bio *bio = r1_bio->bios[i];
		if (bio->bi_end_io)
			rdev_dec_pending(conf->mirrors[i].rdev, r1_bio->mddev);
	}

	mempool_free(r1_bio, conf->r1buf_pool);

	lower_barrier(conf);
}

static void reschedule_retry(struct r1bio *r1_bio)
{
	unsigned long flags;
	struct mddev *mddev = r1_bio->mddev;
	struct r1conf *conf = mddev->private;

	spin_lock_irqsave(&conf->device_lock, flags);
	list_add(&r1_bio->retry_list, &conf->retry_list);
	conf->nr_queued ++;
	spin_unlock_irqrestore(&conf->device_lock, flags);

	wake_up(&conf->wait_barrier);
	md_wakeup_thread(mddev->thread);
}

/*
 * raid_end_bio_io() is called when we have finished servicing a mirrored
 * operation and are ready to return a success/failure code to the buffer
 * cache layer.
 */
static void call_bio_endio(struct r1bio *r1_bio)
{
	struct bio *bio = r1_bio->master_bio;
	int done;
	struct r1conf *conf = r1_bio->mddev->private;
	sector_t start_next_window = r1_bio->start_next_window;
	sector_t bi_sector = bio->bi_iter.bi_sector;

	if (bio->bi_phys_segments) {
		unsigned long flags;
		spin_lock_irqsave(&conf->device_lock, flags);
		bio->bi_phys_segments--;
		done = (bio->bi_phys_segments == 0);
		spin_unlock_irqrestore(&conf->device_lock, flags);
		/*
		 * make_request() might be waiting for
		 * bi_phys_segments to decrease
		 */
		wake_up(&conf->wait_barrier);
	} else
		done = 1;

	if (!test_bit(R1BIO_Uptodate, &r1_bio->state))
		bio->bi_error = -EIO;

	if (done) {
		bio_endio(bio);
		/*
		 * Wake up any possible resync thread that waits for the device
		 * to go idle.
		 */
		allow_barrier(conf, start_next_window, bi_sector);
	}
}

static void raid_end_bio_io(struct r1bio *r1_bio)
{
	struct bio *bio = r1_bio->master_bio;

	/* if nobody has done the final endio yet, do it now */
	if (!test_and_set_bit(R1BIO_Returned, &r1_bio->state)) {
		pr_debug("raid1: sync end %s on sectors %llu-%llu\n",
			 (bio_data_dir(bio) == WRITE) ? "write" : "read",
			 (unsigned long long) bio->bi_iter.bi_sector,
			 (unsigned long long) bio_end_sector(bio) - 1);

		call_bio_endio(r1_bio);
	}
	free_r1bio(r1_bio);
}

/*
 * Update disk head position estimator based on IRQ completion info.
 */
static inline void update_head_pos(int disk, struct r1bio *r1_bio)
{
	struct r1conf *conf = r1_bio->mddev->private;

	conf->mirrors[disk].head_position =
		r1_bio->sector + (r1_bio->sectors);
}

/*
 * Find the disk number which triggered given bio
 */
static int find_bio_disk(struct r1bio *r1_bio, struct bio *bio)
{
	int mirror;
	struct r1conf *conf = r1_bio->mddev->private;
	int raid_disks = conf->raid_disks;

	for (mirror = 0; mirror < raid_disks * 2; mirror++)
		if (r1_bio->bios[mirror] == bio)
			break;

	BUG_ON(mirror == raid_disks * 2);
	update_head_pos(mirror, r1_bio);

	return mirror;
}

static void raid1_end_read_request(struct bio *bio)
{
	int uptodate = !bio->bi_error;
	struct r1bio *r1_bio = bio->bi_private;
	struct r1conf *conf = r1_bio->mddev->private;
	struct md_rdev *rdev = conf->mirrors[r1_bio->read_disk].rdev;

	/*
	 * this branch is our 'one mirror IO has finished' event handler:
	 */
	update_head_pos(r1_bio->read_disk, r1_bio);

	if (uptodate)
		set_bit(R1BIO_Uptodate, &r1_bio->state);
	else if (test_bit(FailFast, &rdev->flags) &&
		 test_bit(R1BIO_FailFast, &r1_bio->state))
		/* This was a fail-fast read so we definitely
		 * want to retry */
		;
	else {
		/* If all other devices have failed, we want to return
		 * the error upwards rather than fail the last device.
		 * Here we redefine "uptodate" to mean "Don't want to retry"
		 */
		unsigned long flags;
		spin_lock_irqsave(&conf->device_lock, flags);
		if (r1_bio->mddev->degraded == conf->raid_disks ||
		    (r1_bio->mddev->degraded == conf->raid_disks-1 &&
		     test_bit(In_sync, &rdev->flags)))
			uptodate = 1;
		spin_unlock_irqrestore(&conf->device_lock, flags);
	}

	if (uptodate) {
		raid_end_bio_io(r1_bio);
		rdev_dec_pending(rdev, conf->mddev);
	} else {
		/*
		 * oops, read error:
		 */
		char b[BDEVNAME_SIZE];
		pr_err_ratelimited("md/raid1:%s: %s: rescheduling sector %llu\n",
				   mdname(conf->mddev),
				   bdevname(rdev->bdev, b),
				   (unsigned long long)r1_bio->sector);
		set_bit(R1BIO_ReadError, &r1_bio->state);
		reschedule_retry(r1_bio);
		/* don't drop the reference on read_disk yet */
	}
}

static void close_write(struct r1bio *r1_bio)
{
	/* it really is the end of this request */
	if (test_bit(R1BIO_BehindIO, &r1_bio->state)) {
		/* free extra copy of the data pages */
		int i = r1_bio->behind_page_count;
		while (i--)
			safe_put_page(r1_bio->behind_bvecs[i].bv_page);
		kfree(r1_bio->behind_bvecs);
		r1_bio->behind_bvecs = NULL;
	}
	/* clear the bitmap if all writes complete successfully */
	bitmap_endwrite(r1_bio->mddev->bitmap, r1_bio->sector,
			r1_bio->sectors,
			!test_bit(R1BIO_Degraded, &r1_bio->state),
			test_bit(R1BIO_BehindIO, &r1_bio->state));
	md_write_end(r1_bio->mddev);
}

static void r1_bio_write_done(struct r1bio *r1_bio)
{
	if (!atomic_dec_and_test(&r1_bio->remaining))
		return;

	if (test_bit(R1BIO_WriteError, &r1_bio->state))
		reschedule_retry(r1_bio);
	else {
		close_write(r1_bio);
		if (test_bit(R1BIO_MadeGood, &r1_bio->state))
			reschedule_retry(r1_bio);
		else
			raid_end_bio_io(r1_bio);
	}
}

static void raid1_end_write_request(struct bio *bio)
{
	struct r1bio *r1_bio = bio->bi_private;
	int behind = test_bit(R1BIO_BehindIO, &r1_bio->state);
	struct r1conf *conf = r1_bio->mddev->private;
	struct bio *to_put = NULL;
	int mirror = find_bio_disk(r1_bio, bio);
	struct md_rdev *rdev = conf->mirrors[mirror].rdev;
	bool discard_error;

	discard_error = bio->bi_error && bio_op(bio) == REQ_OP_DISCARD;

	/*
	 * 'one mirror IO has finished' event handler:
	 */
	if (bio->bi_error && !discard_error) {
		set_bit(WriteErrorSeen,	&rdev->flags);
		if (!test_and_set_bit(WantReplacement, &rdev->flags))
			set_bit(MD_RECOVERY_NEEDED, &
				conf->mddev->recovery);

		if (test_bit(FailFast, &rdev->flags) &&
		    (bio->bi_opf & MD_FAILFAST) &&
		    /* We never try FailFast to WriteMostly devices */
		    !test_bit(WriteMostly, &rdev->flags)) {
			md_error(r1_bio->mddev, rdev);
			if (!test_bit(Faulty, &rdev->flags))
				/* This is the only remaining device,
				 * We need to retry the write without
				 * FailFast
				 */
				set_bit(R1BIO_WriteError, &r1_bio->state);
			else {
				/* Finished with this branch */
				r1_bio->bios[mirror] = NULL;
				to_put = bio;
			}
		} else
			set_bit(R1BIO_WriteError, &r1_bio->state);
	} else {
		/*
		 * Set R1BIO_Uptodate in our master bio, so that we
		 * will return a good error code for to the higher
		 * levels even if IO on some other mirrored buffer
		 * fails.
		 *
		 * The 'master' represents the composite IO operation
		 * to user-side. So if something waits for IO, then it
		 * will wait for the 'master' bio.
		 */
		sector_t first_bad;
		int bad_sectors;

		r1_bio->bios[mirror] = NULL;
		to_put = bio;
		/*
		 * Do not set R1BIO_Uptodate if the current device is
		 * rebuilding or Faulty. This is because we cannot use
		 * such device for properly reading the data back (we could
		 * potentially use it, if the current write would have felt
		 * before rdev->recovery_offset, but for simplicity we don't
		 * check this here.
		 */
		if (test_bit(In_sync, &rdev->flags) &&
		    !test_bit(Faulty, &rdev->flags))
			set_bit(R1BIO_Uptodate, &r1_bio->state);

		/* Maybe we can clear some bad blocks. */
		if (is_badblock(rdev, r1_bio->sector, r1_bio->sectors,
				&first_bad, &bad_sectors) && !discard_error) {
			r1_bio->bios[mirror] = IO_MADE_GOOD;
			set_bit(R1BIO_MadeGood, &r1_bio->state);
		}
	}

	if (behind) {
		if (test_bit(WriteMostly, &rdev->flags))
			atomic_dec(&r1_bio->behind_remaining);

		/*
		 * In behind mode, we ACK the master bio once the I/O
		 * has safely reached all non-writemostly
		 * disks. Setting the Returned bit ensures that this
		 * gets done only once -- we don't ever want to return
		 * -EIO here, instead we'll wait
		 */
		if (atomic_read(&r1_bio->behind_remaining) >= (atomic_read(&r1_bio->remaining)-1) &&
		    test_bit(R1BIO_Uptodate, &r1_bio->state)) {
			/* Maybe we can return now */
			if (!test_and_set_bit(R1BIO_Returned, &r1_bio->state)) {
				struct bio *mbio = r1_bio->master_bio;
				pr_debug("raid1: behind end write sectors"
					 " %llu-%llu\n",
					 (unsigned long long) mbio->bi_iter.bi_sector,
					 (unsigned long long) bio_end_sector(mbio) - 1);
				call_bio_endio(r1_bio);
			}
		}
	}
	if (r1_bio->bios[mirror] == NULL)
		rdev_dec_pending(rdev, conf->mddev);

	/*
	 * Let's see if all mirrored write operations have finished
	 * already.
	 */
	r1_bio_write_done(r1_bio);

	if (to_put)
		bio_put(to_put);
}

/*
 * This routine returns the disk from which the requested read should
 * be done. There is a per-array 'next expected sequential IO' sector
 * number - if this matches on the next IO then we use the last disk.
 * There is also a per-disk 'last know head position' sector that is
 * maintained from IRQ contexts, both the normal and the resync IO
 * completion handlers update this position correctly. If there is no
 * perfect sequential match then we pick the disk whose head is closest.
 *
 * If there are 2 mirrors in the same 2 devices, performance degrades
 * because position is mirror, not device based.
 *
 * The rdev for the device selected will have nr_pending incremented.
 */
static int read_balance(struct r1conf *conf, struct r1bio *r1_bio, int *max_sectors)
{
	const sector_t this_sector = r1_bio->sector;
	int sectors;
	int best_good_sectors;
	int best_disk, best_dist_disk, best_pending_disk;
	int has_nonrot_disk;
	int disk;
	sector_t best_dist;
	unsigned int min_pending;
	struct md_rdev *rdev;
	int choose_first;
	int choose_next_idle;

	rcu_read_lock();
	/*
	 * Check if we can balance. We can balance on the whole
	 * device if no resync is going on, or below the resync window.
	 * We take the first readable disk when above the resync window.
	 */
 retry:
	sectors = r1_bio->sectors;
	best_disk = -1;
	best_dist_disk = -1;
	best_dist = MaxSector;
	best_pending_disk = -1;
	min_pending = UINT_MAX;
	best_good_sectors = 0;
	has_nonrot_disk = 0;
	choose_next_idle = 0;
	clear_bit(R1BIO_FailFast, &r1_bio->state);

	if ((conf->mddev->recovery_cp < this_sector + sectors) ||
	    (mddev_is_clustered(conf->mddev) &&
	    md_cluster_ops->area_resyncing(conf->mddev, READ, this_sector,
		    this_sector + sectors)))
		choose_first = 1;
	else
		choose_first = 0;

	for (disk = 0 ; disk < conf->raid_disks * 2 ; disk++) {
		sector_t dist;
		sector_t first_bad;
		int bad_sectors;
		unsigned int pending;
		bool nonrot;

		rdev = rcu_dereference(conf->mirrors[disk].rdev);
		if (r1_bio->bios[disk] == IO_BLOCKED
		    || rdev == NULL
		    || test_bit(Faulty, &rdev->flags))
			continue;
		if (!test_bit(In_sync, &rdev->flags) &&
		    rdev->recovery_offset < this_sector + sectors)
			continue;
		if (test_bit(WriteMostly, &rdev->flags)) {
			/* Don't balance among write-mostly, just
			 * use the first as a last resort */
			if (best_dist_disk < 0) {
				if (is_badblock(rdev, this_sector, sectors,
						&first_bad, &bad_sectors)) {
					if (first_bad <= this_sector)
						/* Cannot use this */
						continue;
					best_good_sectors = first_bad - this_sector;
				} else
					best_good_sectors = sectors;
				best_dist_disk = disk;
				best_pending_disk = disk;
			}
			continue;
		}
		/* This is a reasonable device to use.  It might
		 * even be best.
		 */
		if (is_badblock(rdev, this_sector, sectors,
				&first_bad, &bad_sectors)) {
			if (best_dist < MaxSector)
				/* already have a better device */
				continue;
			if (first_bad <= this_sector) {
				/* cannot read here. If this is the 'primary'
				 * device, then we must not read beyond
				 * bad_sectors from another device..
				 */
				bad_sectors -= (this_sector - first_bad);
				if (choose_first && sectors > bad_sectors)
					sectors = bad_sectors;
				if (best_good_sectors > sectors)
					best_good_sectors = sectors;

			} else {
				sector_t good_sectors = first_bad - this_sector;
				if (good_sectors > best_good_sectors) {
					best_good_sectors = good_sectors;
					best_disk = disk;
				}
				if (choose_first)
					break;
			}
			continue;
		} else
			best_good_sectors = sectors;

		if (best_disk >= 0)
			/* At least two disks to choose from so failfast is OK */
			set_bit(R1BIO_FailFast, &r1_bio->state);

		nonrot = blk_queue_nonrot(bdev_get_queue(rdev->bdev));
		has_nonrot_disk |= nonrot;
		pending = atomic_read(&rdev->nr_pending);
		dist = abs(this_sector - conf->mirrors[disk].head_position);
		if (choose_first) {
			best_disk = disk;
			break;
		}
		/* Don't change to another disk for sequential reads */
		if (conf->mirrors[disk].next_seq_sect == this_sector
		    || dist == 0) {
			int opt_iosize = bdev_io_opt(rdev->bdev) >> 9;
			struct raid1_info *mirror = &conf->mirrors[disk];

			best_disk = disk;
			/*
			 * If buffered sequential IO size exceeds optimal
			 * iosize, check if there is idle disk. If yes, choose
			 * the idle disk. read_balance could already choose an
			 * idle disk before noticing it's a sequential IO in
			 * this disk. This doesn't matter because this disk
			 * will idle, next time it will be utilized after the
			 * first disk has IO size exceeds optimal iosize. In
			 * this way, iosize of the first disk will be optimal
			 * iosize at least. iosize of the second disk might be
			 * small, but not a big deal since when the second disk
			 * starts IO, the first disk is likely still busy.
			 */
			if (nonrot && opt_iosize > 0 &&
			    mirror->seq_start != MaxSector &&
			    mirror->next_seq_sect > opt_iosize &&
			    mirror->next_seq_sect - opt_iosize >=
			    mirror->seq_start) {
				choose_next_idle = 1;
				continue;
			}
			break;
		}

		if (choose_next_idle)
			continue;

		if (min_pending > pending) {
			min_pending = pending;
			best_pending_disk = disk;
		}

		if (dist < best_dist) {
			best_dist = dist;
			best_dist_disk = disk;
		}
	}

	/*
	 * If all disks are rotational, choose the closest disk. If any disk is
	 * non-rotational, choose the disk with less pending request even the
	 * disk is rotational, which might/might not be optimal for raids with
	 * mixed ratation/non-rotational disks depending on workload.
	 */
	if (best_disk == -1) {
		if (has_nonrot_disk || min_pending == 0)
			best_disk = best_pending_disk;
		else
			best_disk = best_dist_disk;
	}

	if (best_disk >= 0) {
		rdev = rcu_dereference(conf->mirrors[best_disk].rdev);
		if (!rdev)
			goto retry;
		atomic_inc(&rdev->nr_pending);
		sectors = best_good_sectors;

		if (conf->mirrors[best_disk].next_seq_sect != this_sector)
			conf->mirrors[best_disk].seq_start = this_sector;

		conf->mirrors[best_disk].next_seq_sect = this_sector + sectors;
	}
	rcu_read_unlock();
	*max_sectors = sectors;

	return best_disk;
}

static int raid1_congested(struct mddev *mddev, int bits)
{
	struct r1conf *conf = mddev->private;
	int i, ret = 0;

	if ((bits & (1 << WB_async_congested)) &&
	    conf->pending_count >= max_queued_requests)
		return 1;

	rcu_read_lock();
	for (i = 0; i < conf->raid_disks * 2; i++) {
		struct md_rdev *rdev = rcu_dereference(conf->mirrors[i].rdev);
		if (rdev && !test_bit(Faulty, &rdev->flags)) {
			struct request_queue *q = bdev_get_queue(rdev->bdev);

			BUG_ON(!q);

			/* Note the '|| 1' - when read_balance prefers
			 * non-congested targets, it can be removed
			 */
			if ((bits & (1 << WB_async_congested)) || 1)
				ret |= bdi_congested(q->backing_dev_info, bits);
			else
				ret &= bdi_congested(q->backing_dev_info, bits);
		}
	}
	rcu_read_unlock();
	return ret;
}

static void flush_pending_writes(struct r1conf *conf)
{
	/* Any writes that have been queued but are awaiting
	 * bitmap updates get flushed here.
	 */
	spin_lock_irq(&conf->device_lock);

	if (conf->pending_bio_list.head) {
		struct bio *bio;
		bio = bio_list_get(&conf->pending_bio_list);
		conf->pending_count = 0;
		spin_unlock_irq(&conf->device_lock);
		/* flush any pending bitmap writes to
		 * disk before proceeding w/ I/O */
		bitmap_unplug(conf->mddev->bitmap);
		wake_up(&conf->wait_barrier);

		while (bio) { /* submit pending writes */
			struct bio *next = bio->bi_next;
			struct md_rdev *rdev = (void*)bio->bi_bdev;
			bio->bi_next = NULL;
			bio->bi_bdev = rdev->bdev;
			if (test_bit(Faulty, &rdev->flags)) {
				bio->bi_error = -EIO;
				bio_endio(bio);
			} else if (unlikely((bio_op(bio) == REQ_OP_DISCARD) &&
					    !blk_queue_discard(bdev_get_queue(bio->bi_bdev))))
				/* Just ignore it */
				bio_endio(bio);
			else
				generic_make_request(bio);
			bio = next;
		}
	} else
		spin_unlock_irq(&conf->device_lock);
}

/* Barriers....
 * Sometimes we need to suspend IO while we do something else,
 * either some resync/recovery, or reconfigure the array.
 * To do this we raise a 'barrier'.
 * The 'barrier' is a counter that can be raised multiple times
 * to count how many activities are happening which preclude
 * normal IO.
 * We can only raise the barrier if there is no pending IO.
 * i.e. if nr_pending == 0.
 * We choose only to raise the barrier if no-one is waiting for the
 * barrier to go down.  This means that as soon as an IO request
 * is ready, no other operations which require a barrier will start
 * until the IO request has had a chance.
 *
 * So: regular IO calls 'wait_barrier'.  When that returns there
 *    is no backgroup IO happening,  It must arrange to call
 *    allow_barrier when it has finished its IO.
 * backgroup IO calls must call raise_barrier.  Once that returns
 *    there is no normal IO happeing.  It must arrange to call
 *    lower_barrier when the particular background IO completes.
 */
static void raise_barrier(struct r1conf *conf, sector_t sector_nr)
{
	spin_lock_irq(&conf->resync_lock);

	/* Wait until no block IO is waiting */
	wait_event_lock_irq(conf->wait_barrier, !conf->nr_waiting,
			    conf->resync_lock);

	/* block any new IO from starting */
	conf->barrier++;
	conf->next_resync = sector_nr;

	/* For these conditions we must wait:
	 * A: while the array is in frozen state
	 * B: while barrier >= RESYNC_DEPTH, meaning resync reach
	 *    the max count which allowed.
	 * C: next_resync + RESYNC_SECTORS > start_next_window, meaning
	 *    next resync will reach to the window which normal bios are
	 *    handling.
	 * D: while there are any active requests in the current window.
	 */
	wait_event_lock_irq(conf->wait_barrier,
			    !conf->array_frozen &&
			    conf->barrier < RESYNC_DEPTH &&
			    conf->current_window_requests == 0 &&
			    (conf->start_next_window >=
			     conf->next_resync + RESYNC_SECTORS),
			    conf->resync_lock);

	conf->nr_pending++;
	spin_unlock_irq(&conf->resync_lock);
}

static void lower_barrier(struct r1conf *conf)
{
	unsigned long flags;
	BUG_ON(conf->barrier <= 0);
	spin_lock_irqsave(&conf->resync_lock, flags);
	conf->barrier--;
	conf->nr_pending--;
	spin_unlock_irqrestore(&conf->resync_lock, flags);
	wake_up(&conf->wait_barrier);
}

static bool need_to_wait_for_sync(struct r1conf *conf, struct bio *bio)
{
	bool wait = false;

	if (conf->array_frozen || !bio)
		wait = true;
	else if (conf->barrier && bio_data_dir(bio) == WRITE) {
		if ((conf->mddev->curr_resync_completed
		     >= bio_end_sector(bio)) ||
		    (conf->start_next_window + NEXT_NORMALIO_DISTANCE
		     <= bio->bi_iter.bi_sector))
			wait = false;
		else
			wait = true;
	}

	return wait;
}

static sector_t wait_barrier(struct r1conf *conf, struct bio *bio)
{
	sector_t sector = 0;

	spin_lock_irq(&conf->resync_lock);
	if (need_to_wait_for_sync(conf, bio)) {
		conf->nr_waiting++;
		/* Wait for the barrier to drop.
		 * However if there are already pending
		 * requests (preventing the barrier from
		 * rising completely), and the
		 * per-process bio queue isn't empty,
		 * then don't wait, as we need to empty
		 * that queue to allow conf->start_next_window
		 * to increase.
		 */
		raid1_log(conf->mddev, "wait barrier");
		wait_event_lock_irq(conf->wait_barrier,
				    !conf->array_frozen &&
				    (!conf->barrier ||
				     ((conf->start_next_window <
				       conf->next_resync + RESYNC_SECTORS) &&
				      current->bio_list &&
				      !bio_list_empty(current->bio_list))),
				    conf->resync_lock);
		conf->nr_waiting--;
	}

	if (bio && bio_data_dir(bio) == WRITE) {
		if (bio->bi_iter.bi_sector >= conf->next_resync) {
			if (conf->start_next_window == MaxSector)
				conf->start_next_window =
					conf->next_resync +
					NEXT_NORMALIO_DISTANCE;

			if ((conf->start_next_window + NEXT_NORMALIO_DISTANCE)
			    <= bio->bi_iter.bi_sector)
				conf->next_window_requests++;
			else
				conf->current_window_requests++;
			sector = conf->start_next_window;
		}
	}

	conf->nr_pending++;
	spin_unlock_irq(&conf->resync_lock);
	return sector;
}

static void allow_barrier(struct r1conf *conf, sector_t start_next_window,
			  sector_t bi_sector)
{
	unsigned long flags;

	spin_lock_irqsave(&conf->resync_lock, flags);
	conf->nr_pending--;
	if (start_next_window) {
		if (start_next_window == conf->start_next_window) {
			if (conf->start_next_window + NEXT_NORMALIO_DISTANCE
			    <= bi_sector)
				conf->next_window_requests--;
			else
				conf->current_window_requests--;
		} else
			conf->current_window_requests--;

		if (!conf->current_window_requests) {
			if (conf->next_window_requests) {
				conf->current_window_requests =
					conf->next_window_requests;
				conf->next_window_requests = 0;
				conf->start_next_window +=
					NEXT_NORMALIO_DISTANCE;
			} else
				conf->start_next_window = MaxSector;
		}
	}
	spin_unlock_irqrestore(&conf->resync_lock, flags);
	wake_up(&conf->wait_barrier);
}

static void freeze_array(struct r1conf *conf, int extra)
{
	/* stop syncio and normal IO and wait for everything to
	 * go quite.
	 * We wait until nr_pending match nr_queued+extra
	 * This is called in the context of one normal IO request
	 * that has failed. Thus any sync request that might be pending
	 * will be blocked by nr_pending, and we need to wait for
	 * pending IO requests to complete or be queued for re-try.
	 * Thus the number queued (nr_queued) plus this request (extra)
	 * must match the number of pending IOs (nr_pending) before
	 * we continue.
	 */
	spin_lock_irq(&conf->resync_lock);
	conf->array_frozen = 1;
	raid1_log(conf->mddev, "wait freeze");
	wait_event_lock_irq_cmd(conf->wait_barrier,
				conf->nr_pending == conf->nr_queued+extra,
				conf->resync_lock,
				flush_pending_writes(conf));
	spin_unlock_irq(&conf->resync_lock);
}
static void unfreeze_array(struct r1conf *conf)
{
	/* reverse the effect of the freeze */
	spin_lock_irq(&conf->resync_lock);
	conf->array_frozen = 0;
	wake_up(&conf->wait_barrier);
	spin_unlock_irq(&conf->resync_lock);
}

/* duplicate the data pages for behind I/O
 */
static void alloc_behind_pages(struct bio *bio, struct r1bio *r1_bio)
{
	int i;
	struct bio_vec *bvec;
	struct bio_vec *bvecs = kzalloc(bio->bi_vcnt * sizeof(struct bio_vec),
					GFP_NOIO);
	if (unlikely(!bvecs))
		return;

	bio_for_each_segment_all(bvec, bio, i) {
		bvecs[i] = *bvec;
		bvecs[i].bv_page = alloc_page(GFP_NOIO);
		if (unlikely(!bvecs[i].bv_page))
			goto do_sync_io;
		memcpy(kmap(bvecs[i].bv_page) + bvec->bv_offset,
		       kmap(bvec->bv_page) + bvec->bv_offset, bvec->bv_len);
		kunmap(bvecs[i].bv_page);
		kunmap(bvec->bv_page);
	}
	r1_bio->behind_bvecs = bvecs;
	r1_bio->behind_page_count = bio->bi_vcnt;
	set_bit(R1BIO_BehindIO, &r1_bio->state);
	return;

do_sync_io:
	for (i = 0; i < bio->bi_vcnt; i++)
		if (bvecs[i].bv_page)
			put_page(bvecs[i].bv_page);
	kfree(bvecs);
	pr_debug("%dB behind alloc failed, doing sync I/O\n",
		 bio->bi_iter.bi_size);
}

struct raid1_plug_cb {
	struct blk_plug_cb	cb;
	struct bio_list		pending;
	int			pending_cnt;
};

static void raid1_unplug(struct blk_plug_cb *cb, bool from_schedule)
{
	struct raid1_plug_cb *plug = container_of(cb, struct raid1_plug_cb,
						  cb);
	struct mddev *mddev = plug->cb.data;
	struct r1conf *conf = mddev->private;
	struct bio *bio;

	if (from_schedule || current->bio_list) {
		spin_lock_irq(&conf->device_lock);
		bio_list_merge(&conf->pending_bio_list, &plug->pending);
		conf->pending_count += plug->pending_cnt;
		spin_unlock_irq(&conf->device_lock);
		wake_up(&conf->wait_barrier);
		md_wakeup_thread(mddev->thread);
		kfree(plug);
		return;
	}

	/* we aren't scheduling, so we can do the write-out directly. */
	bio = bio_list_get(&plug->pending);
	bitmap_unplug(mddev->bitmap);
	wake_up(&conf->wait_barrier);

	while (bio) { /* submit pending writes */
		struct bio *next = bio->bi_next;
		struct md_rdev *rdev = (void*)bio->bi_bdev;
		bio->bi_next = NULL;
		bio->bi_bdev = rdev->bdev;
		if (test_bit(Faulty, &rdev->flags)) {
			bio->bi_error = -EIO;
			bio_endio(bio);
		} else if (unlikely((bio_op(bio) == REQ_OP_DISCARD) &&
				    !blk_queue_discard(bdev_get_queue(bio->bi_bdev))))
			/* Just ignore it */
			bio_endio(bio);
		else
			generic_make_request(bio);
		bio = next;
	}
	kfree(plug);
}

static void raid1_read_request(struct mddev *mddev, struct bio *bio,
				 struct r1bio *r1_bio)
{
	struct r1conf *conf = mddev->private;
	struct raid1_info *mirror;
	struct bio *read_bio;
	struct bitmap *bitmap = mddev->bitmap;
<<<<<<< HEAD
	const int op = bio_op(bio);
	const unsigned long do_sync = (bio->bi_opf & REQ_SYNC);
	int sectors_handled;
	int max_sectors;
	int rdisk;

	wait_barrier(conf, bio);

read_again:
	rdisk = read_balance(conf, r1_bio, &max_sectors);

	if (rdisk < 0) {
		/* couldn't find anywhere to read from */
		raid_end_bio_io(r1_bio);
		return;
	}
	mirror = conf->mirrors + rdisk;

	if (test_bit(WriteMostly, &mirror->rdev->flags) &&
	    bitmap) {
		/*
		 * Reading from a write-mostly device must take care not to
		 * over-take any writes that are 'behind'
		 */
		raid1_log(mddev, "wait behind writes");
		wait_event(bitmap->behind_wait,
			   atomic_read(&bitmap->behind_writes) == 0);
	}
	r1_bio->read_disk = rdisk;
	r1_bio->start_next_window = 0;

	read_bio = bio_clone_mddev(bio, GFP_NOIO, mddev);
	bio_trim(read_bio, r1_bio->sector - bio->bi_iter.bi_sector,
		 max_sectors);

	r1_bio->bios[rdisk] = read_bio;

	read_bio->bi_iter.bi_sector = r1_bio->sector +
		mirror->rdev->data_offset;
	read_bio->bi_bdev = mirror->rdev->bdev;
	read_bio->bi_end_io = raid1_end_read_request;
	bio_set_op_attrs(read_bio, op, do_sync);
	if (test_bit(FailFast, &mirror->rdev->flags) &&
	    test_bit(R1BIO_FailFast, &r1_bio->state))
	        read_bio->bi_opf |= MD_FAILFAST;
	read_bio->bi_private = r1_bio;

	if (mddev->gendisk)
	        trace_block_bio_remap(bdev_get_queue(read_bio->bi_bdev),
	                              read_bio, disk_devt(mddev->gendisk),
	                              r1_bio->sector);

	if (max_sectors < r1_bio->sectors) {
		/*
		 * could not read all from this device, so we will need another
		 * r1_bio.
		 */
		sectors_handled = (r1_bio->sector + max_sectors
				   - bio->bi_iter.bi_sector);
		r1_bio->sectors = max_sectors;
		spin_lock_irq(&conf->device_lock);
		if (bio->bi_phys_segments == 0)
			bio->bi_phys_segments = 2;
		else
			bio->bi_phys_segments++;
		spin_unlock_irq(&conf->device_lock);

		/*
		 * Cannot call generic_make_request directly as that will be
		 * queued in __make_request and subsequent mempool_alloc might
		 * block waiting for it.  So hand bio over to raid1d.
		 */
		reschedule_retry(r1_bio);

		r1_bio = mempool_alloc(conf->r1bio_pool, GFP_NOIO);

		r1_bio->master_bio = bio;
		r1_bio->sectors = bio_sectors(bio) - sectors_handled;
		r1_bio->state = 0;
		r1_bio->mddev = mddev;
		r1_bio->sector = bio->bi_iter.bi_sector + sectors_handled;
		goto read_again;
	} else
		generic_make_request(read_bio);
}

static void raid1_write_request(struct mddev *mddev, struct bio *bio,
				struct r1bio *r1_bio)
{
	struct r1conf *conf = mddev->private;
	int i, disks;
	struct bitmap *bitmap = mddev->bitmap;
	unsigned long flags;
=======
>>>>>>> 7520872c
	const int op = bio_op(bio);
	const unsigned long do_sync = (bio->bi_opf & REQ_SYNC);
	int sectors_handled;
	int max_sectors;
	int rdisk;

	wait_barrier(conf, bio);

read_again:
	rdisk = read_balance(conf, r1_bio, &max_sectors);

	if (rdisk < 0) {
		/* couldn't find anywhere to read from */
		raid_end_bio_io(r1_bio);
		return;
	}
	mirror = conf->mirrors + rdisk;

	if (test_bit(WriteMostly, &mirror->rdev->flags) &&
	    bitmap) {
		/*
		 * Reading from a write-mostly device must take care not to
		 * over-take any writes that are 'behind'
		 */
		raid1_log(mddev, "wait behind writes");
		wait_event(bitmap->behind_wait,
			   atomic_read(&bitmap->behind_writes) == 0);
	}
	r1_bio->read_disk = rdisk;
	r1_bio->start_next_window = 0;

	read_bio = bio_clone_mddev(bio, GFP_NOIO, mddev);
	bio_trim(read_bio, r1_bio->sector - bio->bi_iter.bi_sector,
		 max_sectors);

	r1_bio->bios[rdisk] = read_bio;

	read_bio->bi_iter.bi_sector = r1_bio->sector +
		mirror->rdev->data_offset;
	read_bio->bi_bdev = mirror->rdev->bdev;
	read_bio->bi_end_io = raid1_end_read_request;
	bio_set_op_attrs(read_bio, op, do_sync);
	if (test_bit(FailFast, &mirror->rdev->flags) &&
	    test_bit(R1BIO_FailFast, &r1_bio->state))
	        read_bio->bi_opf |= MD_FAILFAST;
	read_bio->bi_private = r1_bio;

	if (mddev->gendisk)
	        trace_block_bio_remap(bdev_get_queue(read_bio->bi_bdev),
	                              read_bio, disk_devt(mddev->gendisk),
	                              r1_bio->sector);

	if (max_sectors < r1_bio->sectors) {
		/*
		 * could not read all from this device, so we will need another
		 * r1_bio.
		 */
		sectors_handled = (r1_bio->sector + max_sectors
				   - bio->bi_iter.bi_sector);
		r1_bio->sectors = max_sectors;
		spin_lock_irq(&conf->device_lock);
		if (bio->bi_phys_segments == 0)
			bio->bi_phys_segments = 2;
		else
			bio->bi_phys_segments++;
		spin_unlock_irq(&conf->device_lock);

		/*
		 * Cannot call generic_make_request directly as that will be
		 * queued in __make_request and subsequent mempool_alloc might
		 * block waiting for it.  So hand bio over to raid1d.
		 */
		reschedule_retry(r1_bio);

		r1_bio = mempool_alloc(conf->r1bio_pool, GFP_NOIO);

		r1_bio->master_bio = bio;
		r1_bio->sectors = bio_sectors(bio) - sectors_handled;
		r1_bio->state = 0;
		r1_bio->mddev = mddev;
		r1_bio->sector = bio->bi_iter.bi_sector + sectors_handled;
		goto read_again;
	} else
		generic_make_request(read_bio);
}

static void raid1_write_request(struct mddev *mddev, struct bio *bio,
				struct r1bio *r1_bio)
{
	struct r1conf *conf = mddev->private;
	int i, disks;
	struct bitmap *bitmap = mddev->bitmap;
	unsigned long flags;
	struct md_rdev *blocked_rdev;
	struct blk_plug_cb *cb;
	struct raid1_plug_cb *plug = NULL;
	int first_clone;
	int sectors_handled;
	int max_sectors;
	sector_t start_next_window;

	/*
	 * Register the new request and wait if the reconstruction
	 * thread has put up a bar for new requests.
	 * Continue immediately if no resync is active currently.
	 */

	md_write_start(mddev, bio); /* wait on superblock update early */

	if ((bio_end_sector(bio) > mddev->suspend_lo &&
	    bio->bi_iter.bi_sector < mddev->suspend_hi) ||
	    (mddev_is_clustered(mddev) &&
	     md_cluster_ops->area_resyncing(mddev, WRITE,
		     bio->bi_iter.bi_sector, bio_end_sector(bio)))) {

		/*
		 * As the suspend_* range is controlled by userspace, we want
		 * an interruptible wait.
		 */
		DEFINE_WAIT(w);
		for (;;) {
			flush_signals(current);
			prepare_to_wait(&conf->wait_barrier,
					&w, TASK_INTERRUPTIBLE);
			if (bio_end_sector(bio) <= mddev->suspend_lo ||
			    bio->bi_iter.bi_sector >= mddev->suspend_hi ||
			    (mddev_is_clustered(mddev) &&
			     !md_cluster_ops->area_resyncing(mddev, WRITE,
				     bio->bi_iter.bi_sector,
				     bio_end_sector(bio))))
				break;
			schedule();
		}
		finish_wait(&conf->wait_barrier, &w);
	}
	start_next_window = wait_barrier(conf, bio);

	if (conf->pending_count >= max_queued_requests) {
		md_wakeup_thread(mddev->thread);
		raid1_log(mddev, "wait queued");
		wait_event(conf->wait_barrier,
			   conf->pending_count < max_queued_requests);
	}
	/* first select target devices under rcu_lock and
	 * inc refcount on their rdev.  Record them by setting
	 * bios[x] to bio
	 * If there are known/acknowledged bad blocks on any device on
	 * which we have seen a write error, we want to avoid writing those
	 * blocks.
	 * This potentially requires several writes to write around
	 * the bad blocks.  Each set of writes gets it's own r1bio
	 * with a set of bios attached.
	 */

	disks = conf->raid_disks * 2;
 retry_write:
	r1_bio->start_next_window = start_next_window;
	blocked_rdev = NULL;
	rcu_read_lock();
	max_sectors = r1_bio->sectors;
	for (i = 0;  i < disks; i++) {
		struct md_rdev *rdev = rcu_dereference(conf->mirrors[i].rdev);
		if (rdev && unlikely(test_bit(Blocked, &rdev->flags))) {
			atomic_inc(&rdev->nr_pending);
			blocked_rdev = rdev;
			break;
		}
		r1_bio->bios[i] = NULL;
		if (!rdev || test_bit(Faulty, &rdev->flags)) {
			if (i < conf->raid_disks)
				set_bit(R1BIO_Degraded, &r1_bio->state);
			continue;
		}

		atomic_inc(&rdev->nr_pending);
		if (test_bit(WriteErrorSeen, &rdev->flags)) {
			sector_t first_bad;
			int bad_sectors;
			int is_bad;

			is_bad = is_badblock(rdev, r1_bio->sector, max_sectors,
					     &first_bad, &bad_sectors);
			if (is_bad < 0) {
				/* mustn't write here until the bad block is
				 * acknowledged*/
				set_bit(BlockedBadBlocks, &rdev->flags);
				blocked_rdev = rdev;
				break;
			}
			if (is_bad && first_bad <= r1_bio->sector) {
				/* Cannot write here at all */
				bad_sectors -= (r1_bio->sector - first_bad);
				if (bad_sectors < max_sectors)
					/* mustn't write more than bad_sectors
					 * to other devices yet
					 */
					max_sectors = bad_sectors;
				rdev_dec_pending(rdev, mddev);
				/* We don't set R1BIO_Degraded as that
				 * only applies if the disk is
				 * missing, so it might be re-added,
				 * and we want to know to recover this
				 * chunk.
				 * In this case the device is here,
				 * and the fact that this chunk is not
				 * in-sync is recorded in the bad
				 * block log
				 */
				continue;
			}
			if (is_bad) {
				int good_sectors = first_bad - r1_bio->sector;
				if (good_sectors < max_sectors)
					max_sectors = good_sectors;
			}
		}
		r1_bio->bios[i] = bio;
	}
	rcu_read_unlock();

	if (unlikely(blocked_rdev)) {
		/* Wait for this device to become unblocked */
		int j;
		sector_t old = start_next_window;

		for (j = 0; j < i; j++)
			if (r1_bio->bios[j])
				rdev_dec_pending(conf->mirrors[j].rdev, mddev);
		r1_bio->state = 0;
		allow_barrier(conf, start_next_window, bio->bi_iter.bi_sector);
		raid1_log(mddev, "wait rdev %d blocked", blocked_rdev->raid_disk);
		md_wait_for_blocked_rdev(blocked_rdev, mddev);
		start_next_window = wait_barrier(conf, bio);
		/*
		 * We must make sure the multi r1bios of bio have
		 * the same value of bi_phys_segments
		 */
		if (bio->bi_phys_segments && old &&
		    old != start_next_window)
			/* Wait for the former r1bio(s) to complete */
			wait_event(conf->wait_barrier,
				   bio->bi_phys_segments == 1);
		goto retry_write;
	}

	if (max_sectors < r1_bio->sectors) {
		/* We are splitting this write into multiple parts, so
		 * we need to prepare for allocating another r1_bio.
		 */
		r1_bio->sectors = max_sectors;
		spin_lock_irq(&conf->device_lock);
		if (bio->bi_phys_segments == 0)
			bio->bi_phys_segments = 2;
		else
			bio->bi_phys_segments++;
		spin_unlock_irq(&conf->device_lock);
	}
	sectors_handled = r1_bio->sector + max_sectors - bio->bi_iter.bi_sector;

	atomic_set(&r1_bio->remaining, 1);
	atomic_set(&r1_bio->behind_remaining, 0);

	first_clone = 1;
	for (i = 0; i < disks; i++) {
		struct bio *mbio;
		if (!r1_bio->bios[i])
			continue;

		mbio = bio_clone_mddev(bio, GFP_NOIO, mddev);
		bio_trim(mbio, r1_bio->sector - bio->bi_iter.bi_sector,
			 max_sectors);

		if (first_clone) {
			/* do behind I/O ?
			 * Not if there are too many, or cannot
			 * allocate memory, or a reader on WriteMostly
			 * is waiting for behind writes to flush */
			if (bitmap &&
			    (atomic_read(&bitmap->behind_writes)
			     < mddev->bitmap_info.max_write_behind) &&
			    !waitqueue_active(&bitmap->behind_wait))
				alloc_behind_pages(mbio, r1_bio);

			bitmap_startwrite(bitmap, r1_bio->sector,
					  r1_bio->sectors,
					  test_bit(R1BIO_BehindIO,
						   &r1_bio->state));
			first_clone = 0;
		}
		if (r1_bio->behind_bvecs) {
			struct bio_vec *bvec;
			int j;

			/*
			 * We trimmed the bio, so _all is legit
			 */
			bio_for_each_segment_all(bvec, mbio, j)
				bvec->bv_page = r1_bio->behind_bvecs[j].bv_page;
			if (test_bit(WriteMostly, &conf->mirrors[i].rdev->flags))
				atomic_inc(&r1_bio->behind_remaining);
		}

		r1_bio->bios[i] = mbio;

		mbio->bi_iter.bi_sector	= (r1_bio->sector +
				   conf->mirrors[i].rdev->data_offset);
		mbio->bi_bdev = conf->mirrors[i].rdev->bdev;
		mbio->bi_end_io	= raid1_end_write_request;
		mbio->bi_opf = bio_op(bio) |
			(bio->bi_opf & (REQ_SYNC | REQ_PREFLUSH | REQ_FUA));
		if (test_bit(FailFast, &conf->mirrors[i].rdev->flags) &&
		    !test_bit(WriteMostly, &conf->mirrors[i].rdev->flags) &&
		    conf->raid_disks - mddev->degraded > 1)
			mbio->bi_opf |= MD_FAILFAST;
		mbio->bi_private = r1_bio;

		atomic_inc(&r1_bio->remaining);

		if (mddev->gendisk)
			trace_block_bio_remap(bdev_get_queue(mbio->bi_bdev),
					      mbio, disk_devt(mddev->gendisk),
					      r1_bio->sector);
		/* flush_pending_writes() needs access to the rdev so...*/
		mbio->bi_bdev = (void*)conf->mirrors[i].rdev;

		cb = blk_check_plugged(raid1_unplug, mddev, sizeof(*plug));
		if (cb)
			plug = container_of(cb, struct raid1_plug_cb, cb);
		else
			plug = NULL;
		spin_lock_irqsave(&conf->device_lock, flags);
		if (plug) {
			bio_list_add(&plug->pending, mbio);
			plug->pending_cnt++;
		} else {
			bio_list_add(&conf->pending_bio_list, mbio);
			conf->pending_count++;
		}
		spin_unlock_irqrestore(&conf->device_lock, flags);
		if (!plug)
			md_wakeup_thread(mddev->thread);
	}
	/* Mustn't call r1_bio_write_done before this next test,
	 * as it could result in the bio being freed.
	 */
	if (sectors_handled < bio_sectors(bio)) {
		r1_bio_write_done(r1_bio);
		/* We need another r1_bio.  It has already been counted
		 * in bio->bi_phys_segments
		 */
		r1_bio = mempool_alloc(conf->r1bio_pool, GFP_NOIO);
		r1_bio->master_bio = bio;
		r1_bio->sectors = bio_sectors(bio) - sectors_handled;
		r1_bio->state = 0;
		r1_bio->mddev = mddev;
		r1_bio->sector = bio->bi_iter.bi_sector + sectors_handled;
		goto retry_write;
	}

	r1_bio_write_done(r1_bio);

	/* In case raid1d snuck in to freeze_array */
	wake_up(&conf->wait_barrier);
}

static void raid1_make_request(struct mddev *mddev, struct bio *bio)
{
	struct r1conf *conf = mddev->private;
	struct r1bio *r1_bio;

	/*
	 * make_request() can abort the operation when read-ahead is being
	 * used and no empty request is available.
	 *
	 */
	r1_bio = mempool_alloc(conf->r1bio_pool, GFP_NOIO);

	r1_bio->master_bio = bio;
	r1_bio->sectors = bio_sectors(bio);
	r1_bio->state = 0;
	r1_bio->mddev = mddev;
	r1_bio->sector = bio->bi_iter.bi_sector;

	/*
	 * We might need to issue multiple reads to different devices if there
	 * are bad blocks around, so we keep track of the number of reads in
	 * bio->bi_phys_segments.  If this is 0, there is only one r1_bio and
	 * no locking will be needed when requests complete.  If it is
	 * non-zero, then it is the number of not-completed requests.
	 */
	bio->bi_phys_segments = 0;
	bio_clear_flag(bio, BIO_SEG_VALID);

	if (bio_data_dir(bio) == READ)
		raid1_read_request(mddev, bio, r1_bio);
	else
		raid1_write_request(mddev, bio, r1_bio);
}

static void raid1_status(struct seq_file *seq, struct mddev *mddev)
{
	struct r1conf *conf = mddev->private;
	int i;

	seq_printf(seq, " [%d/%d] [", conf->raid_disks,
		   conf->raid_disks - mddev->degraded);
	rcu_read_lock();
	for (i = 0; i < conf->raid_disks; i++) {
		struct md_rdev *rdev = rcu_dereference(conf->mirrors[i].rdev);
		seq_printf(seq, "%s",
			   rdev && test_bit(In_sync, &rdev->flags) ? "U" : "_");
	}
	rcu_read_unlock();
	seq_printf(seq, "]");
}

static void raid1_error(struct mddev *mddev, struct md_rdev *rdev)
{
	char b[BDEVNAME_SIZE];
	struct r1conf *conf = mddev->private;
	unsigned long flags;

	/*
	 * If it is not operational, then we have already marked it as dead
	 * else if it is the last working disks, ignore the error, let the
	 * next level up know.
	 * else mark the drive as failed
	 */
	spin_lock_irqsave(&conf->device_lock, flags);
	if (test_bit(In_sync, &rdev->flags)
	    && (conf->raid_disks - mddev->degraded) == 1) {
		/*
		 * Don't fail the drive, act as though we were just a
		 * normal single drive.
		 * However don't try a recovery from this drive as
		 * it is very likely to fail.
		 */
		conf->recovery_disabled = mddev->recovery_disabled;
		spin_unlock_irqrestore(&conf->device_lock, flags);
		return;
	}
	set_bit(Blocked, &rdev->flags);
	if (test_and_clear_bit(In_sync, &rdev->flags)) {
		mddev->degraded++;
		set_bit(Faulty, &rdev->flags);
	} else
		set_bit(Faulty, &rdev->flags);
	spin_unlock_irqrestore(&conf->device_lock, flags);
	/*
	 * if recovery is running, make sure it aborts.
	 */
	set_bit(MD_RECOVERY_INTR, &mddev->recovery);
	set_mask_bits(&mddev->sb_flags, 0,
		      BIT(MD_SB_CHANGE_DEVS) | BIT(MD_SB_CHANGE_PENDING));
	pr_crit("md/raid1:%s: Disk failure on %s, disabling device.\n"
		"md/raid1:%s: Operation continuing on %d devices.\n",
		mdname(mddev), bdevname(rdev->bdev, b),
		mdname(mddev), conf->raid_disks - mddev->degraded);
}

static void print_conf(struct r1conf *conf)
{
	int i;

	pr_debug("RAID1 conf printout:\n");
	if (!conf) {
		pr_debug("(!conf)\n");
		return;
	}
	pr_debug(" --- wd:%d rd:%d\n", conf->raid_disks - conf->mddev->degraded,
		 conf->raid_disks);

	rcu_read_lock();
	for (i = 0; i < conf->raid_disks; i++) {
		char b[BDEVNAME_SIZE];
		struct md_rdev *rdev = rcu_dereference(conf->mirrors[i].rdev);
		if (rdev)
			pr_debug(" disk %d, wo:%d, o:%d, dev:%s\n",
				 i, !test_bit(In_sync, &rdev->flags),
				 !test_bit(Faulty, &rdev->flags),
				 bdevname(rdev->bdev,b));
	}
	rcu_read_unlock();
}

static void close_sync(struct r1conf *conf)
{
	wait_barrier(conf, NULL);
	allow_barrier(conf, 0, 0);

	mempool_destroy(conf->r1buf_pool);
	conf->r1buf_pool = NULL;

	spin_lock_irq(&conf->resync_lock);
	conf->next_resync = MaxSector - 2 * NEXT_NORMALIO_DISTANCE;
	conf->start_next_window = MaxSector;
	conf->current_window_requests +=
		conf->next_window_requests;
	conf->next_window_requests = 0;
	spin_unlock_irq(&conf->resync_lock);
}

static int raid1_spare_active(struct mddev *mddev)
{
	int i;
	struct r1conf *conf = mddev->private;
	int count = 0;
	unsigned long flags;

	/*
	 * Find all failed disks within the RAID1 configuration
	 * and mark them readable.
	 * Called under mddev lock, so rcu protection not needed.
	 * device_lock used to avoid races with raid1_end_read_request
	 * which expects 'In_sync' flags and ->degraded to be consistent.
	 */
	spin_lock_irqsave(&conf->device_lock, flags);
	for (i = 0; i < conf->raid_disks; i++) {
		struct md_rdev *rdev = conf->mirrors[i].rdev;
		struct md_rdev *repl = conf->mirrors[conf->raid_disks + i].rdev;
		if (repl
		    && !test_bit(Candidate, &repl->flags)
		    && repl->recovery_offset == MaxSector
		    && !test_bit(Faulty, &repl->flags)
		    && !test_and_set_bit(In_sync, &repl->flags)) {
			/* replacement has just become active */
			if (!rdev ||
			    !test_and_clear_bit(In_sync, &rdev->flags))
				count++;
			if (rdev) {
				/* Replaced device not technically
				 * faulty, but we need to be sure
				 * it gets removed and never re-added
				 */
				set_bit(Faulty, &rdev->flags);
				sysfs_notify_dirent_safe(
					rdev->sysfs_state);
			}
		}
		if (rdev
		    && rdev->recovery_offset == MaxSector
		    && !test_bit(Faulty, &rdev->flags)
		    && !test_and_set_bit(In_sync, &rdev->flags)) {
			count++;
			sysfs_notify_dirent_safe(rdev->sysfs_state);
		}
	}
	mddev->degraded -= count;
	spin_unlock_irqrestore(&conf->device_lock, flags);

	print_conf(conf);
	return count;
}

static int raid1_add_disk(struct mddev *mddev, struct md_rdev *rdev)
{
	struct r1conf *conf = mddev->private;
	int err = -EEXIST;
	int mirror = 0;
	struct raid1_info *p;
	int first = 0;
	int last = conf->raid_disks - 1;

	if (mddev->recovery_disabled == conf->recovery_disabled)
		return -EBUSY;

	if (md_integrity_add_rdev(rdev, mddev))
		return -ENXIO;

	if (rdev->raid_disk >= 0)
		first = last = rdev->raid_disk;

	/*
	 * find the disk ... but prefer rdev->saved_raid_disk
	 * if possible.
	 */
	if (rdev->saved_raid_disk >= 0 &&
	    rdev->saved_raid_disk >= first &&
	    conf->mirrors[rdev->saved_raid_disk].rdev == NULL)
		first = last = rdev->saved_raid_disk;

	for (mirror = first; mirror <= last; mirror++) {
		p = conf->mirrors+mirror;
		if (!p->rdev) {

			if (mddev->gendisk)
				disk_stack_limits(mddev->gendisk, rdev->bdev,
						  rdev->data_offset << 9);

			p->head_position = 0;
			rdev->raid_disk = mirror;
			err = 0;
			/* As all devices are equivalent, we don't need a full recovery
			 * if this was recently any drive of the array
			 */
			if (rdev->saved_raid_disk < 0)
				conf->fullsync = 1;
			rcu_assign_pointer(p->rdev, rdev);
			break;
		}
		if (test_bit(WantReplacement, &p->rdev->flags) &&
		    p[conf->raid_disks].rdev == NULL) {
			/* Add this device as a replacement */
			clear_bit(In_sync, &rdev->flags);
			set_bit(Replacement, &rdev->flags);
			rdev->raid_disk = mirror;
			err = 0;
			conf->fullsync = 1;
			rcu_assign_pointer(p[conf->raid_disks].rdev, rdev);
			break;
		}
	}
	if (mddev->queue && blk_queue_discard(bdev_get_queue(rdev->bdev)))
		queue_flag_set_unlocked(QUEUE_FLAG_DISCARD, mddev->queue);
	print_conf(conf);
	return err;
}

static int raid1_remove_disk(struct mddev *mddev, struct md_rdev *rdev)
{
	struct r1conf *conf = mddev->private;
	int err = 0;
	int number = rdev->raid_disk;
	struct raid1_info *p = conf->mirrors + number;

	if (rdev != p->rdev)
		p = conf->mirrors + conf->raid_disks + number;

	print_conf(conf);
	if (rdev == p->rdev) {
		if (test_bit(In_sync, &rdev->flags) ||
		    atomic_read(&rdev->nr_pending)) {
			err = -EBUSY;
			goto abort;
		}
		/* Only remove non-faulty devices if recovery
		 * is not possible.
		 */
		if (!test_bit(Faulty, &rdev->flags) &&
		    mddev->recovery_disabled != conf->recovery_disabled &&
		    mddev->degraded < conf->raid_disks) {
			err = -EBUSY;
			goto abort;
		}
		p->rdev = NULL;
		if (!test_bit(RemoveSynchronized, &rdev->flags)) {
			synchronize_rcu();
			if (atomic_read(&rdev->nr_pending)) {
				/* lost the race, try later */
				err = -EBUSY;
				p->rdev = rdev;
				goto abort;
			}
		}
		if (conf->mirrors[conf->raid_disks + number].rdev) {
			/* We just removed a device that is being replaced.
			 * Move down the replacement.  We drain all IO before
			 * doing this to avoid confusion.
			 */
			struct md_rdev *repl =
				conf->mirrors[conf->raid_disks + number].rdev;
			freeze_array(conf, 0);
			clear_bit(Replacement, &repl->flags);
			p->rdev = repl;
			conf->mirrors[conf->raid_disks + number].rdev = NULL;
			unfreeze_array(conf);
			clear_bit(WantReplacement, &rdev->flags);
		} else
			clear_bit(WantReplacement, &rdev->flags);
		err = md_integrity_register(mddev);
	}
abort:

	print_conf(conf);
	return err;
}

static void end_sync_read(struct bio *bio)
{
	struct r1bio *r1_bio = bio->bi_private;

	update_head_pos(r1_bio->read_disk, r1_bio);

	/*
	 * we have read a block, now it needs to be re-written,
	 * or re-read if the read failed.
	 * We don't do much here, just schedule handling by raid1d
	 */
	if (!bio->bi_error)
		set_bit(R1BIO_Uptodate, &r1_bio->state);

	if (atomic_dec_and_test(&r1_bio->remaining))
		reschedule_retry(r1_bio);
}

static void end_sync_write(struct bio *bio)
{
	int uptodate = !bio->bi_error;
	struct r1bio *r1_bio = bio->bi_private;
	struct mddev *mddev = r1_bio->mddev;
	struct r1conf *conf = mddev->private;
	sector_t first_bad;
	int bad_sectors;
	struct md_rdev *rdev = conf->mirrors[find_bio_disk(r1_bio, bio)].rdev;

	if (!uptodate) {
		sector_t sync_blocks = 0;
		sector_t s = r1_bio->sector;
		long sectors_to_go = r1_bio->sectors;
		/* make sure these bits doesn't get cleared. */
		do {
			bitmap_end_sync(mddev->bitmap, s,
					&sync_blocks, 1);
			s += sync_blocks;
			sectors_to_go -= sync_blocks;
		} while (sectors_to_go > 0);
		set_bit(WriteErrorSeen, &rdev->flags);
		if (!test_and_set_bit(WantReplacement, &rdev->flags))
			set_bit(MD_RECOVERY_NEEDED, &
				mddev->recovery);
		set_bit(R1BIO_WriteError, &r1_bio->state);
	} else if (is_badblock(rdev, r1_bio->sector, r1_bio->sectors,
			       &first_bad, &bad_sectors) &&
		   !is_badblock(conf->mirrors[r1_bio->read_disk].rdev,
				r1_bio->sector,
				r1_bio->sectors,
				&first_bad, &bad_sectors)
		)
		set_bit(R1BIO_MadeGood, &r1_bio->state);

	if (atomic_dec_and_test(&r1_bio->remaining)) {
		int s = r1_bio->sectors;
		if (test_bit(R1BIO_MadeGood, &r1_bio->state) ||
		    test_bit(R1BIO_WriteError, &r1_bio->state))
			reschedule_retry(r1_bio);
		else {
			put_buf(r1_bio);
			md_done_sync(mddev, s, uptodate);
		}
	}
}

static int r1_sync_page_io(struct md_rdev *rdev, sector_t sector,
			    int sectors, struct page *page, int rw)
{
	if (sync_page_io(rdev, sector, sectors << 9, page, rw, 0, false))
		/* success */
		return 1;
	if (rw == WRITE) {
		set_bit(WriteErrorSeen, &rdev->flags);
		if (!test_and_set_bit(WantReplacement,
				      &rdev->flags))
			set_bit(MD_RECOVERY_NEEDED, &
				rdev->mddev->recovery);
	}
	/* need to record an error - either for the block or the device */
	if (!rdev_set_badblocks(rdev, sector, sectors, 0))
		md_error(rdev->mddev, rdev);
	return 0;
}

static int fix_sync_read_error(struct r1bio *r1_bio)
{
	/* Try some synchronous reads of other devices to get
	 * good data, much like with normal read errors.  Only
	 * read into the pages we already have so we don't
	 * need to re-issue the read request.
	 * We don't need to freeze the array, because being in an
	 * active sync request, there is no normal IO, and
	 * no overlapping syncs.
	 * We don't need to check is_badblock() again as we
	 * made sure that anything with a bad block in range
	 * will have bi_end_io clear.
	 */
	struct mddev *mddev = r1_bio->mddev;
	struct r1conf *conf = mddev->private;
	struct bio *bio = r1_bio->bios[r1_bio->read_disk];
	sector_t sect = r1_bio->sector;
	int sectors = r1_bio->sectors;
	int idx = 0;
	struct md_rdev *rdev;

	rdev = conf->mirrors[r1_bio->read_disk].rdev;
	if (test_bit(FailFast, &rdev->flags)) {
		/* Don't try recovering from here - just fail it
		 * ... unless it is the last working device of course */
		md_error(mddev, rdev);
		if (test_bit(Faulty, &rdev->flags))
			/* Don't try to read from here, but make sure
			 * put_buf does it's thing
			 */
			bio->bi_end_io = end_sync_write;
	}

	while(sectors) {
		int s = sectors;
		int d = r1_bio->read_disk;
		int success = 0;
		int start;

		if (s > (PAGE_SIZE>>9))
			s = PAGE_SIZE >> 9;
		do {
			if (r1_bio->bios[d]->bi_end_io == end_sync_read) {
				/* No rcu protection needed here devices
				 * can only be removed when no resync is
				 * active, and resync is currently active
				 */
				rdev = conf->mirrors[d].rdev;
				if (sync_page_io(rdev, sect, s<<9,
						 bio->bi_io_vec[idx].bv_page,
						 REQ_OP_READ, 0, false)) {
					success = 1;
					break;
				}
			}
			d++;
			if (d == conf->raid_disks * 2)
				d = 0;
		} while (!success && d != r1_bio->read_disk);

		if (!success) {
			char b[BDEVNAME_SIZE];
			int abort = 0;
			/* Cannot read from anywhere, this block is lost.
			 * Record a bad block on each device.  If that doesn't
			 * work just disable and interrupt the recovery.
			 * Don't fail devices as that won't really help.
			 */
			pr_crit_ratelimited("md/raid1:%s: %s: unrecoverable I/O read error for block %llu\n",
					    mdname(mddev),
					    bdevname(bio->bi_bdev, b),
					    (unsigned long long)r1_bio->sector);
			for (d = 0; d < conf->raid_disks * 2; d++) {
				rdev = conf->mirrors[d].rdev;
				if (!rdev || test_bit(Faulty, &rdev->flags))
					continue;
				if (!rdev_set_badblocks(rdev, sect, s, 0))
					abort = 1;
			}
			if (abort) {
				conf->recovery_disabled =
					mddev->recovery_disabled;
				set_bit(MD_RECOVERY_INTR, &mddev->recovery);
				md_done_sync(mddev, r1_bio->sectors, 0);
				put_buf(r1_bio);
				return 0;
			}
			/* Try next page */
			sectors -= s;
			sect += s;
			idx++;
			continue;
		}

		start = d;
		/* write it back and re-read */
		while (d != r1_bio->read_disk) {
			if (d == 0)
				d = conf->raid_disks * 2;
			d--;
			if (r1_bio->bios[d]->bi_end_io != end_sync_read)
				continue;
			rdev = conf->mirrors[d].rdev;
			if (r1_sync_page_io(rdev, sect, s,
					    bio->bi_io_vec[idx].bv_page,
					    WRITE) == 0) {
				r1_bio->bios[d]->bi_end_io = NULL;
				rdev_dec_pending(rdev, mddev);
			}
		}
		d = start;
		while (d != r1_bio->read_disk) {
			if (d == 0)
				d = conf->raid_disks * 2;
			d--;
			if (r1_bio->bios[d]->bi_end_io != end_sync_read)
				continue;
			rdev = conf->mirrors[d].rdev;
			if (r1_sync_page_io(rdev, sect, s,
					    bio->bi_io_vec[idx].bv_page,
					    READ) != 0)
				atomic_add(s, &rdev->corrected_errors);
		}
		sectors -= s;
		sect += s;
		idx ++;
	}
	set_bit(R1BIO_Uptodate, &r1_bio->state);
	bio->bi_error = 0;
	return 1;
}

static void process_checks(struct r1bio *r1_bio)
{
	/* We have read all readable devices.  If we haven't
	 * got the block, then there is no hope left.
	 * If we have, then we want to do a comparison
	 * and skip the write if everything is the same.
	 * If any blocks failed to read, then we need to
	 * attempt an over-write
	 */
	struct mddev *mddev = r1_bio->mddev;
	struct r1conf *conf = mddev->private;
	int primary;
	int i;
	int vcnt;

	/* Fix variable parts of all bios */
	vcnt = (r1_bio->sectors + PAGE_SIZE / 512 - 1) >> (PAGE_SHIFT - 9);
	for (i = 0; i < conf->raid_disks * 2; i++) {
		int j;
		int size;
		int error;
		struct bio *b = r1_bio->bios[i];
		if (b->bi_end_io != end_sync_read)
			continue;
		/* fixup the bio for reuse, but preserve errno */
		error = b->bi_error;
		bio_reset(b);
		b->bi_error = error;
		b->bi_vcnt = vcnt;
		b->bi_iter.bi_size = r1_bio->sectors << 9;
		b->bi_iter.bi_sector = r1_bio->sector +
			conf->mirrors[i].rdev->data_offset;
		b->bi_bdev = conf->mirrors[i].rdev->bdev;
		b->bi_end_io = end_sync_read;
		b->bi_private = r1_bio;

		size = b->bi_iter.bi_size;
		for (j = 0; j < vcnt ; j++) {
			struct bio_vec *bi;
			bi = &b->bi_io_vec[j];
			bi->bv_offset = 0;
			if (size > PAGE_SIZE)
				bi->bv_len = PAGE_SIZE;
			else
				bi->bv_len = size;
			size -= PAGE_SIZE;
		}
	}
	for (primary = 0; primary < conf->raid_disks * 2; primary++)
		if (r1_bio->bios[primary]->bi_end_io == end_sync_read &&
		    !r1_bio->bios[primary]->bi_error) {
			r1_bio->bios[primary]->bi_end_io = NULL;
			rdev_dec_pending(conf->mirrors[primary].rdev, mddev);
			break;
		}
	r1_bio->read_disk = primary;
	for (i = 0; i < conf->raid_disks * 2; i++) {
		int j;
		struct bio *pbio = r1_bio->bios[primary];
		struct bio *sbio = r1_bio->bios[i];
		int error = sbio->bi_error;

		if (sbio->bi_end_io != end_sync_read)
			continue;
		/* Now we can 'fixup' the error value */
		sbio->bi_error = 0;

		if (!error) {
			for (j = vcnt; j-- ; ) {
				struct page *p, *s;
				p = pbio->bi_io_vec[j].bv_page;
				s = sbio->bi_io_vec[j].bv_page;
				if (memcmp(page_address(p),
					   page_address(s),
					   sbio->bi_io_vec[j].bv_len))
					break;
			}
		} else
			j = 0;
		if (j >= 0)
			atomic64_add(r1_bio->sectors, &mddev->resync_mismatches);
		if (j < 0 || (test_bit(MD_RECOVERY_CHECK, &mddev->recovery)
			      && !error)) {
			/* No need to write to this device. */
			sbio->bi_end_io = NULL;
			rdev_dec_pending(conf->mirrors[i].rdev, mddev);
			continue;
		}

		bio_copy_data(sbio, pbio);
	}
}

static void sync_request_write(struct mddev *mddev, struct r1bio *r1_bio)
{
	struct r1conf *conf = mddev->private;
	int i;
	int disks = conf->raid_disks * 2;
	struct bio *bio, *wbio;

	bio = r1_bio->bios[r1_bio->read_disk];

	if (!test_bit(R1BIO_Uptodate, &r1_bio->state))
		/* ouch - failed to read all of that. */
		if (!fix_sync_read_error(r1_bio))
			return;

	if (test_bit(MD_RECOVERY_REQUESTED, &mddev->recovery))
		process_checks(r1_bio);

	/*
	 * schedule writes
	 */
	atomic_set(&r1_bio->remaining, 1);
	for (i = 0; i < disks ; i++) {
		wbio = r1_bio->bios[i];
		if (wbio->bi_end_io == NULL ||
		    (wbio->bi_end_io == end_sync_read &&
		     (i == r1_bio->read_disk ||
		      !test_bit(MD_RECOVERY_SYNC, &mddev->recovery))))
			continue;

		bio_set_op_attrs(wbio, REQ_OP_WRITE, 0);
		if (test_bit(FailFast, &conf->mirrors[i].rdev->flags))
			wbio->bi_opf |= MD_FAILFAST;

		wbio->bi_end_io = end_sync_write;
		atomic_inc(&r1_bio->remaining);
		md_sync_acct(conf->mirrors[i].rdev->bdev, bio_sectors(wbio));

		generic_make_request(wbio);
	}

	if (atomic_dec_and_test(&r1_bio->remaining)) {
		/* if we're here, all write(s) have completed, so clean up */
		int s = r1_bio->sectors;
		if (test_bit(R1BIO_MadeGood, &r1_bio->state) ||
		    test_bit(R1BIO_WriteError, &r1_bio->state))
			reschedule_retry(r1_bio);
		else {
			put_buf(r1_bio);
			md_done_sync(mddev, s, 1);
		}
	}
}

/*
 * This is a kernel thread which:
 *
 *	1.	Retries failed read operations on working mirrors.
 *	2.	Updates the raid superblock when problems encounter.
 *	3.	Performs writes following reads for array synchronising.
 */

static void fix_read_error(struct r1conf *conf, int read_disk,
			   sector_t sect, int sectors)
{
	struct mddev *mddev = conf->mddev;
	while(sectors) {
		int s = sectors;
		int d = read_disk;
		int success = 0;
		int start;
		struct md_rdev *rdev;

		if (s > (PAGE_SIZE>>9))
			s = PAGE_SIZE >> 9;

		do {
			sector_t first_bad;
			int bad_sectors;

			rcu_read_lock();
			rdev = rcu_dereference(conf->mirrors[d].rdev);
			if (rdev &&
			    (test_bit(In_sync, &rdev->flags) ||
			     (!test_bit(Faulty, &rdev->flags) &&
			      rdev->recovery_offset >= sect + s)) &&
			    is_badblock(rdev, sect, s,
					&first_bad, &bad_sectors) == 0) {
				atomic_inc(&rdev->nr_pending);
				rcu_read_unlock();
				if (sync_page_io(rdev, sect, s<<9,
					 conf->tmppage, REQ_OP_READ, 0, false))
					success = 1;
				rdev_dec_pending(rdev, mddev);
				if (success)
					break;
			} else
				rcu_read_unlock();
			d++;
			if (d == conf->raid_disks * 2)
				d = 0;
		} while (!success && d != read_disk);

		if (!success) {
			/* Cannot read from anywhere - mark it bad */
			struct md_rdev *rdev = conf->mirrors[read_disk].rdev;
			if (!rdev_set_badblocks(rdev, sect, s, 0))
				md_error(mddev, rdev);
			break;
		}
		/* write it back and re-read */
		start = d;
		while (d != read_disk) {
			if (d==0)
				d = conf->raid_disks * 2;
			d--;
			rcu_read_lock();
			rdev = rcu_dereference(conf->mirrors[d].rdev);
			if (rdev &&
			    !test_bit(Faulty, &rdev->flags)) {
				atomic_inc(&rdev->nr_pending);
				rcu_read_unlock();
				r1_sync_page_io(rdev, sect, s,
						conf->tmppage, WRITE);
				rdev_dec_pending(rdev, mddev);
			} else
				rcu_read_unlock();
		}
		d = start;
		while (d != read_disk) {
			char b[BDEVNAME_SIZE];
			if (d==0)
				d = conf->raid_disks * 2;
			d--;
			rcu_read_lock();
			rdev = rcu_dereference(conf->mirrors[d].rdev);
			if (rdev &&
			    !test_bit(Faulty, &rdev->flags)) {
				atomic_inc(&rdev->nr_pending);
				rcu_read_unlock();
				if (r1_sync_page_io(rdev, sect, s,
						    conf->tmppage, READ)) {
					atomic_add(s, &rdev->corrected_errors);
					pr_info("md/raid1:%s: read error corrected (%d sectors at %llu on %s)\n",
						mdname(mddev), s,
						(unsigned long long)(sect +
								     rdev->data_offset),
						bdevname(rdev->bdev, b));
				}
				rdev_dec_pending(rdev, mddev);
			} else
				rcu_read_unlock();
		}
		sectors -= s;
		sect += s;
	}
}

static int narrow_write_error(struct r1bio *r1_bio, int i)
{
	struct mddev *mddev = r1_bio->mddev;
	struct r1conf *conf = mddev->private;
	struct md_rdev *rdev = conf->mirrors[i].rdev;

	/* bio has the data to be written to device 'i' where
	 * we just recently had a write error.
	 * We repeatedly clone the bio and trim down to one block,
	 * then try the write.  Where the write fails we record
	 * a bad block.
	 * It is conceivable that the bio doesn't exactly align with
	 * blocks.  We must handle this somehow.
	 *
	 * We currently own a reference on the rdev.
	 */

	int block_sectors;
	sector_t sector;
	int sectors;
	int sect_to_write = r1_bio->sectors;
	int ok = 1;

	if (rdev->badblocks.shift < 0)
		return 0;

	block_sectors = roundup(1 << rdev->badblocks.shift,
				bdev_logical_block_size(rdev->bdev) >> 9);
	sector = r1_bio->sector;
	sectors = ((sector + block_sectors)
		   & ~(sector_t)(block_sectors - 1))
		- sector;

	while (sect_to_write) {
		struct bio *wbio;
		if (sectors > sect_to_write)
			sectors = sect_to_write;
		/* Write at 'sector' for 'sectors'*/

		if (test_bit(R1BIO_BehindIO, &r1_bio->state)) {
			unsigned vcnt = r1_bio->behind_page_count;
			struct bio_vec *vec = r1_bio->behind_bvecs;

			while (!vec->bv_page) {
				vec++;
				vcnt--;
			}

			wbio = bio_alloc_mddev(GFP_NOIO, vcnt, mddev);
			memcpy(wbio->bi_io_vec, vec, vcnt * sizeof(struct bio_vec));

			wbio->bi_vcnt = vcnt;
		} else {
			wbio = bio_clone_mddev(r1_bio->master_bio, GFP_NOIO, mddev);
		}

		bio_set_op_attrs(wbio, REQ_OP_WRITE, 0);
		wbio->bi_iter.bi_sector = r1_bio->sector;
		wbio->bi_iter.bi_size = r1_bio->sectors << 9;

		bio_trim(wbio, sector - r1_bio->sector, sectors);
		wbio->bi_iter.bi_sector += rdev->data_offset;
		wbio->bi_bdev = rdev->bdev;

		if (submit_bio_wait(wbio) < 0)
			/* failure! */
			ok = rdev_set_badblocks(rdev, sector,
						sectors, 0)
				&& ok;

		bio_put(wbio);
		sect_to_write -= sectors;
		sector += sectors;
		sectors = block_sectors;
	}
	return ok;
}

static void handle_sync_write_finished(struct r1conf *conf, struct r1bio *r1_bio)
{
	int m;
	int s = r1_bio->sectors;
	for (m = 0; m < conf->raid_disks * 2 ; m++) {
		struct md_rdev *rdev = conf->mirrors[m].rdev;
		struct bio *bio = r1_bio->bios[m];
		if (bio->bi_end_io == NULL)
			continue;
		if (!bio->bi_error &&
		    test_bit(R1BIO_MadeGood, &r1_bio->state)) {
			rdev_clear_badblocks(rdev, r1_bio->sector, s, 0);
		}
		if (bio->bi_error &&
		    test_bit(R1BIO_WriteError, &r1_bio->state)) {
			if (!rdev_set_badblocks(rdev, r1_bio->sector, s, 0))
				md_error(conf->mddev, rdev);
		}
	}
	put_buf(r1_bio);
	md_done_sync(conf->mddev, s, 1);
}

static void handle_write_finished(struct r1conf *conf, struct r1bio *r1_bio)
{
	int m;
	bool fail = false;
	for (m = 0; m < conf->raid_disks * 2 ; m++)
		if (r1_bio->bios[m] == IO_MADE_GOOD) {
			struct md_rdev *rdev = conf->mirrors[m].rdev;
			rdev_clear_badblocks(rdev,
					     r1_bio->sector,
					     r1_bio->sectors, 0);
			rdev_dec_pending(rdev, conf->mddev);
		} else if (r1_bio->bios[m] != NULL) {
			/* This drive got a write error.  We need to
			 * narrow down and record precise write
			 * errors.
			 */
			fail = true;
			if (!narrow_write_error(r1_bio, m)) {
				md_error(conf->mddev,
					 conf->mirrors[m].rdev);
				/* an I/O failed, we can't clear the bitmap */
				set_bit(R1BIO_Degraded, &r1_bio->state);
			}
			rdev_dec_pending(conf->mirrors[m].rdev,
					 conf->mddev);
		}
	if (fail) {
		spin_lock_irq(&conf->device_lock);
		list_add(&r1_bio->retry_list, &conf->bio_end_io_list);
		conf->nr_queued++;
		spin_unlock_irq(&conf->device_lock);
		md_wakeup_thread(conf->mddev->thread);
	} else {
		if (test_bit(R1BIO_WriteError, &r1_bio->state))
			close_write(r1_bio);
		raid_end_bio_io(r1_bio);
	}
}

static void handle_read_error(struct r1conf *conf, struct r1bio *r1_bio)
{
	int disk;
	int max_sectors;
	struct mddev *mddev = conf->mddev;
	struct bio *bio;
	char b[BDEVNAME_SIZE];
	struct md_rdev *rdev;
	dev_t bio_dev;
	sector_t bio_sector;

	clear_bit(R1BIO_ReadError, &r1_bio->state);
	/* we got a read error. Maybe the drive is bad.  Maybe just
	 * the block and we can fix it.
	 * We freeze all other IO, and try reading the block from
	 * other devices.  When we find one, we re-write
	 * and check it that fixes the read error.
	 * This is all done synchronously while the array is
	 * frozen
	 */

	bio = r1_bio->bios[r1_bio->read_disk];
	bdevname(bio->bi_bdev, b);
	bio_dev = bio->bi_bdev->bd_dev;
	bio_sector = conf->mirrors[r1_bio->read_disk].rdev->data_offset + r1_bio->sector;
	bio_put(bio);
	r1_bio->bios[r1_bio->read_disk] = NULL;

	rdev = conf->mirrors[r1_bio->read_disk].rdev;
	if (mddev->ro == 0
	    && !test_bit(FailFast, &rdev->flags)) {
		freeze_array(conf, 1);
		fix_read_error(conf, r1_bio->read_disk,
			       r1_bio->sector, r1_bio->sectors);
		unfreeze_array(conf);
	} else {
		r1_bio->bios[r1_bio->read_disk] = IO_BLOCKED;
	}

	rdev_dec_pending(rdev, conf->mddev);

read_more:
	disk = read_balance(conf, r1_bio, &max_sectors);
	if (disk == -1) {
		pr_crit_ratelimited("md/raid1:%s: %s: unrecoverable I/O read error for block %llu\n",
				    mdname(mddev), b, (unsigned long long)r1_bio->sector);
		raid_end_bio_io(r1_bio);
	} else {
		const unsigned long do_sync
			= r1_bio->master_bio->bi_opf & REQ_SYNC;
		r1_bio->read_disk = disk;
		bio = bio_clone_mddev(r1_bio->master_bio, GFP_NOIO, mddev);
		bio_trim(bio, r1_bio->sector - bio->bi_iter.bi_sector,
			 max_sectors);
		r1_bio->bios[r1_bio->read_disk] = bio;
		rdev = conf->mirrors[disk].rdev;
		pr_info_ratelimited("md/raid1:%s: redirecting sector %llu to other mirror: %s\n",
				    mdname(mddev),
				    (unsigned long long)r1_bio->sector,
				    bdevname(rdev->bdev, b));
		bio->bi_iter.bi_sector = r1_bio->sector + rdev->data_offset;
		bio->bi_bdev = rdev->bdev;
		bio->bi_end_io = raid1_end_read_request;
		bio_set_op_attrs(bio, REQ_OP_READ, do_sync);
		if (test_bit(FailFast, &rdev->flags) &&
		    test_bit(R1BIO_FailFast, &r1_bio->state))
			bio->bi_opf |= MD_FAILFAST;
		bio->bi_private = r1_bio;
		if (max_sectors < r1_bio->sectors) {
			/* Drat - have to split this up more */
			struct bio *mbio = r1_bio->master_bio;
			int sectors_handled = (r1_bio->sector + max_sectors
					       - mbio->bi_iter.bi_sector);
			r1_bio->sectors = max_sectors;
			spin_lock_irq(&conf->device_lock);
			if (mbio->bi_phys_segments == 0)
				mbio->bi_phys_segments = 2;
			else
				mbio->bi_phys_segments++;
			spin_unlock_irq(&conf->device_lock);
			trace_block_bio_remap(bdev_get_queue(bio->bi_bdev),
					      bio, bio_dev, bio_sector);
			generic_make_request(bio);
			bio = NULL;

			r1_bio = mempool_alloc(conf->r1bio_pool, GFP_NOIO);

			r1_bio->master_bio = mbio;
			r1_bio->sectors = bio_sectors(mbio) - sectors_handled;
			r1_bio->state = 0;
			set_bit(R1BIO_ReadError, &r1_bio->state);
			r1_bio->mddev = mddev;
			r1_bio->sector = mbio->bi_iter.bi_sector +
				sectors_handled;

			goto read_more;
		} else {
			trace_block_bio_remap(bdev_get_queue(bio->bi_bdev),
					      bio, bio_dev, bio_sector);
			generic_make_request(bio);
		}
	}
}

static void raid1d(struct md_thread *thread)
{
	struct mddev *mddev = thread->mddev;
	struct r1bio *r1_bio;
	unsigned long flags;
	struct r1conf *conf = mddev->private;
	struct list_head *head = &conf->retry_list;
	struct blk_plug plug;

	md_check_recovery(mddev);

	if (!list_empty_careful(&conf->bio_end_io_list) &&
	    !test_bit(MD_SB_CHANGE_PENDING, &mddev->sb_flags)) {
		LIST_HEAD(tmp);
		spin_lock_irqsave(&conf->device_lock, flags);
		if (!test_bit(MD_SB_CHANGE_PENDING, &mddev->sb_flags)) {
			while (!list_empty(&conf->bio_end_io_list)) {
				list_move(conf->bio_end_io_list.prev, &tmp);
				conf->nr_queued--;
			}
		}
		spin_unlock_irqrestore(&conf->device_lock, flags);
		while (!list_empty(&tmp)) {
			r1_bio = list_first_entry(&tmp, struct r1bio,
						  retry_list);
			list_del(&r1_bio->retry_list);
			if (mddev->degraded)
				set_bit(R1BIO_Degraded, &r1_bio->state);
			if (test_bit(R1BIO_WriteError, &r1_bio->state))
				close_write(r1_bio);
			raid_end_bio_io(r1_bio);
		}
	}

	blk_start_plug(&plug);
	for (;;) {

		flush_pending_writes(conf);

		spin_lock_irqsave(&conf->device_lock, flags);
		if (list_empty(head)) {
			spin_unlock_irqrestore(&conf->device_lock, flags);
			break;
		}
		r1_bio = list_entry(head->prev, struct r1bio, retry_list);
		list_del(head->prev);
		conf->nr_queued--;
		spin_unlock_irqrestore(&conf->device_lock, flags);

		mddev = r1_bio->mddev;
		conf = mddev->private;
		if (test_bit(R1BIO_IsSync, &r1_bio->state)) {
			if (test_bit(R1BIO_MadeGood, &r1_bio->state) ||
			    test_bit(R1BIO_WriteError, &r1_bio->state))
				handle_sync_write_finished(conf, r1_bio);
			else
				sync_request_write(mddev, r1_bio);
		} else if (test_bit(R1BIO_MadeGood, &r1_bio->state) ||
			   test_bit(R1BIO_WriteError, &r1_bio->state))
			handle_write_finished(conf, r1_bio);
		else if (test_bit(R1BIO_ReadError, &r1_bio->state))
			handle_read_error(conf, r1_bio);
		else
			/* just a partial read to be scheduled from separate
			 * context
			 */
			generic_make_request(r1_bio->bios[r1_bio->read_disk]);

		cond_resched();
		if (mddev->sb_flags & ~(1<<MD_SB_CHANGE_PENDING))
			md_check_recovery(mddev);
	}
	blk_finish_plug(&plug);
}

static int init_resync(struct r1conf *conf)
{
	int buffs;

	buffs = RESYNC_WINDOW / RESYNC_BLOCK_SIZE;
	BUG_ON(conf->r1buf_pool);
	conf->r1buf_pool = mempool_create(buffs, r1buf_pool_alloc, r1buf_pool_free,
					  conf->poolinfo);
	if (!conf->r1buf_pool)
		return -ENOMEM;
	conf->next_resync = 0;
	return 0;
}

/*
 * perform a "sync" on one "block"
 *
 * We need to make sure that no normal I/O request - particularly write
 * requests - conflict with active sync requests.
 *
 * This is achieved by tracking pending requests and a 'barrier' concept
 * that can be installed to exclude normal IO requests.
 */

static sector_t raid1_sync_request(struct mddev *mddev, sector_t sector_nr,
				   int *skipped)
{
	struct r1conf *conf = mddev->private;
	struct r1bio *r1_bio;
	struct bio *bio;
	sector_t max_sector, nr_sectors;
	int disk = -1;
	int i;
	int wonly = -1;
	int write_targets = 0, read_targets = 0;
	sector_t sync_blocks;
	int still_degraded = 0;
	int good_sectors = RESYNC_SECTORS;
	int min_bad = 0; /* number of sectors that are bad in all devices */

	if (!conf->r1buf_pool)
		if (init_resync(conf))
			return 0;

	max_sector = mddev->dev_sectors;
	if (sector_nr >= max_sector) {
		/* If we aborted, we need to abort the
		 * sync on the 'current' bitmap chunk (there will
		 * only be one in raid1 resync.
		 * We can find the current addess in mddev->curr_resync
		 */
		if (mddev->curr_resync < max_sector) /* aborted */
			bitmap_end_sync(mddev->bitmap, mddev->curr_resync,
						&sync_blocks, 1);
		else /* completed sync */
			conf->fullsync = 0;

		bitmap_close_sync(mddev->bitmap);
		close_sync(conf);

		if (mddev_is_clustered(mddev)) {
			conf->cluster_sync_low = 0;
			conf->cluster_sync_high = 0;
		}
		return 0;
	}

	if (mddev->bitmap == NULL &&
	    mddev->recovery_cp == MaxSector &&
	    !test_bit(MD_RECOVERY_REQUESTED, &mddev->recovery) &&
	    conf->fullsync == 0) {
		*skipped = 1;
		return max_sector - sector_nr;
	}
	/* before building a request, check if we can skip these blocks..
	 * This call the bitmap_start_sync doesn't actually record anything
	 */
	if (!bitmap_start_sync(mddev->bitmap, sector_nr, &sync_blocks, 1) &&
	    !conf->fullsync && !test_bit(MD_RECOVERY_REQUESTED, &mddev->recovery)) {
		/* We can skip this block, and probably several more */
		*skipped = 1;
		return sync_blocks;
	}

	/*
	 * If there is non-resync activity waiting for a turn, then let it
	 * though before starting on this new sync request.
	 */
	if (conf->nr_waiting)
		schedule_timeout_uninterruptible(1);

	/* we are incrementing sector_nr below. To be safe, we check against
	 * sector_nr + two times RESYNC_SECTORS
	 */

	bitmap_cond_end_sync(mddev->bitmap, sector_nr,
		mddev_is_clustered(mddev) && (sector_nr + 2 * RESYNC_SECTORS > conf->cluster_sync_high));
	r1_bio = mempool_alloc(conf->r1buf_pool, GFP_NOIO);

	raise_barrier(conf, sector_nr);

	rcu_read_lock();
	/*
	 * If we get a correctably read error during resync or recovery,
	 * we might want to read from a different device.  So we
	 * flag all drives that could conceivably be read from for READ,
	 * and any others (which will be non-In_sync devices) for WRITE.
	 * If a read fails, we try reading from something else for which READ
	 * is OK.
	 */

	r1_bio->mddev = mddev;
	r1_bio->sector = sector_nr;
	r1_bio->state = 0;
	set_bit(R1BIO_IsSync, &r1_bio->state);

	for (i = 0; i < conf->raid_disks * 2; i++) {
		struct md_rdev *rdev;
		bio = r1_bio->bios[i];
		bio_reset(bio);

		rdev = rcu_dereference(conf->mirrors[i].rdev);
		if (rdev == NULL ||
		    test_bit(Faulty, &rdev->flags)) {
			if (i < conf->raid_disks)
				still_degraded = 1;
		} else if (!test_bit(In_sync, &rdev->flags)) {
			bio_set_op_attrs(bio, REQ_OP_WRITE, 0);
			bio->bi_end_io = end_sync_write;
			write_targets ++;
		} else {
			/* may need to read from here */
			sector_t first_bad = MaxSector;
			int bad_sectors;

			if (is_badblock(rdev, sector_nr, good_sectors,
					&first_bad, &bad_sectors)) {
				if (first_bad > sector_nr)
					good_sectors = first_bad - sector_nr;
				else {
					bad_sectors -= (sector_nr - first_bad);
					if (min_bad == 0 ||
					    min_bad > bad_sectors)
						min_bad = bad_sectors;
				}
			}
			if (sector_nr < first_bad) {
				if (test_bit(WriteMostly, &rdev->flags)) {
					if (wonly < 0)
						wonly = i;
				} else {
					if (disk < 0)
						disk = i;
				}
				bio_set_op_attrs(bio, REQ_OP_READ, 0);
				bio->bi_end_io = end_sync_read;
				read_targets++;
			} else if (!test_bit(WriteErrorSeen, &rdev->flags) &&
				test_bit(MD_RECOVERY_SYNC, &mddev->recovery) &&
				!test_bit(MD_RECOVERY_CHECK, &mddev->recovery)) {
				/*
				 * The device is suitable for reading (InSync),
				 * but has bad block(s) here. Let's try to correct them,
				 * if we are doing resync or repair. Otherwise, leave
				 * this device alone for this sync request.
				 */
				bio_set_op_attrs(bio, REQ_OP_WRITE, 0);
				bio->bi_end_io = end_sync_write;
				write_targets++;
			}
		}
		if (bio->bi_end_io) {
			atomic_inc(&rdev->nr_pending);
			bio->bi_iter.bi_sector = sector_nr + rdev->data_offset;
			bio->bi_bdev = rdev->bdev;
			bio->bi_private = r1_bio;
			if (test_bit(FailFast, &rdev->flags))
				bio->bi_opf |= MD_FAILFAST;
		}
	}
	rcu_read_unlock();
	if (disk < 0)
		disk = wonly;
	r1_bio->read_disk = disk;

	if (read_targets == 0 && min_bad > 0) {
		/* These sectors are bad on all InSync devices, so we
		 * need to mark them bad on all write targets
		 */
		int ok = 1;
		for (i = 0 ; i < conf->raid_disks * 2 ; i++)
			if (r1_bio->bios[i]->bi_end_io == end_sync_write) {
				struct md_rdev *rdev = conf->mirrors[i].rdev;
				ok = rdev_set_badblocks(rdev, sector_nr,
							min_bad, 0
					) && ok;
			}
		set_bit(MD_SB_CHANGE_DEVS, &mddev->sb_flags);
		*skipped = 1;
		put_buf(r1_bio);

		if (!ok) {
			/* Cannot record the badblocks, so need to
			 * abort the resync.
			 * If there are multiple read targets, could just
			 * fail the really bad ones ???
			 */
			conf->recovery_disabled = mddev->recovery_disabled;
			set_bit(MD_RECOVERY_INTR, &mddev->recovery);
			return 0;
		} else
			return min_bad;

	}
	if (min_bad > 0 && min_bad < good_sectors) {
		/* only resync enough to reach the next bad->good
		 * transition */
		good_sectors = min_bad;
	}

	if (test_bit(MD_RECOVERY_SYNC, &mddev->recovery) && read_targets > 0)
		/* extra read targets are also write targets */
		write_targets += read_targets-1;

	if (write_targets == 0 || read_targets == 0) {
		/* There is nowhere to write, so all non-sync
		 * drives must be failed - so we are finished
		 */
		sector_t rv;
		if (min_bad > 0)
			max_sector = sector_nr + min_bad;
		rv = max_sector - sector_nr;
		*skipped = 1;
		put_buf(r1_bio);
		return rv;
	}

	if (max_sector > mddev->resync_max)
		max_sector = mddev->resync_max; /* Don't do IO beyond here */
	if (max_sector > sector_nr + good_sectors)
		max_sector = sector_nr + good_sectors;
	nr_sectors = 0;
	sync_blocks = 0;
	do {
		struct page *page;
		int len = PAGE_SIZE;
		if (sector_nr + (len>>9) > max_sector)
			len = (max_sector - sector_nr) << 9;
		if (len == 0)
			break;
		if (sync_blocks == 0) {
			if (!bitmap_start_sync(mddev->bitmap, sector_nr,
					       &sync_blocks, still_degraded) &&
			    !conf->fullsync &&
			    !test_bit(MD_RECOVERY_REQUESTED, &mddev->recovery))
				break;
			if ((len >> 9) > sync_blocks)
				len = sync_blocks<<9;
		}

		for (i = 0 ; i < conf->raid_disks * 2; i++) {
			bio = r1_bio->bios[i];
			if (bio->bi_end_io) {
				page = bio->bi_io_vec[bio->bi_vcnt].bv_page;
				if (bio_add_page(bio, page, len, 0) == 0) {
					/* stop here */
					bio->bi_io_vec[bio->bi_vcnt].bv_page = page;
					while (i > 0) {
						i--;
						bio = r1_bio->bios[i];
						if (bio->bi_end_io==NULL)
							continue;
						/* remove last page from this bio */
						bio->bi_vcnt--;
						bio->bi_iter.bi_size -= len;
						bio_clear_flag(bio, BIO_SEG_VALID);
					}
					goto bio_full;
				}
			}
		}
		nr_sectors += len>>9;
		sector_nr += len>>9;
		sync_blocks -= (len>>9);
	} while (r1_bio->bios[disk]->bi_vcnt < RESYNC_PAGES);
 bio_full:
	r1_bio->sectors = nr_sectors;

	if (mddev_is_clustered(mddev) &&
			conf->cluster_sync_high < sector_nr + nr_sectors) {
		conf->cluster_sync_low = mddev->curr_resync_completed;
		conf->cluster_sync_high = conf->cluster_sync_low + CLUSTER_RESYNC_WINDOW_SECTORS;
		/* Send resync message */
		md_cluster_ops->resync_info_update(mddev,
				conf->cluster_sync_low,
				conf->cluster_sync_high);
	}

	/* For a user-requested sync, we read all readable devices and do a
	 * compare
	 */
	if (test_bit(MD_RECOVERY_REQUESTED, &mddev->recovery)) {
		atomic_set(&r1_bio->remaining, read_targets);
		for (i = 0; i < conf->raid_disks * 2 && read_targets; i++) {
			bio = r1_bio->bios[i];
			if (bio->bi_end_io == end_sync_read) {
				read_targets--;
				md_sync_acct(bio->bi_bdev, nr_sectors);
				if (read_targets == 1)
					bio->bi_opf &= ~MD_FAILFAST;
				generic_make_request(bio);
			}
		}
	} else {
		atomic_set(&r1_bio->remaining, 1);
		bio = r1_bio->bios[r1_bio->read_disk];
		md_sync_acct(bio->bi_bdev, nr_sectors);
		if (read_targets == 1)
			bio->bi_opf &= ~MD_FAILFAST;
		generic_make_request(bio);

	}
	return nr_sectors;
}

static sector_t raid1_size(struct mddev *mddev, sector_t sectors, int raid_disks)
{
	if (sectors)
		return sectors;

	return mddev->dev_sectors;
}

static struct r1conf *setup_conf(struct mddev *mddev)
{
	struct r1conf *conf;
	int i;
	struct raid1_info *disk;
	struct md_rdev *rdev;
	int err = -ENOMEM;

	conf = kzalloc(sizeof(struct r1conf), GFP_KERNEL);
	if (!conf)
		goto abort;

	conf->mirrors = kzalloc(sizeof(struct raid1_info)
				* mddev->raid_disks * 2,
				 GFP_KERNEL);
	if (!conf->mirrors)
		goto abort;

	conf->tmppage = alloc_page(GFP_KERNEL);
	if (!conf->tmppage)
		goto abort;

	conf->poolinfo = kzalloc(sizeof(*conf->poolinfo), GFP_KERNEL);
	if (!conf->poolinfo)
		goto abort;
	conf->poolinfo->raid_disks = mddev->raid_disks * 2;
	conf->r1bio_pool = mempool_create(NR_RAID1_BIOS, r1bio_pool_alloc,
					  r1bio_pool_free,
					  conf->poolinfo);
	if (!conf->r1bio_pool)
		goto abort;

	conf->poolinfo->mddev = mddev;

	err = -EINVAL;
	spin_lock_init(&conf->device_lock);
	rdev_for_each(rdev, mddev) {
		struct request_queue *q;
		int disk_idx = rdev->raid_disk;
		if (disk_idx >= mddev->raid_disks
		    || disk_idx < 0)
			continue;
		if (test_bit(Replacement, &rdev->flags))
			disk = conf->mirrors + mddev->raid_disks + disk_idx;
		else
			disk = conf->mirrors + disk_idx;

		if (disk->rdev)
			goto abort;
		disk->rdev = rdev;
		q = bdev_get_queue(rdev->bdev);

		disk->head_position = 0;
		disk->seq_start = MaxSector;
	}
	conf->raid_disks = mddev->raid_disks;
	conf->mddev = mddev;
	INIT_LIST_HEAD(&conf->retry_list);
	INIT_LIST_HEAD(&conf->bio_end_io_list);

	spin_lock_init(&conf->resync_lock);
	init_waitqueue_head(&conf->wait_barrier);

	bio_list_init(&conf->pending_bio_list);
	conf->pending_count = 0;
	conf->recovery_disabled = mddev->recovery_disabled - 1;

	conf->start_next_window = MaxSector;
	conf->current_window_requests = conf->next_window_requests = 0;

	err = -EIO;
	for (i = 0; i < conf->raid_disks * 2; i++) {

		disk = conf->mirrors + i;

		if (i < conf->raid_disks &&
		    disk[conf->raid_disks].rdev) {
			/* This slot has a replacement. */
			if (!disk->rdev) {
				/* No original, just make the replacement
				 * a recovering spare
				 */
				disk->rdev =
					disk[conf->raid_disks].rdev;
				disk[conf->raid_disks].rdev = NULL;
			} else if (!test_bit(In_sync, &disk->rdev->flags))
				/* Original is not in_sync - bad */
				goto abort;
		}

		if (!disk->rdev ||
		    !test_bit(In_sync, &disk->rdev->flags)) {
			disk->head_position = 0;
			if (disk->rdev &&
			    (disk->rdev->saved_raid_disk < 0))
				conf->fullsync = 1;
		}
	}

	err = -ENOMEM;
	conf->thread = md_register_thread(raid1d, mddev, "raid1");
	if (!conf->thread)
		goto abort;

	return conf;

 abort:
	if (conf) {
		mempool_destroy(conf->r1bio_pool);
		kfree(conf->mirrors);
		safe_put_page(conf->tmppage);
		kfree(conf->poolinfo);
		kfree(conf);
	}
	return ERR_PTR(err);
}

static void raid1_free(struct mddev *mddev, void *priv);
static int raid1_run(struct mddev *mddev)
{
	struct r1conf *conf;
	int i;
	struct md_rdev *rdev;
	int ret;
	bool discard_supported = false;

	if (mddev->level != 1) {
		pr_warn("md/raid1:%s: raid level not set to mirroring (%d)\n",
			mdname(mddev), mddev->level);
		return -EIO;
	}
	if (mddev->reshape_position != MaxSector) {
		pr_warn("md/raid1:%s: reshape_position set but not supported\n",
			mdname(mddev));
		return -EIO;
	}
	/*
	 * copy the already verified devices into our private RAID1
	 * bookkeeping area. [whatever we allocate in run(),
	 * should be freed in raid1_free()]
	 */
	if (mddev->private == NULL)
		conf = setup_conf(mddev);
	else
		conf = mddev->private;

	if (IS_ERR(conf))
		return PTR_ERR(conf);

	if (mddev->queue)
		blk_queue_max_write_same_sectors(mddev->queue, 0);

	rdev_for_each(rdev, mddev) {
		if (!mddev->gendisk)
			continue;
		disk_stack_limits(mddev->gendisk, rdev->bdev,
				  rdev->data_offset << 9);
		if (blk_queue_discard(bdev_get_queue(rdev->bdev)))
			discard_supported = true;
	}

	mddev->degraded = 0;
	for (i=0; i < conf->raid_disks; i++)
		if (conf->mirrors[i].rdev == NULL ||
		    !test_bit(In_sync, &conf->mirrors[i].rdev->flags) ||
		    test_bit(Faulty, &conf->mirrors[i].rdev->flags))
			mddev->degraded++;

	if (conf->raid_disks - mddev->degraded == 1)
		mddev->recovery_cp = MaxSector;

	if (mddev->recovery_cp != MaxSector)
		pr_info("md/raid1:%s: not clean -- starting background reconstruction\n",
			mdname(mddev));
	pr_info("md/raid1:%s: active with %d out of %d mirrors\n",
		mdname(mddev), mddev->raid_disks - mddev->degraded,
		mddev->raid_disks);

	/*
	 * Ok, everything is just fine now
	 */
	mddev->thread = conf->thread;
	conf->thread = NULL;
	mddev->private = conf;
	set_bit(MD_FAILFAST_SUPPORTED, &mddev->flags);

	md_set_array_sectors(mddev, raid1_size(mddev, 0, 0));

	if (mddev->queue) {
		if (discard_supported)
			queue_flag_set_unlocked(QUEUE_FLAG_DISCARD,
						mddev->queue);
		else
			queue_flag_clear_unlocked(QUEUE_FLAG_DISCARD,
						  mddev->queue);
	}

	ret =  md_integrity_register(mddev);
	if (ret) {
		md_unregister_thread(&mddev->thread);
		raid1_free(mddev, conf);
	}
	return ret;
}

static void raid1_free(struct mddev *mddev, void *priv)
{
	struct r1conf *conf = priv;

	mempool_destroy(conf->r1bio_pool);
	kfree(conf->mirrors);
	safe_put_page(conf->tmppage);
	kfree(conf->poolinfo);
	kfree(conf);
}

static int raid1_resize(struct mddev *mddev, sector_t sectors)
{
	/* no resync is happening, and there is enough space
	 * on all devices, so we can resize.
	 * We need to make sure resync covers any new space.
	 * If the array is shrinking we should possibly wait until
	 * any io in the removed space completes, but it hardly seems
	 * worth it.
	 */
	sector_t newsize = raid1_size(mddev, sectors, 0);
	if (mddev->external_size &&
	    mddev->array_sectors > newsize)
		return -EINVAL;
	if (mddev->bitmap) {
		int ret = bitmap_resize(mddev->bitmap, newsize, 0, 0);
		if (ret)
			return ret;
	}
	md_set_array_sectors(mddev, newsize);
	set_capacity(mddev->gendisk, mddev->array_sectors);
	revalidate_disk(mddev->gendisk);
	if (sectors > mddev->dev_sectors &&
	    mddev->recovery_cp > mddev->dev_sectors) {
		mddev->recovery_cp = mddev->dev_sectors;
		set_bit(MD_RECOVERY_NEEDED, &mddev->recovery);
	}
	mddev->dev_sectors = sectors;
	mddev->resync_max_sectors = sectors;
	return 0;
}

static int raid1_reshape(struct mddev *mddev)
{
	/* We need to:
	 * 1/ resize the r1bio_pool
	 * 2/ resize conf->mirrors
	 *
	 * We allocate a new r1bio_pool if we can.
	 * Then raise a device barrier and wait until all IO stops.
	 * Then resize conf->mirrors and swap in the new r1bio pool.
	 *
	 * At the same time, we "pack" the devices so that all the missing
	 * devices have the higher raid_disk numbers.
	 */
	mempool_t *newpool, *oldpool;
	struct pool_info *newpoolinfo;
	struct raid1_info *newmirrors;
	struct r1conf *conf = mddev->private;
	int cnt, raid_disks;
	unsigned long flags;
	int d, d2, err;

	/* Cannot change chunk_size, layout, or level */
	if (mddev->chunk_sectors != mddev->new_chunk_sectors ||
	    mddev->layout != mddev->new_layout ||
	    mddev->level != mddev->new_level) {
		mddev->new_chunk_sectors = mddev->chunk_sectors;
		mddev->new_layout = mddev->layout;
		mddev->new_level = mddev->level;
		return -EINVAL;
	}

	if (!mddev_is_clustered(mddev)) {
		err = md_allow_write(mddev);
		if (err)
			return err;
	}

	raid_disks = mddev->raid_disks + mddev->delta_disks;

	if (raid_disks < conf->raid_disks) {
		cnt=0;
		for (d= 0; d < conf->raid_disks; d++)
			if (conf->mirrors[d].rdev)
				cnt++;
		if (cnt > raid_disks)
			return -EBUSY;
	}

	newpoolinfo = kmalloc(sizeof(*newpoolinfo), GFP_KERNEL);
	if (!newpoolinfo)
		return -ENOMEM;
	newpoolinfo->mddev = mddev;
	newpoolinfo->raid_disks = raid_disks * 2;

	newpool = mempool_create(NR_RAID1_BIOS, r1bio_pool_alloc,
				 r1bio_pool_free, newpoolinfo);
	if (!newpool) {
		kfree(newpoolinfo);
		return -ENOMEM;
	}
	newmirrors = kzalloc(sizeof(struct raid1_info) * raid_disks * 2,
			     GFP_KERNEL);
	if (!newmirrors) {
		kfree(newpoolinfo);
		mempool_destroy(newpool);
		return -ENOMEM;
	}

	freeze_array(conf, 0);

	/* ok, everything is stopped */
	oldpool = conf->r1bio_pool;
	conf->r1bio_pool = newpool;

	for (d = d2 = 0; d < conf->raid_disks; d++) {
		struct md_rdev *rdev = conf->mirrors[d].rdev;
		if (rdev && rdev->raid_disk != d2) {
			sysfs_unlink_rdev(mddev, rdev);
			rdev->raid_disk = d2;
			sysfs_unlink_rdev(mddev, rdev);
			if (sysfs_link_rdev(mddev, rdev))
				pr_warn("md/raid1:%s: cannot register rd%d\n",
					mdname(mddev), rdev->raid_disk);
		}
		if (rdev)
			newmirrors[d2++].rdev = rdev;
	}
	kfree(conf->mirrors);
	conf->mirrors = newmirrors;
	kfree(conf->poolinfo);
	conf->poolinfo = newpoolinfo;

	spin_lock_irqsave(&conf->device_lock, flags);
	mddev->degraded += (raid_disks - conf->raid_disks);
	spin_unlock_irqrestore(&conf->device_lock, flags);
	conf->raid_disks = mddev->raid_disks = raid_disks;
	mddev->delta_disks = 0;

	unfreeze_array(conf);

	set_bit(MD_RECOVERY_RECOVER, &mddev->recovery);
	set_bit(MD_RECOVERY_NEEDED, &mddev->recovery);
	md_wakeup_thread(mddev->thread);

	mempool_destroy(oldpool);
	return 0;
}

static void raid1_quiesce(struct mddev *mddev, int state)
{
	struct r1conf *conf = mddev->private;

	switch(state) {
	case 2: /* wake for suspend */
		wake_up(&conf->wait_barrier);
		break;
	case 1:
		freeze_array(conf, 0);
		break;
	case 0:
		unfreeze_array(conf);
		break;
	}
}

static void *raid1_takeover(struct mddev *mddev)
{
	/* raid1 can take over:
	 *  raid5 with 2 devices, any layout or chunk size
	 */
	if (mddev->level == 5 && mddev->raid_disks == 2) {
		struct r1conf *conf;
		mddev->new_level = 1;
		mddev->new_layout = 0;
		mddev->new_chunk_sectors = 0;
		conf = setup_conf(mddev);
		if (!IS_ERR(conf)) {
			/* Array must appear to be quiesced */
			conf->array_frozen = 1;
			mddev_clear_unsupported_flags(mddev,
				UNSUPPORTED_MDDEV_FLAGS);
		}
		return conf;
	}
	return ERR_PTR(-EINVAL);
}

static struct md_personality raid1_personality =
{
	.name		= "raid1",
	.level		= 1,
	.owner		= THIS_MODULE,
	.make_request	= raid1_make_request,
	.run		= raid1_run,
	.free		= raid1_free,
	.status		= raid1_status,
	.error_handler	= raid1_error,
	.hot_add_disk	= raid1_add_disk,
	.hot_remove_disk= raid1_remove_disk,
	.spare_active	= raid1_spare_active,
	.sync_request	= raid1_sync_request,
	.resize		= raid1_resize,
	.size		= raid1_size,
	.check_reshape	= raid1_reshape,
	.quiesce	= raid1_quiesce,
	.takeover	= raid1_takeover,
	.congested	= raid1_congested,
};

static int __init raid_init(void)
{
	return register_md_personality(&raid1_personality);
}

static void raid_exit(void)
{
	unregister_md_personality(&raid1_personality);
}

module_init(raid_init);
module_exit(raid_exit);
MODULE_LICENSE("GPL");
MODULE_DESCRIPTION("RAID1 (mirroring) personality for MD");
MODULE_ALIAS("md-personality-3"); /* RAID1 */
MODULE_ALIAS("md-raid1");
MODULE_ALIAS("md-level-1");

module_param(max_queued_requests, int, S_IRUGO|S_IWUSR);<|MERGE_RESOLUTION|>--- conflicted
+++ resolved
@@ -1077,102 +1077,6 @@
 	struct raid1_info *mirror;
 	struct bio *read_bio;
 	struct bitmap *bitmap = mddev->bitmap;
-<<<<<<< HEAD
-	const int op = bio_op(bio);
-	const unsigned long do_sync = (bio->bi_opf & REQ_SYNC);
-	int sectors_handled;
-	int max_sectors;
-	int rdisk;
-
-	wait_barrier(conf, bio);
-
-read_again:
-	rdisk = read_balance(conf, r1_bio, &max_sectors);
-
-	if (rdisk < 0) {
-		/* couldn't find anywhere to read from */
-		raid_end_bio_io(r1_bio);
-		return;
-	}
-	mirror = conf->mirrors + rdisk;
-
-	if (test_bit(WriteMostly, &mirror->rdev->flags) &&
-	    bitmap) {
-		/*
-		 * Reading from a write-mostly device must take care not to
-		 * over-take any writes that are 'behind'
-		 */
-		raid1_log(mddev, "wait behind writes");
-		wait_event(bitmap->behind_wait,
-			   atomic_read(&bitmap->behind_writes) == 0);
-	}
-	r1_bio->read_disk = rdisk;
-	r1_bio->start_next_window = 0;
-
-	read_bio = bio_clone_mddev(bio, GFP_NOIO, mddev);
-	bio_trim(read_bio, r1_bio->sector - bio->bi_iter.bi_sector,
-		 max_sectors);
-
-	r1_bio->bios[rdisk] = read_bio;
-
-	read_bio->bi_iter.bi_sector = r1_bio->sector +
-		mirror->rdev->data_offset;
-	read_bio->bi_bdev = mirror->rdev->bdev;
-	read_bio->bi_end_io = raid1_end_read_request;
-	bio_set_op_attrs(read_bio, op, do_sync);
-	if (test_bit(FailFast, &mirror->rdev->flags) &&
-	    test_bit(R1BIO_FailFast, &r1_bio->state))
-	        read_bio->bi_opf |= MD_FAILFAST;
-	read_bio->bi_private = r1_bio;
-
-	if (mddev->gendisk)
-	        trace_block_bio_remap(bdev_get_queue(read_bio->bi_bdev),
-	                              read_bio, disk_devt(mddev->gendisk),
-	                              r1_bio->sector);
-
-	if (max_sectors < r1_bio->sectors) {
-		/*
-		 * could not read all from this device, so we will need another
-		 * r1_bio.
-		 */
-		sectors_handled = (r1_bio->sector + max_sectors
-				   - bio->bi_iter.bi_sector);
-		r1_bio->sectors = max_sectors;
-		spin_lock_irq(&conf->device_lock);
-		if (bio->bi_phys_segments == 0)
-			bio->bi_phys_segments = 2;
-		else
-			bio->bi_phys_segments++;
-		spin_unlock_irq(&conf->device_lock);
-
-		/*
-		 * Cannot call generic_make_request directly as that will be
-		 * queued in __make_request and subsequent mempool_alloc might
-		 * block waiting for it.  So hand bio over to raid1d.
-		 */
-		reschedule_retry(r1_bio);
-
-		r1_bio = mempool_alloc(conf->r1bio_pool, GFP_NOIO);
-
-		r1_bio->master_bio = bio;
-		r1_bio->sectors = bio_sectors(bio) - sectors_handled;
-		r1_bio->state = 0;
-		r1_bio->mddev = mddev;
-		r1_bio->sector = bio->bi_iter.bi_sector + sectors_handled;
-		goto read_again;
-	} else
-		generic_make_request(read_bio);
-}
-
-static void raid1_write_request(struct mddev *mddev, struct bio *bio,
-				struct r1bio *r1_bio)
-{
-	struct r1conf *conf = mddev->private;
-	int i, disks;
-	struct bitmap *bitmap = mddev->bitmap;
-	unsigned long flags;
-=======
->>>>>>> 7520872c
 	const int op = bio_op(bio);
 	const unsigned long do_sync = (bio->bi_opf & REQ_SYNC);
 	int sectors_handled;
