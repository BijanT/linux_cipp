--- conflicted
+++ resolved
@@ -1014,11 +1014,8 @@
 
 	if (pl->sfp_bus)
 		sfp_upstream_stop(pl->sfp_bus);
-<<<<<<< HEAD
-=======
 	if (pl->phydev)
 		phy_stop(pl->phydev);
->>>>>>> bb831786
 	del_timer_sync(&pl->link_poll);
 	if (pl->link_irq) {
 		free_irq(pl->link_irq, pl);
