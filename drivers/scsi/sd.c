/*
 *      sd.c Copyright (C) 1992 Drew Eckhardt
 *           Copyright (C) 1993, 1994, 1995, 1999 Eric Youngdale
 *
 *      Linux scsi disk driver
 *              Initial versions: Drew Eckhardt
 *              Subsequent revisions: Eric Youngdale
 *	Modification history:
 *       - Drew Eckhardt <drew@colorado.edu> original
 *       - Eric Youngdale <eric@andante.org> add scatter-gather, multiple 
 *         outstanding request, and other enhancements.
 *         Support loadable low-level scsi drivers.
 *       - Jirka Hanika <geo@ff.cuni.cz> support more scsi disks using 
 *         eight major numbers.
 *       - Richard Gooch <rgooch@atnf.csiro.au> support devfs.
 *	 - Torben Mathiasen <tmm@image.dk> Resource allocation fixes in 
 *	   sd_init and cleanups.
 *	 - Alex Davis <letmein@erols.com> Fix problem where partition info
 *	   not being read in sd_open. Fix problem where removable media 
 *	   could be ejected after sd_open.
 *	 - Douglas Gilbert <dgilbert@interlog.com> cleanup for lk 2.5.x
 *	 - Badari Pulavarty <pbadari@us.ibm.com>, Matthew Wilcox 
 *	   <willy@debian.org>, Kurt Garloff <garloff@suse.de>: 
 *	   Support 32k/1M disks.
 *
 *	Logging policy (needs CONFIG_SCSI_LOGGING defined):
 *	 - setting up transfer: SCSI_LOG_HLQUEUE levels 1 and 2
 *	 - end of transfer (bh + scsi_lib): SCSI_LOG_HLCOMPLETE level 1
 *	 - entering sd_ioctl: SCSI_LOG_IOCTL level 1
 *	 - entering other commands: SCSI_LOG_HLQUEUE level 3
 *	Note: when the logging level is set by the user, it must be greater
 *	than the level indicated above to trigger output.	
 */

#include <linux/module.h>
#include <linux/fs.h>
#include <linux/kernel.h>
#include <linux/mm.h>
#include <linux/bio.h>
#include <linux/genhd.h>
#include <linux/hdreg.h>
#include <linux/errno.h>
#include <linux/idr.h>
#include <linux/interrupt.h>
#include <linux/init.h>
#include <linux/blkdev.h>
#include <linux/blkpg.h>
#include <linux/blk-pm.h>
#include <linux/delay.h>
#include <linux/mutex.h>
#include <linux/string_helpers.h>
#include <linux/async.h>
#include <linux/slab.h>
#include <linux/sed-opal.h>
#include <linux/pm_runtime.h>
#include <linux/pr.h>
#include <linux/t10-pi.h>
#include <linux/uaccess.h>
#include <asm/unaligned.h>

#include <scsi/scsi.h>
#include <scsi/scsi_cmnd.h>
#include <scsi/scsi_dbg.h>
#include <scsi/scsi_device.h>
#include <scsi/scsi_driver.h>
#include <scsi/scsi_eh.h>
#include <scsi/scsi_host.h>
#include <scsi/scsi_ioctl.h>
#include <scsi/scsicam.h>

#include "sd.h"
#include "scsi_priv.h"
#include "scsi_logging.h"

MODULE_AUTHOR("Eric Youngdale");
MODULE_DESCRIPTION("SCSI disk (sd) driver");
MODULE_LICENSE("GPL");

MODULE_ALIAS_BLOCKDEV_MAJOR(SCSI_DISK0_MAJOR);
MODULE_ALIAS_BLOCKDEV_MAJOR(SCSI_DISK1_MAJOR);
MODULE_ALIAS_BLOCKDEV_MAJOR(SCSI_DISK2_MAJOR);
MODULE_ALIAS_BLOCKDEV_MAJOR(SCSI_DISK3_MAJOR);
MODULE_ALIAS_BLOCKDEV_MAJOR(SCSI_DISK4_MAJOR);
MODULE_ALIAS_BLOCKDEV_MAJOR(SCSI_DISK5_MAJOR);
MODULE_ALIAS_BLOCKDEV_MAJOR(SCSI_DISK6_MAJOR);
MODULE_ALIAS_BLOCKDEV_MAJOR(SCSI_DISK7_MAJOR);
MODULE_ALIAS_BLOCKDEV_MAJOR(SCSI_DISK8_MAJOR);
MODULE_ALIAS_BLOCKDEV_MAJOR(SCSI_DISK9_MAJOR);
MODULE_ALIAS_BLOCKDEV_MAJOR(SCSI_DISK10_MAJOR);
MODULE_ALIAS_BLOCKDEV_MAJOR(SCSI_DISK11_MAJOR);
MODULE_ALIAS_BLOCKDEV_MAJOR(SCSI_DISK12_MAJOR);
MODULE_ALIAS_BLOCKDEV_MAJOR(SCSI_DISK13_MAJOR);
MODULE_ALIAS_BLOCKDEV_MAJOR(SCSI_DISK14_MAJOR);
MODULE_ALIAS_BLOCKDEV_MAJOR(SCSI_DISK15_MAJOR);
MODULE_ALIAS_SCSI_DEVICE(TYPE_DISK);
MODULE_ALIAS_SCSI_DEVICE(TYPE_MOD);
MODULE_ALIAS_SCSI_DEVICE(TYPE_RBC);
MODULE_ALIAS_SCSI_DEVICE(TYPE_ZBC);

#if !defined(CONFIG_DEBUG_BLOCK_EXT_DEVT)
#define SD_MINORS	16
#else
#define SD_MINORS	0
#endif

static void sd_config_discard(struct scsi_disk *, unsigned int);
static void sd_config_write_same(struct scsi_disk *);
static int  sd_revalidate_disk(struct gendisk *);
static void sd_unlock_native_capacity(struct gendisk *disk);
static int  sd_probe(struct device *);
static int  sd_remove(struct device *);
static void sd_shutdown(struct device *);
static int sd_suspend_system(struct device *);
static int sd_suspend_runtime(struct device *);
static int sd_resume(struct device *);
static void sd_rescan(struct device *);
static blk_status_t sd_init_command(struct scsi_cmnd *SCpnt);
static void sd_uninit_command(struct scsi_cmnd *SCpnt);
static int sd_done(struct scsi_cmnd *);
static void sd_eh_reset(struct scsi_cmnd *);
static int sd_eh_action(struct scsi_cmnd *, int);
static void sd_read_capacity(struct scsi_disk *sdkp, unsigned char *buffer);
static void scsi_disk_release(struct device *cdev);
static void sd_print_sense_hdr(struct scsi_disk *, struct scsi_sense_hdr *);
static void sd_print_result(const struct scsi_disk *, const char *, int);

static DEFINE_IDA(sd_index_ida);

/* This semaphore is used to mediate the 0->1 reference get in the
 * face of object destruction (i.e. we can't allow a get on an
 * object after last put) */
static DEFINE_MUTEX(sd_ref_mutex);

static struct kmem_cache *sd_cdb_cache;
static mempool_t *sd_cdb_pool;
static mempool_t *sd_page_pool;

static const char *sd_cache_types[] = {
	"write through", "none", "write back",
	"write back, no read (daft)"
};

static void sd_set_flush_flag(struct scsi_disk *sdkp)
{
	bool wc = false, fua = false;

	if (sdkp->WCE) {
		wc = true;
		if (sdkp->DPOFUA)
			fua = true;
	}

	blk_queue_write_cache(sdkp->disk->queue, wc, fua);
}

static ssize_t
cache_type_store(struct device *dev, struct device_attribute *attr,
		 const char *buf, size_t count)
{
	int ct, rcd, wce, sp;
	struct scsi_disk *sdkp = to_scsi_disk(dev);
	struct scsi_device *sdp = sdkp->device;
	char buffer[64];
	char *buffer_data;
	struct scsi_mode_data data;
	struct scsi_sense_hdr sshdr;
	static const char temp[] = "temporary ";
	int len;

	if (sdp->type != TYPE_DISK && sdp->type != TYPE_ZBC)
		/* no cache control on RBC devices; theoretically they
		 * can do it, but there's probably so many exceptions
		 * it's not worth the risk */
		return -EINVAL;

	if (strncmp(buf, temp, sizeof(temp) - 1) == 0) {
		buf += sizeof(temp) - 1;
		sdkp->cache_override = 1;
	} else {
		sdkp->cache_override = 0;
	}

	ct = sysfs_match_string(sd_cache_types, buf);
	if (ct < 0)
		return -EINVAL;

	rcd = ct & 0x01 ? 1 : 0;
	wce = (ct & 0x02) && !sdkp->write_prot ? 1 : 0;

	if (sdkp->cache_override) {
		sdkp->WCE = wce;
		sdkp->RCD = rcd;
		sd_set_flush_flag(sdkp);
		return count;
	}

	if (scsi_mode_sense(sdp, 0x08, 8, buffer, sizeof(buffer), SD_TIMEOUT,
			    SD_MAX_RETRIES, &data, NULL))
		return -EINVAL;
	len = min_t(size_t, sizeof(buffer), data.length - data.header_length -
		  data.block_descriptor_length);
	buffer_data = buffer + data.header_length +
		data.block_descriptor_length;
	buffer_data[2] &= ~0x05;
	buffer_data[2] |= wce << 2 | rcd;
	sp = buffer_data[0] & 0x80 ? 1 : 0;
	buffer_data[0] &= ~0x80;

	if (scsi_mode_select(sdp, 1, sp, 8, buffer_data, len, SD_TIMEOUT,
			     SD_MAX_RETRIES, &data, &sshdr)) {
		if (scsi_sense_valid(&sshdr))
			sd_print_sense_hdr(sdkp, &sshdr);
		return -EINVAL;
	}
	revalidate_disk(sdkp->disk);
	return count;
}

static ssize_t
manage_start_stop_show(struct device *dev, struct device_attribute *attr,
		       char *buf)
{
	struct scsi_disk *sdkp = to_scsi_disk(dev);
	struct scsi_device *sdp = sdkp->device;

	return sprintf(buf, "%u\n", sdp->manage_start_stop);
}

static ssize_t
manage_start_stop_store(struct device *dev, struct device_attribute *attr,
			const char *buf, size_t count)
{
	struct scsi_disk *sdkp = to_scsi_disk(dev);
	struct scsi_device *sdp = sdkp->device;
	bool v;

	if (!capable(CAP_SYS_ADMIN))
		return -EACCES;

	if (kstrtobool(buf, &v))
		return -EINVAL;

	sdp->manage_start_stop = v;

	return count;
}
static DEVICE_ATTR_RW(manage_start_stop);

static ssize_t
allow_restart_show(struct device *dev, struct device_attribute *attr, char *buf)
{
	struct scsi_disk *sdkp = to_scsi_disk(dev);

	return sprintf(buf, "%u\n", sdkp->device->allow_restart);
}

static ssize_t
allow_restart_store(struct device *dev, struct device_attribute *attr,
		    const char *buf, size_t count)
{
	bool v;
	struct scsi_disk *sdkp = to_scsi_disk(dev);
	struct scsi_device *sdp = sdkp->device;

	if (!capable(CAP_SYS_ADMIN))
		return -EACCES;

	if (sdp->type != TYPE_DISK && sdp->type != TYPE_ZBC)
		return -EINVAL;

	if (kstrtobool(buf, &v))
		return -EINVAL;

	sdp->allow_restart = v;

	return count;
}
static DEVICE_ATTR_RW(allow_restart);

static ssize_t
cache_type_show(struct device *dev, struct device_attribute *attr, char *buf)
{
	struct scsi_disk *sdkp = to_scsi_disk(dev);
	int ct = sdkp->RCD + 2*sdkp->WCE;

	return sprintf(buf, "%s\n", sd_cache_types[ct]);
}
static DEVICE_ATTR_RW(cache_type);

static ssize_t
FUA_show(struct device *dev, struct device_attribute *attr, char *buf)
{
	struct scsi_disk *sdkp = to_scsi_disk(dev);

	return sprintf(buf, "%u\n", sdkp->DPOFUA);
}
static DEVICE_ATTR_RO(FUA);

static ssize_t
protection_type_show(struct device *dev, struct device_attribute *attr,
		     char *buf)
{
	struct scsi_disk *sdkp = to_scsi_disk(dev);

	return sprintf(buf, "%u\n", sdkp->protection_type);
}

static ssize_t
protection_type_store(struct device *dev, struct device_attribute *attr,
		      const char *buf, size_t count)
{
	struct scsi_disk *sdkp = to_scsi_disk(dev);
	unsigned int val;
	int err;

	if (!capable(CAP_SYS_ADMIN))
		return -EACCES;

	err = kstrtouint(buf, 10, &val);

	if (err)
		return err;

	if (val <= T10_PI_TYPE3_PROTECTION)
		sdkp->protection_type = val;

	return count;
}
static DEVICE_ATTR_RW(protection_type);

static ssize_t
protection_mode_show(struct device *dev, struct device_attribute *attr,
		     char *buf)
{
	struct scsi_disk *sdkp = to_scsi_disk(dev);
	struct scsi_device *sdp = sdkp->device;
	unsigned int dif, dix;

	dif = scsi_host_dif_capable(sdp->host, sdkp->protection_type);
	dix = scsi_host_dix_capable(sdp->host, sdkp->protection_type);

	if (!dix && scsi_host_dix_capable(sdp->host, T10_PI_TYPE0_PROTECTION)) {
		dif = 0;
		dix = 1;
	}

	if (!dif && !dix)
		return sprintf(buf, "none\n");

	return sprintf(buf, "%s%u\n", dix ? "dix" : "dif", dif);
}
static DEVICE_ATTR_RO(protection_mode);

static ssize_t
app_tag_own_show(struct device *dev, struct device_attribute *attr, char *buf)
{
	struct scsi_disk *sdkp = to_scsi_disk(dev);

	return sprintf(buf, "%u\n", sdkp->ATO);
}
static DEVICE_ATTR_RO(app_tag_own);

static ssize_t
thin_provisioning_show(struct device *dev, struct device_attribute *attr,
		       char *buf)
{
	struct scsi_disk *sdkp = to_scsi_disk(dev);

	return sprintf(buf, "%u\n", sdkp->lbpme);
}
static DEVICE_ATTR_RO(thin_provisioning);

/* sysfs_match_string() requires dense arrays */
static const char *lbp_mode[] = {
	[SD_LBP_FULL]		= "full",
	[SD_LBP_UNMAP]		= "unmap",
	[SD_LBP_WS16]		= "writesame_16",
	[SD_LBP_WS10]		= "writesame_10",
	[SD_LBP_ZERO]		= "writesame_zero",
	[SD_LBP_DISABLE]	= "disabled",
};

static ssize_t
provisioning_mode_show(struct device *dev, struct device_attribute *attr,
		       char *buf)
{
	struct scsi_disk *sdkp = to_scsi_disk(dev);

	return sprintf(buf, "%s\n", lbp_mode[sdkp->provisioning_mode]);
}

static ssize_t
provisioning_mode_store(struct device *dev, struct device_attribute *attr,
			const char *buf, size_t count)
{
	struct scsi_disk *sdkp = to_scsi_disk(dev);
	struct scsi_device *sdp = sdkp->device;
	int mode;

	if (!capable(CAP_SYS_ADMIN))
		return -EACCES;

	if (sd_is_zoned(sdkp)) {
		sd_config_discard(sdkp, SD_LBP_DISABLE);
		return count;
	}

	if (sdp->type != TYPE_DISK)
		return -EINVAL;

	mode = sysfs_match_string(lbp_mode, buf);
	if (mode < 0)
		return -EINVAL;

	sd_config_discard(sdkp, mode);

	return count;
}
static DEVICE_ATTR_RW(provisioning_mode);

/* sysfs_match_string() requires dense arrays */
static const char *zeroing_mode[] = {
	[SD_ZERO_WRITE]		= "write",
	[SD_ZERO_WS]		= "writesame",
	[SD_ZERO_WS16_UNMAP]	= "writesame_16_unmap",
	[SD_ZERO_WS10_UNMAP]	= "writesame_10_unmap",
};

static ssize_t
zeroing_mode_show(struct device *dev, struct device_attribute *attr,
		  char *buf)
{
	struct scsi_disk *sdkp = to_scsi_disk(dev);

	return sprintf(buf, "%s\n", zeroing_mode[sdkp->zeroing_mode]);
}

static ssize_t
zeroing_mode_store(struct device *dev, struct device_attribute *attr,
		   const char *buf, size_t count)
{
	struct scsi_disk *sdkp = to_scsi_disk(dev);
	int mode;

	if (!capable(CAP_SYS_ADMIN))
		return -EACCES;

	mode = sysfs_match_string(zeroing_mode, buf);
	if (mode < 0)
		return -EINVAL;

	sdkp->zeroing_mode = mode;

	return count;
}
static DEVICE_ATTR_RW(zeroing_mode);

static ssize_t
max_medium_access_timeouts_show(struct device *dev,
				struct device_attribute *attr, char *buf)
{
	struct scsi_disk *sdkp = to_scsi_disk(dev);

	return sprintf(buf, "%u\n", sdkp->max_medium_access_timeouts);
}

static ssize_t
max_medium_access_timeouts_store(struct device *dev,
				 struct device_attribute *attr, const char *buf,
				 size_t count)
{
	struct scsi_disk *sdkp = to_scsi_disk(dev);
	int err;

	if (!capable(CAP_SYS_ADMIN))
		return -EACCES;

	err = kstrtouint(buf, 10, &sdkp->max_medium_access_timeouts);

	return err ? err : count;
}
static DEVICE_ATTR_RW(max_medium_access_timeouts);

static ssize_t
max_write_same_blocks_show(struct device *dev, struct device_attribute *attr,
			   char *buf)
{
	struct scsi_disk *sdkp = to_scsi_disk(dev);

	return sprintf(buf, "%u\n", sdkp->max_ws_blocks);
}

static ssize_t
max_write_same_blocks_store(struct device *dev, struct device_attribute *attr,
			    const char *buf, size_t count)
{
	struct scsi_disk *sdkp = to_scsi_disk(dev);
	struct scsi_device *sdp = sdkp->device;
	unsigned long max;
	int err;

	if (!capable(CAP_SYS_ADMIN))
		return -EACCES;

	if (sdp->type != TYPE_DISK && sdp->type != TYPE_ZBC)
		return -EINVAL;

	err = kstrtoul(buf, 10, &max);

	if (err)
		return err;

	if (max == 0)
		sdp->no_write_same = 1;
	else if (max <= SD_MAX_WS16_BLOCKS) {
		sdp->no_write_same = 0;
		sdkp->max_ws_blocks = max;
	}

	sd_config_write_same(sdkp);

	return count;
}
static DEVICE_ATTR_RW(max_write_same_blocks);

static struct attribute *sd_disk_attrs[] = {
	&dev_attr_cache_type.attr,
	&dev_attr_FUA.attr,
	&dev_attr_allow_restart.attr,
	&dev_attr_manage_start_stop.attr,
	&dev_attr_protection_type.attr,
	&dev_attr_protection_mode.attr,
	&dev_attr_app_tag_own.attr,
	&dev_attr_thin_provisioning.attr,
	&dev_attr_provisioning_mode.attr,
	&dev_attr_zeroing_mode.attr,
	&dev_attr_max_write_same_blocks.attr,
	&dev_attr_max_medium_access_timeouts.attr,
	NULL,
};
ATTRIBUTE_GROUPS(sd_disk);

static struct class sd_disk_class = {
	.name		= "scsi_disk",
	.owner		= THIS_MODULE,
	.dev_release	= scsi_disk_release,
	.dev_groups	= sd_disk_groups,
};

static const struct dev_pm_ops sd_pm_ops = {
	.suspend		= sd_suspend_system,
	.resume			= sd_resume,
	.poweroff		= sd_suspend_system,
	.restore		= sd_resume,
	.runtime_suspend	= sd_suspend_runtime,
	.runtime_resume		= sd_resume,
};

static struct scsi_driver sd_template = {
	.gendrv = {
		.name		= "sd",
		.owner		= THIS_MODULE,
		.probe		= sd_probe,
		.remove		= sd_remove,
		.shutdown	= sd_shutdown,
		.pm		= &sd_pm_ops,
	},
	.rescan			= sd_rescan,
	.init_command		= sd_init_command,
	.uninit_command		= sd_uninit_command,
	.done			= sd_done,
	.eh_action		= sd_eh_action,
	.eh_reset		= sd_eh_reset,
};

/*
 * Dummy kobj_map->probe function.
 * The default ->probe function will call modprobe, which is
 * pointless as this module is already loaded.
 */
static struct kobject *sd_default_probe(dev_t devt, int *partno, void *data)
{
	return NULL;
}

/*
 * Device no to disk mapping:
 * 
 *       major         disc2     disc  p1
 *   |............|.............|....|....| <- dev_t
 *    31        20 19          8 7  4 3  0
 * 
 * Inside a major, we have 16k disks, however mapped non-
 * contiguously. The first 16 disks are for major0, the next
 * ones with major1, ... Disk 256 is for major0 again, disk 272 
 * for major1, ... 
 * As we stay compatible with our numbering scheme, we can reuse 
 * the well-know SCSI majors 8, 65--71, 136--143.
 */
static int sd_major(int major_idx)
{
	switch (major_idx) {
	case 0:
		return SCSI_DISK0_MAJOR;
	case 1 ... 7:
		return SCSI_DISK1_MAJOR + major_idx - 1;
	case 8 ... 15:
		return SCSI_DISK8_MAJOR + major_idx - 8;
	default:
		BUG();
		return 0;	/* shut up gcc */
	}
}

static struct scsi_disk *scsi_disk_get(struct gendisk *disk)
{
	struct scsi_disk *sdkp = NULL;

	mutex_lock(&sd_ref_mutex);

	if (disk->private_data) {
		sdkp = scsi_disk(disk);
		if (scsi_device_get(sdkp->device) == 0)
			get_device(&sdkp->dev);
		else
			sdkp = NULL;
	}
	mutex_unlock(&sd_ref_mutex);
	return sdkp;
}

static void scsi_disk_put(struct scsi_disk *sdkp)
{
	struct scsi_device *sdev = sdkp->device;

	mutex_lock(&sd_ref_mutex);
	put_device(&sdkp->dev);
	scsi_device_put(sdev);
	mutex_unlock(&sd_ref_mutex);
}

#ifdef CONFIG_BLK_SED_OPAL
static int sd_sec_submit(void *data, u16 spsp, u8 secp, void *buffer,
		size_t len, bool send)
{
	struct scsi_device *sdev = data;
	u8 cdb[12] = { 0, };
	int ret;

	cdb[0] = send ? SECURITY_PROTOCOL_OUT : SECURITY_PROTOCOL_IN;
	cdb[1] = secp;
	put_unaligned_be16(spsp, &cdb[2]);
	put_unaligned_be32(len, &cdb[6]);

	ret = scsi_execute_req(sdev, cdb,
			send ? DMA_TO_DEVICE : DMA_FROM_DEVICE,
			buffer, len, NULL, SD_TIMEOUT, SD_MAX_RETRIES, NULL);
	return ret <= 0 ? ret : -EIO;
}
#endif /* CONFIG_BLK_SED_OPAL */

static unsigned char sd_setup_protect_cmnd(struct scsi_cmnd *scmd,
					   unsigned int dix, unsigned int dif)
{
	struct bio *bio = scmd->request->bio;
	unsigned int prot_op = sd_prot_op(rq_data_dir(scmd->request), dix, dif);
	unsigned int protect = 0;

	if (dix) {				/* DIX Type 0, 1, 2, 3 */
		if (bio_integrity_flagged(bio, BIP_IP_CHECKSUM))
			scmd->prot_flags |= SCSI_PROT_IP_CHECKSUM;

		if (bio_integrity_flagged(bio, BIP_CTRL_NOCHECK) == false)
			scmd->prot_flags |= SCSI_PROT_GUARD_CHECK;
	}

	if (dif != T10_PI_TYPE3_PROTECTION) {	/* DIX/DIF Type 0, 1, 2 */
		scmd->prot_flags |= SCSI_PROT_REF_INCREMENT;

		if (bio_integrity_flagged(bio, BIP_CTRL_NOCHECK) == false)
			scmd->prot_flags |= SCSI_PROT_REF_CHECK;
	}

	if (dif) {				/* DIX/DIF Type 1, 2, 3 */
		scmd->prot_flags |= SCSI_PROT_TRANSFER_PI;

		if (bio_integrity_flagged(bio, BIP_DISK_NOCHECK))
			protect = 3 << 5;	/* Disable target PI checking */
		else
			protect = 1 << 5;	/* Enable target PI checking */
	}

	scsi_set_prot_op(scmd, prot_op);
	scsi_set_prot_type(scmd, dif);
	scmd->prot_flags &= sd_prot_flag_mask(prot_op);

	return protect;
}

static void sd_config_discard(struct scsi_disk *sdkp, unsigned int mode)
{
	struct request_queue *q = sdkp->disk->queue;
	unsigned int logical_block_size = sdkp->device->sector_size;
	unsigned int max_blocks = 0;

	q->limits.discard_alignment =
		sdkp->unmap_alignment * logical_block_size;
	q->limits.discard_granularity =
		max(sdkp->physical_block_size,
		    sdkp->unmap_granularity * logical_block_size);
	sdkp->provisioning_mode = mode;

	switch (mode) {

	case SD_LBP_FULL:
	case SD_LBP_DISABLE:
		blk_queue_max_discard_sectors(q, 0);
		blk_queue_flag_clear(QUEUE_FLAG_DISCARD, q);
		return;

	case SD_LBP_UNMAP:
		max_blocks = min_not_zero(sdkp->max_unmap_blocks,
					  (u32)SD_MAX_WS16_BLOCKS);
		break;

	case SD_LBP_WS16:
		if (sdkp->device->unmap_limit_for_ws)
			max_blocks = sdkp->max_unmap_blocks;
		else
			max_blocks = sdkp->max_ws_blocks;

		max_blocks = min_not_zero(max_blocks, (u32)SD_MAX_WS16_BLOCKS);
		break;

	case SD_LBP_WS10:
		if (sdkp->device->unmap_limit_for_ws)
			max_blocks = sdkp->max_unmap_blocks;
		else
			max_blocks = sdkp->max_ws_blocks;

		max_blocks = min_not_zero(max_blocks, (u32)SD_MAX_WS10_BLOCKS);
		break;

	case SD_LBP_ZERO:
		max_blocks = min_not_zero(sdkp->max_ws_blocks,
					  (u32)SD_MAX_WS10_BLOCKS);
		break;
	}

	blk_queue_max_discard_sectors(q, max_blocks * (logical_block_size >> 9));
	blk_queue_flag_set(QUEUE_FLAG_DISCARD, q);
}

static blk_status_t sd_setup_unmap_cmnd(struct scsi_cmnd *cmd)
{
	struct scsi_device *sdp = cmd->device;
	struct request *rq = cmd->request;
	u64 sector = blk_rq_pos(rq) >> (ilog2(sdp->sector_size) - 9);
	u32 nr_sectors = blk_rq_sectors(rq) >> (ilog2(sdp->sector_size) - 9);
	unsigned int data_len = 24;
	char *buf;

	rq->special_vec.bv_page = mempool_alloc(sd_page_pool, GFP_ATOMIC);
	if (!rq->special_vec.bv_page)
<<<<<<< HEAD
		return BLKPREP_DEFER;
	clear_highpage(rq->special_vec.bv_page);
=======
		return BLK_STS_RESOURCE;
>>>>>>> 00203ba4
	rq->special_vec.bv_offset = 0;
	rq->special_vec.bv_len = data_len;
	rq->rq_flags |= RQF_SPECIAL_PAYLOAD;

	cmd->cmd_len = 10;
	cmd->cmnd[0] = UNMAP;
	cmd->cmnd[8] = 24;

	buf = page_address(rq->special_vec.bv_page);
	put_unaligned_be16(6 + 16, &buf[0]);
	put_unaligned_be16(16, &buf[2]);
	put_unaligned_be64(sector, &buf[8]);
	put_unaligned_be32(nr_sectors, &buf[16]);

	cmd->allowed = SD_MAX_RETRIES;
	cmd->transfersize = data_len;
	rq->timeout = SD_TIMEOUT;
	scsi_req(rq)->resid_len = data_len;

	return scsi_init_io(cmd);
}

static blk_status_t sd_setup_write_same16_cmnd(struct scsi_cmnd *cmd,
		bool unmap)
{
	struct scsi_device *sdp = cmd->device;
	struct request *rq = cmd->request;
	u64 sector = blk_rq_pos(rq) >> (ilog2(sdp->sector_size) - 9);
	u32 nr_sectors = blk_rq_sectors(rq) >> (ilog2(sdp->sector_size) - 9);
	u32 data_len = sdp->sector_size;

	rq->special_vec.bv_page = mempool_alloc(sd_page_pool, GFP_ATOMIC);
	if (!rq->special_vec.bv_page)
<<<<<<< HEAD
		return BLKPREP_DEFER;
	clear_highpage(rq->special_vec.bv_page);
=======
		return BLK_STS_RESOURCE;
>>>>>>> 00203ba4
	rq->special_vec.bv_offset = 0;
	rq->special_vec.bv_len = data_len;
	rq->rq_flags |= RQF_SPECIAL_PAYLOAD;

	cmd->cmd_len = 16;
	cmd->cmnd[0] = WRITE_SAME_16;
	if (unmap)
		cmd->cmnd[1] = 0x8; /* UNMAP */
	put_unaligned_be64(sector, &cmd->cmnd[2]);
	put_unaligned_be32(nr_sectors, &cmd->cmnd[10]);

	cmd->allowed = SD_MAX_RETRIES;
	cmd->transfersize = data_len;
	rq->timeout = unmap ? SD_TIMEOUT : SD_WRITE_SAME_TIMEOUT;
	scsi_req(rq)->resid_len = data_len;

	return scsi_init_io(cmd);
}

static blk_status_t sd_setup_write_same10_cmnd(struct scsi_cmnd *cmd,
		bool unmap)
{
	struct scsi_device *sdp = cmd->device;
	struct request *rq = cmd->request;
	u64 sector = blk_rq_pos(rq) >> (ilog2(sdp->sector_size) - 9);
	u32 nr_sectors = blk_rq_sectors(rq) >> (ilog2(sdp->sector_size) - 9);
	u32 data_len = sdp->sector_size;

	rq->special_vec.bv_page = mempool_alloc(sd_page_pool, GFP_ATOMIC);
	if (!rq->special_vec.bv_page)
<<<<<<< HEAD
		return BLKPREP_DEFER;
	clear_highpage(rq->special_vec.bv_page);
=======
		return BLK_STS_RESOURCE;
>>>>>>> 00203ba4
	rq->special_vec.bv_offset = 0;
	rq->special_vec.bv_len = data_len;
	rq->rq_flags |= RQF_SPECIAL_PAYLOAD;

	cmd->cmd_len = 10;
	cmd->cmnd[0] = WRITE_SAME;
	if (unmap)
		cmd->cmnd[1] = 0x8; /* UNMAP */
	put_unaligned_be32(sector, &cmd->cmnd[2]);
	put_unaligned_be16(nr_sectors, &cmd->cmnd[7]);

	cmd->allowed = SD_MAX_RETRIES;
	cmd->transfersize = data_len;
	rq->timeout = unmap ? SD_TIMEOUT : SD_WRITE_SAME_TIMEOUT;
	scsi_req(rq)->resid_len = data_len;

	return scsi_init_io(cmd);
}

static blk_status_t sd_setup_write_zeroes_cmnd(struct scsi_cmnd *cmd)
{
	struct request *rq = cmd->request;
	struct scsi_device *sdp = cmd->device;
	struct scsi_disk *sdkp = scsi_disk(rq->rq_disk);
	u64 sector = blk_rq_pos(rq) >> (ilog2(sdp->sector_size) - 9);
	u32 nr_sectors = blk_rq_sectors(rq) >> (ilog2(sdp->sector_size) - 9);

	if (!(rq->cmd_flags & REQ_NOUNMAP)) {
		switch (sdkp->zeroing_mode) {
		case SD_ZERO_WS16_UNMAP:
			return sd_setup_write_same16_cmnd(cmd, true);
		case SD_ZERO_WS10_UNMAP:
			return sd_setup_write_same10_cmnd(cmd, true);
		}
	}

	if (sdp->no_write_same)
		return BLK_STS_TARGET;

	if (sdkp->ws16 || sector > 0xffffffff || nr_sectors > 0xffff)
		return sd_setup_write_same16_cmnd(cmd, false);

	return sd_setup_write_same10_cmnd(cmd, false);
}

static void sd_config_write_same(struct scsi_disk *sdkp)
{
	struct request_queue *q = sdkp->disk->queue;
	unsigned int logical_block_size = sdkp->device->sector_size;

	if (sdkp->device->no_write_same) {
		sdkp->max_ws_blocks = 0;
		goto out;
	}

	/* Some devices can not handle block counts above 0xffff despite
	 * supporting WRITE SAME(16). Consequently we default to 64k
	 * blocks per I/O unless the device explicitly advertises a
	 * bigger limit.
	 */
	if (sdkp->max_ws_blocks > SD_MAX_WS10_BLOCKS)
		sdkp->max_ws_blocks = min_not_zero(sdkp->max_ws_blocks,
						   (u32)SD_MAX_WS16_BLOCKS);
	else if (sdkp->ws16 || sdkp->ws10 || sdkp->device->no_report_opcodes)
		sdkp->max_ws_blocks = min_not_zero(sdkp->max_ws_blocks,
						   (u32)SD_MAX_WS10_BLOCKS);
	else {
		sdkp->device->no_write_same = 1;
		sdkp->max_ws_blocks = 0;
	}

	if (sdkp->lbprz && sdkp->lbpws)
		sdkp->zeroing_mode = SD_ZERO_WS16_UNMAP;
	else if (sdkp->lbprz && sdkp->lbpws10)
		sdkp->zeroing_mode = SD_ZERO_WS10_UNMAP;
	else if (sdkp->max_ws_blocks)
		sdkp->zeroing_mode = SD_ZERO_WS;
	else
		sdkp->zeroing_mode = SD_ZERO_WRITE;

	if (sdkp->max_ws_blocks &&
	    sdkp->physical_block_size > logical_block_size) {
		/*
		 * Reporting a maximum number of blocks that is not aligned
		 * on the device physical size would cause a large write same
		 * request to be split into physically unaligned chunks by
		 * __blkdev_issue_write_zeroes() and __blkdev_issue_write_same()
		 * even if the caller of these functions took care to align the
		 * large request. So make sure the maximum reported is aligned
		 * to the device physical block size. This is only an optional
		 * optimization for regular disks, but this is mandatory to
		 * avoid failure of large write same requests directed at
		 * sequential write required zones of host-managed ZBC disks.
		 */
		sdkp->max_ws_blocks =
			round_down(sdkp->max_ws_blocks,
				   bytes_to_logical(sdkp->device,
						    sdkp->physical_block_size));
	}

out:
	blk_queue_max_write_same_sectors(q, sdkp->max_ws_blocks *
					 (logical_block_size >> 9));
	blk_queue_max_write_zeroes_sectors(q, sdkp->max_ws_blocks *
					 (logical_block_size >> 9));
}

/**
 * sd_setup_write_same_cmnd - write the same data to multiple blocks
 * @cmd: command to prepare
 *
 * Will set up either WRITE SAME(10) or WRITE SAME(16) depending on
 * the preference indicated by the target device.
 **/
static blk_status_t sd_setup_write_same_cmnd(struct scsi_cmnd *cmd)
{
	struct request *rq = cmd->request;
	struct scsi_device *sdp = cmd->device;
	struct scsi_disk *sdkp = scsi_disk(rq->rq_disk);
	struct bio *bio = rq->bio;
	sector_t sector = blk_rq_pos(rq);
	unsigned int nr_sectors = blk_rq_sectors(rq);
	unsigned int nr_bytes = blk_rq_bytes(rq);
	blk_status_t ret;

	if (sdkp->device->no_write_same)
		return BLK_STS_TARGET;

	BUG_ON(bio_offset(bio) || bio_iovec(bio).bv_len != sdp->sector_size);

	sector >>= ilog2(sdp->sector_size) - 9;
	nr_sectors >>= ilog2(sdp->sector_size) - 9;

	rq->timeout = SD_WRITE_SAME_TIMEOUT;

	if (sdkp->ws16 || sector > 0xffffffff || nr_sectors > 0xffff) {
		cmd->cmd_len = 16;
		cmd->cmnd[0] = WRITE_SAME_16;
		put_unaligned_be64(sector, &cmd->cmnd[2]);
		put_unaligned_be32(nr_sectors, &cmd->cmnd[10]);
	} else {
		cmd->cmd_len = 10;
		cmd->cmnd[0] = WRITE_SAME;
		put_unaligned_be32(sector, &cmd->cmnd[2]);
		put_unaligned_be16(nr_sectors, &cmd->cmnd[7]);
	}

	cmd->transfersize = sdp->sector_size;
	cmd->allowed = SD_MAX_RETRIES;

	/*
	 * For WRITE SAME the data transferred via the DATA OUT buffer is
	 * different from the amount of data actually written to the target.
	 *
	 * We set up __data_len to the amount of data transferred via the
	 * DATA OUT buffer so that blk_rq_map_sg sets up the proper S/G list
	 * to transfer a single sector of data first, but then reset it to
	 * the amount of data to be written right after so that the I/O path
	 * knows how much to actually write.
	 */
	rq->__data_len = sdp->sector_size;
	ret = scsi_init_io(cmd);
	rq->__data_len = nr_bytes;

	return ret;
}

static blk_status_t sd_setup_flush_cmnd(struct scsi_cmnd *cmd)
{
	struct request *rq = cmd->request;

	/* flush requests don't perform I/O, zero the S/G table */
	memset(&cmd->sdb, 0, sizeof(cmd->sdb));

	cmd->cmnd[0] = SYNCHRONIZE_CACHE;
	cmd->cmd_len = 10;
	cmd->transfersize = 0;
	cmd->allowed = SD_MAX_RETRIES;

	rq->timeout = rq->q->rq_timeout * SD_FLUSH_TIMEOUT_MULTIPLIER;
	return BLK_STS_OK;
}

static blk_status_t sd_setup_read_write_cmnd(struct scsi_cmnd *SCpnt)
{
	struct request *rq = SCpnt->request;
	struct scsi_device *sdp = SCpnt->device;
	struct gendisk *disk = rq->rq_disk;
	struct scsi_disk *sdkp = scsi_disk(disk);
	sector_t block = blk_rq_pos(rq);
	sector_t threshold;
	unsigned int this_count = blk_rq_sectors(rq);
	unsigned int dif, dix;
	unsigned char protect;
	blk_status_t ret;

	ret = scsi_init_io(SCpnt);
	if (ret != BLK_STS_OK)
		return ret;
	WARN_ON_ONCE(SCpnt != rq->special);

	SCSI_LOG_HLQUEUE(1,
		scmd_printk(KERN_INFO, SCpnt,
			"%s: block=%llu, count=%d\n",
			__func__, (unsigned long long)block, this_count));

	if (!sdp || !scsi_device_online(sdp) ||
	    block + blk_rq_sectors(rq) > get_capacity(disk)) {
		SCSI_LOG_HLQUEUE(2, scmd_printk(KERN_INFO, SCpnt,
						"Finishing %u sectors\n",
						blk_rq_sectors(rq)));
		SCSI_LOG_HLQUEUE(2, scmd_printk(KERN_INFO, SCpnt,
						"Retry with 0x%p\n", SCpnt));
		return BLK_STS_IOERR;
	}

	if (sdp->changed) {
		/*
		 * quietly refuse to do anything to a changed disc until 
		 * the changed bit has been reset
		 */
		/* printk("SCSI disk has been changed or is not present. Prohibiting further I/O.\n"); */
		return BLK_STS_IOERR;
	}

	/*
	 * Some SD card readers can't handle multi-sector accesses which touch
	 * the last one or two hardware sectors.  Split accesses as needed.
	 */
	threshold = get_capacity(disk) - SD_LAST_BUGGY_SECTORS *
		(sdp->sector_size / 512);

	if (unlikely(sdp->last_sector_bug && block + this_count > threshold)) {
		if (block < threshold) {
			/* Access up to the threshold but not beyond */
			this_count = threshold - block;
		} else {
			/* Access only a single hardware sector */
			this_count = sdp->sector_size / 512;
		}
	}

	SCSI_LOG_HLQUEUE(2, scmd_printk(KERN_INFO, SCpnt, "block=%llu\n",
					(unsigned long long)block));

	/*
	 * If we have a 1K hardware sectorsize, prevent access to single
	 * 512 byte sectors.  In theory we could handle this - in fact
	 * the scsi cdrom driver must be able to handle this because
	 * we typically use 1K blocksizes, and cdroms typically have
	 * 2K hardware sectorsizes.  Of course, things are simpler
	 * with the cdrom, since it is read-only.  For performance
	 * reasons, the filesystems should be able to handle this
	 * and not force the scsi disk driver to use bounce buffers
	 * for this.
	 */
	if (sdp->sector_size == 1024) {
		if ((block & 1) || (blk_rq_sectors(rq) & 1)) {
			scmd_printk(KERN_ERR, SCpnt,
				    "Bad block number requested\n");
			return BLK_STS_IOERR;
		}
		block = block >> 1;
		this_count = this_count >> 1;
	}
	if (sdp->sector_size == 2048) {
		if ((block & 3) || (blk_rq_sectors(rq) & 3)) {
			scmd_printk(KERN_ERR, SCpnt,
				    "Bad block number requested\n");
			return BLK_STS_IOERR;
		}
		block = block >> 2;
		this_count = this_count >> 2;
	}
	if (sdp->sector_size == 4096) {
		if ((block & 7) || (blk_rq_sectors(rq) & 7)) {
			scmd_printk(KERN_ERR, SCpnt,
				    "Bad block number requested\n");
			return BLK_STS_IOERR;
		}
		block = block >> 3;
		this_count = this_count >> 3;
	}
	if (rq_data_dir(rq) == WRITE) {
		SCpnt->cmnd[0] = WRITE_6;

		if (blk_integrity_rq(rq))
			t10_pi_prepare(SCpnt->request, sdkp->protection_type);

	} else if (rq_data_dir(rq) == READ) {
		SCpnt->cmnd[0] = READ_6;
	} else {
		scmd_printk(KERN_ERR, SCpnt, "Unknown command %d\n", req_op(rq));
		return BLK_STS_IOERR;
	}

	SCSI_LOG_HLQUEUE(2, scmd_printk(KERN_INFO, SCpnt,
					"%s %d/%u 512 byte blocks.\n",
					(rq_data_dir(rq) == WRITE) ?
					"writing" : "reading", this_count,
					blk_rq_sectors(rq)));

	dix = scsi_prot_sg_count(SCpnt);
	dif = scsi_host_dif_capable(SCpnt->device->host, sdkp->protection_type);

	if (dif || dix)
		protect = sd_setup_protect_cmnd(SCpnt, dix, dif);
	else
		protect = 0;

	if (protect && sdkp->protection_type == T10_PI_TYPE2_PROTECTION) {
		SCpnt->cmnd = mempool_alloc(sd_cdb_pool, GFP_ATOMIC);

		if (unlikely(!SCpnt->cmnd))
			return BLK_STS_RESOURCE;

		SCpnt->cmd_len = SD_EXT_CDB_SIZE;
		memset(SCpnt->cmnd, 0, SCpnt->cmd_len);
		SCpnt->cmnd[0] = VARIABLE_LENGTH_CMD;
		SCpnt->cmnd[7] = 0x18;
		SCpnt->cmnd[9] = (rq_data_dir(rq) == READ) ? READ_32 : WRITE_32;
		SCpnt->cmnd[10] = protect | ((rq->cmd_flags & REQ_FUA) ? 0x8 : 0);

		/* LBA */
		SCpnt->cmnd[12] = sizeof(block) > 4 ? (unsigned char) (block >> 56) & 0xff : 0;
		SCpnt->cmnd[13] = sizeof(block) > 4 ? (unsigned char) (block >> 48) & 0xff : 0;
		SCpnt->cmnd[14] = sizeof(block) > 4 ? (unsigned char) (block >> 40) & 0xff : 0;
		SCpnt->cmnd[15] = sizeof(block) > 4 ? (unsigned char) (block >> 32) & 0xff : 0;
		SCpnt->cmnd[16] = (unsigned char) (block >> 24) & 0xff;
		SCpnt->cmnd[17] = (unsigned char) (block >> 16) & 0xff;
		SCpnt->cmnd[18] = (unsigned char) (block >> 8) & 0xff;
		SCpnt->cmnd[19] = (unsigned char) block & 0xff;

		/* Expected Indirect LBA */
		SCpnt->cmnd[20] = (unsigned char) (block >> 24) & 0xff;
		SCpnt->cmnd[21] = (unsigned char) (block >> 16) & 0xff;
		SCpnt->cmnd[22] = (unsigned char) (block >> 8) & 0xff;
		SCpnt->cmnd[23] = (unsigned char) block & 0xff;

		/* Transfer length */
		SCpnt->cmnd[28] = (unsigned char) (this_count >> 24) & 0xff;
		SCpnt->cmnd[29] = (unsigned char) (this_count >> 16) & 0xff;
		SCpnt->cmnd[30] = (unsigned char) (this_count >> 8) & 0xff;
		SCpnt->cmnd[31] = (unsigned char) this_count & 0xff;
	} else if (sdp->use_16_for_rw || (this_count > 0xffff)) {
		SCpnt->cmnd[0] += READ_16 - READ_6;
		SCpnt->cmnd[1] = protect | ((rq->cmd_flags & REQ_FUA) ? 0x8 : 0);
		SCpnt->cmnd[2] = sizeof(block) > 4 ? (unsigned char) (block >> 56) & 0xff : 0;
		SCpnt->cmnd[3] = sizeof(block) > 4 ? (unsigned char) (block >> 48) & 0xff : 0;
		SCpnt->cmnd[4] = sizeof(block) > 4 ? (unsigned char) (block >> 40) & 0xff : 0;
		SCpnt->cmnd[5] = sizeof(block) > 4 ? (unsigned char) (block >> 32) & 0xff : 0;
		SCpnt->cmnd[6] = (unsigned char) (block >> 24) & 0xff;
		SCpnt->cmnd[7] = (unsigned char) (block >> 16) & 0xff;
		SCpnt->cmnd[8] = (unsigned char) (block >> 8) & 0xff;
		SCpnt->cmnd[9] = (unsigned char) block & 0xff;
		SCpnt->cmnd[10] = (unsigned char) (this_count >> 24) & 0xff;
		SCpnt->cmnd[11] = (unsigned char) (this_count >> 16) & 0xff;
		SCpnt->cmnd[12] = (unsigned char) (this_count >> 8) & 0xff;
		SCpnt->cmnd[13] = (unsigned char) this_count & 0xff;
		SCpnt->cmnd[14] = SCpnt->cmnd[15] = 0;
	} else if ((this_count > 0xff) || (block > 0x1fffff) ||
		   scsi_device_protection(SCpnt->device) ||
		   SCpnt->device->use_10_for_rw) {
		SCpnt->cmnd[0] += READ_10 - READ_6;
		SCpnt->cmnd[1] = protect | ((rq->cmd_flags & REQ_FUA) ? 0x8 : 0);
		SCpnt->cmnd[2] = (unsigned char) (block >> 24) & 0xff;
		SCpnt->cmnd[3] = (unsigned char) (block >> 16) & 0xff;
		SCpnt->cmnd[4] = (unsigned char) (block >> 8) & 0xff;
		SCpnt->cmnd[5] = (unsigned char) block & 0xff;
		SCpnt->cmnd[6] = SCpnt->cmnd[9] = 0;
		SCpnt->cmnd[7] = (unsigned char) (this_count >> 8) & 0xff;
		SCpnt->cmnd[8] = (unsigned char) this_count & 0xff;
	} else {
		if (unlikely(rq->cmd_flags & REQ_FUA)) {
			/*
			 * This happens only if this drive failed
			 * 10byte rw command with ILLEGAL_REQUEST
			 * during operation and thus turned off
			 * use_10_for_rw.
			 */
			scmd_printk(KERN_ERR, SCpnt,
				    "FUA write on READ/WRITE(6) drive\n");
			return BLK_STS_IOERR;
		}

		SCpnt->cmnd[1] |= (unsigned char) ((block >> 16) & 0x1f);
		SCpnt->cmnd[2] = (unsigned char) ((block >> 8) & 0xff);
		SCpnt->cmnd[3] = (unsigned char) block & 0xff;
		SCpnt->cmnd[4] = (unsigned char) this_count;
		SCpnt->cmnd[5] = 0;
	}
	SCpnt->sdb.length = this_count * sdp->sector_size;

	/*
	 * We shouldn't disconnect in the middle of a sector, so with a dumb
	 * host adapter, it's safe to assume that we can at least transfer
	 * this many bytes between each connect / disconnect.
	 */
	SCpnt->transfersize = sdp->sector_size;
	SCpnt->underflow = this_count << 9;
	SCpnt->allowed = SD_MAX_RETRIES;

	/*
	 * This indicates that the command is ready from our end to be
	 * queued.
	 */
	return BLK_STS_OK;
}

static blk_status_t sd_init_command(struct scsi_cmnd *cmd)
{
	struct request *rq = cmd->request;

	switch (req_op(rq)) {
	case REQ_OP_DISCARD:
		switch (scsi_disk(rq->rq_disk)->provisioning_mode) {
		case SD_LBP_UNMAP:
			return sd_setup_unmap_cmnd(cmd);
		case SD_LBP_WS16:
			return sd_setup_write_same16_cmnd(cmd, true);
		case SD_LBP_WS10:
			return sd_setup_write_same10_cmnd(cmd, true);
		case SD_LBP_ZERO:
			return sd_setup_write_same10_cmnd(cmd, false);
		default:
			return BLK_STS_TARGET;
		}
	case REQ_OP_WRITE_ZEROES:
		return sd_setup_write_zeroes_cmnd(cmd);
	case REQ_OP_WRITE_SAME:
		return sd_setup_write_same_cmnd(cmd);
	case REQ_OP_FLUSH:
		return sd_setup_flush_cmnd(cmd);
	case REQ_OP_READ:
	case REQ_OP_WRITE:
		return sd_setup_read_write_cmnd(cmd);
	case REQ_OP_ZONE_RESET:
		return sd_zbc_setup_reset_cmnd(cmd);
	default:
		WARN_ON_ONCE(1);
		return BLK_STS_NOTSUPP;
	}
}

static void sd_uninit_command(struct scsi_cmnd *SCpnt)
{
	struct request *rq = SCpnt->request;
	u8 *cmnd;

	if (rq->rq_flags & RQF_SPECIAL_PAYLOAD)
		mempool_free(rq->special_vec.bv_page, sd_page_pool);

	if (SCpnt->cmnd != scsi_req(rq)->cmd) {
		cmnd = SCpnt->cmnd;
		SCpnt->cmnd = NULL;
		SCpnt->cmd_len = 0;
		mempool_free(cmnd, sd_cdb_pool);
	}
}

/**
 *	sd_open - open a scsi disk device
 *	@bdev: Block device of the scsi disk to open
 *	@mode: FMODE_* mask
 *
 *	Returns 0 if successful. Returns a negated errno value in case 
 *	of error.
 *
 *	Note: This can be called from a user context (e.g. fsck(1) )
 *	or from within the kernel (e.g. as a result of a mount(1) ).
 *	In the latter case @inode and @filp carry an abridged amount
 *	of information as noted above.
 *
 *	Locking: called with bdev->bd_mutex held.
 **/
static int sd_open(struct block_device *bdev, fmode_t mode)
{
	struct scsi_disk *sdkp = scsi_disk_get(bdev->bd_disk);
	struct scsi_device *sdev;
	int retval;

	if (!sdkp)
		return -ENXIO;

	SCSI_LOG_HLQUEUE(3, sd_printk(KERN_INFO, sdkp, "sd_open\n"));

	sdev = sdkp->device;

	/*
	 * If the device is in error recovery, wait until it is done.
	 * If the device is offline, then disallow any access to it.
	 */
	retval = -ENXIO;
	if (!scsi_block_when_processing_errors(sdev))
		goto error_out;

	if (sdev->removable || sdkp->write_prot)
		check_disk_change(bdev);

	/*
	 * If the drive is empty, just let the open fail.
	 */
	retval = -ENOMEDIUM;
	if (sdev->removable && !sdkp->media_present && !(mode & FMODE_NDELAY))
		goto error_out;

	/*
	 * If the device has the write protect tab set, have the open fail
	 * if the user expects to be able to write to the thing.
	 */
	retval = -EROFS;
	if (sdkp->write_prot && (mode & FMODE_WRITE))
		goto error_out;

	/*
	 * It is possible that the disk changing stuff resulted in
	 * the device being taken offline.  If this is the case,
	 * report this to the user, and don't pretend that the
	 * open actually succeeded.
	 */
	retval = -ENXIO;
	if (!scsi_device_online(sdev))
		goto error_out;

	if ((atomic_inc_return(&sdkp->openers) == 1) && sdev->removable) {
		if (scsi_block_when_processing_errors(sdev))
			scsi_set_medium_removal(sdev, SCSI_REMOVAL_PREVENT);
	}

	return 0;

error_out:
	scsi_disk_put(sdkp);
	return retval;	
}

/**
 *	sd_release - invoked when the (last) close(2) is called on this
 *	scsi disk.
 *	@disk: disk to release
 *	@mode: FMODE_* mask
 *
 *	Returns 0. 
 *
 *	Note: may block (uninterruptible) if error recovery is underway
 *	on this disk.
 *
 *	Locking: called with bdev->bd_mutex held.
 **/
static void sd_release(struct gendisk *disk, fmode_t mode)
{
	struct scsi_disk *sdkp = scsi_disk(disk);
	struct scsi_device *sdev = sdkp->device;

	SCSI_LOG_HLQUEUE(3, sd_printk(KERN_INFO, sdkp, "sd_release\n"));

	if (atomic_dec_return(&sdkp->openers) == 0 && sdev->removable) {
		if (scsi_block_when_processing_errors(sdev))
			scsi_set_medium_removal(sdev, SCSI_REMOVAL_ALLOW);
	}

	/*
	 * XXX and what if there are packets in flight and this close()
	 * XXX is followed by a "rmmod sd_mod"?
	 */

	scsi_disk_put(sdkp);
}

static int sd_getgeo(struct block_device *bdev, struct hd_geometry *geo)
{
	struct scsi_disk *sdkp = scsi_disk(bdev->bd_disk);
	struct scsi_device *sdp = sdkp->device;
	struct Scsi_Host *host = sdp->host;
	sector_t capacity = logical_to_sectors(sdp, sdkp->capacity);
	int diskinfo[4];

	/* default to most commonly used values */
	diskinfo[0] = 0x40;	/* 1 << 6 */
	diskinfo[1] = 0x20;	/* 1 << 5 */
	diskinfo[2] = capacity >> 11;

	/* override with calculated, extended default, or driver values */
	if (host->hostt->bios_param)
		host->hostt->bios_param(sdp, bdev, capacity, diskinfo);
	else
		scsicam_bios_param(bdev, capacity, diskinfo);

	geo->heads = diskinfo[0];
	geo->sectors = diskinfo[1];
	geo->cylinders = diskinfo[2];
	return 0;
}

/**
 *	sd_ioctl - process an ioctl
 *	@bdev: target block device
 *	@mode: FMODE_* mask
 *	@cmd: ioctl command number
 *	@arg: this is third argument given to ioctl(2) system call.
 *	Often contains a pointer.
 *
 *	Returns 0 if successful (some ioctls return positive numbers on
 *	success as well). Returns a negated errno value in case of error.
 *
 *	Note: most ioctls are forward onto the block subsystem or further
 *	down in the scsi subsystem.
 **/
static int sd_ioctl(struct block_device *bdev, fmode_t mode,
		    unsigned int cmd, unsigned long arg)
{
	struct gendisk *disk = bdev->bd_disk;
	struct scsi_disk *sdkp = scsi_disk(disk);
	struct scsi_device *sdp = sdkp->device;
	void __user *p = (void __user *)arg;
	int error;
    
	SCSI_LOG_IOCTL(1, sd_printk(KERN_INFO, sdkp, "sd_ioctl: disk=%s, "
				    "cmd=0x%x\n", disk->disk_name, cmd));

	error = scsi_verify_blk_ioctl(bdev, cmd);
	if (error < 0)
		return error;

	/*
	 * If we are in the middle of error recovery, don't let anyone
	 * else try and use this device.  Also, if error recovery fails, it
	 * may try and take the device offline, in which case all further
	 * access to the device is prohibited.
	 */
	error = scsi_ioctl_block_when_processing_errors(sdp, cmd,
			(mode & FMODE_NDELAY) != 0);
	if (error)
		goto out;

	if (is_sed_ioctl(cmd))
		return sed_ioctl(sdkp->opal_dev, cmd, p);

	/*
	 * Send SCSI addressing ioctls directly to mid level, send other
	 * ioctls to block level and then onto mid level if they can't be
	 * resolved.
	 */
	switch (cmd) {
		case SCSI_IOCTL_GET_IDLUN:
		case SCSI_IOCTL_GET_BUS_NUMBER:
			error = scsi_ioctl(sdp, cmd, p);
			break;
		default:
			error = scsi_cmd_blk_ioctl(bdev, mode, cmd, p);
			if (error != -ENOTTY)
				break;
			error = scsi_ioctl(sdp, cmd, p);
			break;
	}
out:
	return error;
}

static void set_media_not_present(struct scsi_disk *sdkp)
{
	if (sdkp->media_present)
		sdkp->device->changed = 1;

	if (sdkp->device->removable) {
		sdkp->media_present = 0;
		sdkp->capacity = 0;
	}
}

static int media_not_present(struct scsi_disk *sdkp,
			     struct scsi_sense_hdr *sshdr)
{
	if (!scsi_sense_valid(sshdr))
		return 0;

	/* not invoked for commands that could return deferred errors */
	switch (sshdr->sense_key) {
	case UNIT_ATTENTION:
	case NOT_READY:
		/* medium not present */
		if (sshdr->asc == 0x3A) {
			set_media_not_present(sdkp);
			return 1;
		}
	}
	return 0;
}

/**
 *	sd_check_events - check media events
 *	@disk: kernel device descriptor
 *	@clearing: disk events currently being cleared
 *
 *	Returns mask of DISK_EVENT_*.
 *
 *	Note: this function is invoked from the block subsystem.
 **/
static unsigned int sd_check_events(struct gendisk *disk, unsigned int clearing)
{
	struct scsi_disk *sdkp = scsi_disk_get(disk);
	struct scsi_device *sdp;
	int retval;

	if (!sdkp)
		return 0;

	sdp = sdkp->device;
	SCSI_LOG_HLQUEUE(3, sd_printk(KERN_INFO, sdkp, "sd_check_events\n"));

	/*
	 * If the device is offline, don't send any commands - just pretend as
	 * if the command failed.  If the device ever comes back online, we
	 * can deal with it then.  It is only because of unrecoverable errors
	 * that we would ever take a device offline in the first place.
	 */
	if (!scsi_device_online(sdp)) {
		set_media_not_present(sdkp);
		goto out;
	}

	/*
	 * Using TEST_UNIT_READY enables differentiation between drive with
	 * no cartridge loaded - NOT READY, drive with changed cartridge -
	 * UNIT ATTENTION, or with same cartridge - GOOD STATUS.
	 *
	 * Drives that auto spin down. eg iomega jaz 1G, will be started
	 * by sd_spinup_disk() from sd_revalidate_disk(), which happens whenever
	 * sd_revalidate() is called.
	 */
	if (scsi_block_when_processing_errors(sdp)) {
		struct scsi_sense_hdr sshdr = { 0, };

		retval = scsi_test_unit_ready(sdp, SD_TIMEOUT, SD_MAX_RETRIES,
					      &sshdr);

		/* failed to execute TUR, assume media not present */
		if (host_byte(retval)) {
			set_media_not_present(sdkp);
			goto out;
		}

		if (media_not_present(sdkp, &sshdr))
			goto out;
	}

	/*
	 * For removable scsi disk we have to recognise the presence
	 * of a disk in the drive.
	 */
	if (!sdkp->media_present)
		sdp->changed = 1;
	sdkp->media_present = 1;
out:
	/*
	 * sdp->changed is set under the following conditions:
	 *
	 *	Medium present state has changed in either direction.
	 *	Device has indicated UNIT_ATTENTION.
	 */
	retval = sdp->changed ? DISK_EVENT_MEDIA_CHANGE : 0;
	sdp->changed = 0;
	scsi_disk_put(sdkp);
	return retval;
}

static int sd_sync_cache(struct scsi_disk *sdkp, struct scsi_sense_hdr *sshdr)
{
	int retries, res;
	struct scsi_device *sdp = sdkp->device;
	const int timeout = sdp->request_queue->rq_timeout
		* SD_FLUSH_TIMEOUT_MULTIPLIER;
	struct scsi_sense_hdr my_sshdr;

	if (!scsi_device_online(sdp))
		return -ENODEV;

	/* caller might not be interested in sense, but we need it */
	if (!sshdr)
		sshdr = &my_sshdr;

	for (retries = 3; retries > 0; --retries) {
		unsigned char cmd[10] = { 0 };

		cmd[0] = SYNCHRONIZE_CACHE;
		/*
		 * Leave the rest of the command zero to indicate
		 * flush everything.
		 */
		res = scsi_execute(sdp, cmd, DMA_NONE, NULL, 0, NULL, sshdr,
				timeout, SD_MAX_RETRIES, 0, RQF_PM, NULL);
		if (res == 0)
			break;
	}

	if (res) {
		sd_print_result(sdkp, "Synchronize Cache(10) failed", res);

		if (driver_byte(res) == DRIVER_SENSE)
			sd_print_sense_hdr(sdkp, sshdr);

		/* we need to evaluate the error return  */
		if (scsi_sense_valid(sshdr) &&
			(sshdr->asc == 0x3a ||	/* medium not present */
			 sshdr->asc == 0x20))	/* invalid command */
				/* this is no error here */
				return 0;

		switch (host_byte(res)) {
		/* ignore errors due to racing a disconnection */
		case DID_BAD_TARGET:
		case DID_NO_CONNECT:
			return 0;
		/* signal the upper layer it might try again */
		case DID_BUS_BUSY:
		case DID_IMM_RETRY:
		case DID_REQUEUE:
		case DID_SOFT_ERROR:
			return -EBUSY;
		default:
			return -EIO;
		}
	}
	return 0;
}

static void sd_rescan(struct device *dev)
{
	struct scsi_disk *sdkp = dev_get_drvdata(dev);

	revalidate_disk(sdkp->disk);
}


#ifdef CONFIG_COMPAT
/* 
 * This gets directly called from VFS. When the ioctl 
 * is not recognized we go back to the other translation paths. 
 */
static int sd_compat_ioctl(struct block_device *bdev, fmode_t mode,
			   unsigned int cmd, unsigned long arg)
{
	struct scsi_device *sdev = scsi_disk(bdev->bd_disk)->device;
	int error;

	error = scsi_ioctl_block_when_processing_errors(sdev, cmd,
			(mode & FMODE_NDELAY) != 0);
	if (error)
		return error;
	       
	/* 
	 * Let the static ioctl translation table take care of it.
	 */
	if (!sdev->host->hostt->compat_ioctl)
		return -ENOIOCTLCMD; 
	return sdev->host->hostt->compat_ioctl(sdev, cmd, (void __user *)arg);
}
#endif

static char sd_pr_type(enum pr_type type)
{
	switch (type) {
	case PR_WRITE_EXCLUSIVE:
		return 0x01;
	case PR_EXCLUSIVE_ACCESS:
		return 0x03;
	case PR_WRITE_EXCLUSIVE_REG_ONLY:
		return 0x05;
	case PR_EXCLUSIVE_ACCESS_REG_ONLY:
		return 0x06;
	case PR_WRITE_EXCLUSIVE_ALL_REGS:
		return 0x07;
	case PR_EXCLUSIVE_ACCESS_ALL_REGS:
		return 0x08;
	default:
		return 0;
	}
};

static int sd_pr_command(struct block_device *bdev, u8 sa,
		u64 key, u64 sa_key, u8 type, u8 flags)
{
	struct scsi_device *sdev = scsi_disk(bdev->bd_disk)->device;
	struct scsi_sense_hdr sshdr;
	int result;
	u8 cmd[16] = { 0, };
	u8 data[24] = { 0, };

	cmd[0] = PERSISTENT_RESERVE_OUT;
	cmd[1] = sa;
	cmd[2] = type;
	put_unaligned_be32(sizeof(data), &cmd[5]);

	put_unaligned_be64(key, &data[0]);
	put_unaligned_be64(sa_key, &data[8]);
	data[20] = flags;

	result = scsi_execute_req(sdev, cmd, DMA_TO_DEVICE, &data, sizeof(data),
			&sshdr, SD_TIMEOUT, SD_MAX_RETRIES, NULL);

	if (driver_byte(result) == DRIVER_SENSE &&
	    scsi_sense_valid(&sshdr)) {
		sdev_printk(KERN_INFO, sdev, "PR command failed: %d\n", result);
		scsi_print_sense_hdr(sdev, NULL, &sshdr);
	}

	return result;
}

static int sd_pr_register(struct block_device *bdev, u64 old_key, u64 new_key,
		u32 flags)
{
	if (flags & ~PR_FL_IGNORE_KEY)
		return -EOPNOTSUPP;
	return sd_pr_command(bdev, (flags & PR_FL_IGNORE_KEY) ? 0x06 : 0x00,
			old_key, new_key, 0,
			(1 << 0) /* APTPL */);
}

static int sd_pr_reserve(struct block_device *bdev, u64 key, enum pr_type type,
		u32 flags)
{
	if (flags)
		return -EOPNOTSUPP;
	return sd_pr_command(bdev, 0x01, key, 0, sd_pr_type(type), 0);
}

static int sd_pr_release(struct block_device *bdev, u64 key, enum pr_type type)
{
	return sd_pr_command(bdev, 0x02, key, 0, sd_pr_type(type), 0);
}

static int sd_pr_preempt(struct block_device *bdev, u64 old_key, u64 new_key,
		enum pr_type type, bool abort)
{
	return sd_pr_command(bdev, abort ? 0x05 : 0x04, old_key, new_key,
			     sd_pr_type(type), 0);
}

static int sd_pr_clear(struct block_device *bdev, u64 key)
{
	return sd_pr_command(bdev, 0x03, key, 0, 0, 0);
}

static const struct pr_ops sd_pr_ops = {
	.pr_register	= sd_pr_register,
	.pr_reserve	= sd_pr_reserve,
	.pr_release	= sd_pr_release,
	.pr_preempt	= sd_pr_preempt,
	.pr_clear	= sd_pr_clear,
};

static const struct block_device_operations sd_fops = {
	.owner			= THIS_MODULE,
	.open			= sd_open,
	.release		= sd_release,
	.ioctl			= sd_ioctl,
	.getgeo			= sd_getgeo,
#ifdef CONFIG_COMPAT
	.compat_ioctl		= sd_compat_ioctl,
#endif
	.check_events		= sd_check_events,
	.revalidate_disk	= sd_revalidate_disk,
	.unlock_native_capacity	= sd_unlock_native_capacity,
	.report_zones		= sd_zbc_report_zones,
	.pr_ops			= &sd_pr_ops,
};

/**
 *	sd_eh_reset - reset error handling callback
 *	@scmd:		sd-issued command that has failed
 *
 *	This function is called by the SCSI midlayer before starting
 *	SCSI EH. When counting medium access failures we have to be
 *	careful to register it only only once per device and SCSI EH run;
 *	there might be several timed out commands which will cause the
 *	'max_medium_access_timeouts' counter to trigger after the first
 *	SCSI EH run already and set the device to offline.
 *	So this function resets the internal counter before starting SCSI EH.
 **/
static void sd_eh_reset(struct scsi_cmnd *scmd)
{
	struct scsi_disk *sdkp = scsi_disk(scmd->request->rq_disk);

	/* New SCSI EH run, reset gate variable */
	sdkp->ignore_medium_access_errors = false;
}

/**
 *	sd_eh_action - error handling callback
 *	@scmd:		sd-issued command that has failed
 *	@eh_disp:	The recovery disposition suggested by the midlayer
 *
 *	This function is called by the SCSI midlayer upon completion of an
 *	error test command (currently TEST UNIT READY). The result of sending
 *	the eh command is passed in eh_disp.  We're looking for devices that
 *	fail medium access commands but are OK with non access commands like
 *	test unit ready (so wrongly see the device as having a successful
 *	recovery)
 **/
static int sd_eh_action(struct scsi_cmnd *scmd, int eh_disp)
{
	struct scsi_disk *sdkp = scsi_disk(scmd->request->rq_disk);
	struct scsi_device *sdev = scmd->device;

	if (!scsi_device_online(sdev) ||
	    !scsi_medium_access_command(scmd) ||
	    host_byte(scmd->result) != DID_TIME_OUT ||
	    eh_disp != SUCCESS)
		return eh_disp;

	/*
	 * The device has timed out executing a medium access command.
	 * However, the TEST UNIT READY command sent during error
	 * handling completed successfully. Either the device is in the
	 * process of recovering or has it suffered an internal failure
	 * that prevents access to the storage medium.
	 */
	if (!sdkp->ignore_medium_access_errors) {
		sdkp->medium_access_timed_out++;
		sdkp->ignore_medium_access_errors = true;
	}

	/*
	 * If the device keeps failing read/write commands but TEST UNIT
	 * READY always completes successfully we assume that medium
	 * access is no longer possible and take the device offline.
	 */
	if (sdkp->medium_access_timed_out >= sdkp->max_medium_access_timeouts) {
		scmd_printk(KERN_ERR, scmd,
			    "Medium access timeout failure. Offlining disk!\n");
		mutex_lock(&sdev->state_mutex);
		scsi_device_set_state(sdev, SDEV_OFFLINE);
		mutex_unlock(&sdev->state_mutex);

		return SUCCESS;
	}

	return eh_disp;
}

static unsigned int sd_completed_bytes(struct scsi_cmnd *scmd)
{
	struct request *req = scmd->request;
	struct scsi_device *sdev = scmd->device;
	unsigned int transferred, good_bytes;
	u64 start_lba, end_lba, bad_lba;

	/*
	 * Some commands have a payload smaller than the device logical
	 * block size (e.g. INQUIRY on a 4K disk).
	 */
	if (scsi_bufflen(scmd) <= sdev->sector_size)
		return 0;

	/* Check if we have a 'bad_lba' information */
	if (!scsi_get_sense_info_fld(scmd->sense_buffer,
				     SCSI_SENSE_BUFFERSIZE,
				     &bad_lba))
		return 0;

	/*
	 * If the bad lba was reported incorrectly, we have no idea where
	 * the error is.
	 */
	start_lba = sectors_to_logical(sdev, blk_rq_pos(req));
	end_lba = start_lba + bytes_to_logical(sdev, scsi_bufflen(scmd));
	if (bad_lba < start_lba || bad_lba >= end_lba)
		return 0;

	/*
	 * resid is optional but mostly filled in.  When it's unused,
	 * its value is zero, so we assume the whole buffer transferred
	 */
	transferred = scsi_bufflen(scmd) - scsi_get_resid(scmd);

	/* This computation should always be done in terms of the
	 * resolution of the device's medium.
	 */
	good_bytes = logical_to_bytes(sdev, bad_lba - start_lba);

	return min(good_bytes, transferred);
}

/**
 *	sd_done - bottom half handler: called when the lower level
 *	driver has completed (successfully or otherwise) a scsi command.
 *	@SCpnt: mid-level's per command structure.
 *
 *	Note: potentially run from within an ISR. Must not block.
 **/
static int sd_done(struct scsi_cmnd *SCpnt)
{
	int result = SCpnt->result;
	unsigned int good_bytes = result ? 0 : scsi_bufflen(SCpnt);
	unsigned int sector_size = SCpnt->device->sector_size;
	unsigned int resid;
	struct scsi_sense_hdr sshdr;
	struct scsi_disk *sdkp = scsi_disk(SCpnt->request->rq_disk);
	struct request *req = SCpnt->request;
	int sense_valid = 0;
	int sense_deferred = 0;

	switch (req_op(req)) {
	case REQ_OP_DISCARD:
	case REQ_OP_WRITE_ZEROES:
	case REQ_OP_WRITE_SAME:
	case REQ_OP_ZONE_RESET:
		if (!result) {
			good_bytes = blk_rq_bytes(req);
			scsi_set_resid(SCpnt, 0);
		} else {
			good_bytes = 0;
			scsi_set_resid(SCpnt, blk_rq_bytes(req));
		}
		break;
	default:
		/*
		 * In case of bogus fw or device, we could end up having
		 * an unaligned partial completion. Check this here and force
		 * alignment.
		 */
		resid = scsi_get_resid(SCpnt);
		if (resid & (sector_size - 1)) {
			sd_printk(KERN_INFO, sdkp,
				"Unaligned partial completion (resid=%u, sector_sz=%u)\n",
				resid, sector_size);
			resid = min(scsi_bufflen(SCpnt),
				    round_up(resid, sector_size));
			scsi_set_resid(SCpnt, resid);
		}
	}

	if (result) {
		sense_valid = scsi_command_normalize_sense(SCpnt, &sshdr);
		if (sense_valid)
			sense_deferred = scsi_sense_is_deferred(&sshdr);
	}
	sdkp->medium_access_timed_out = 0;

	if (driver_byte(result) != DRIVER_SENSE &&
	    (!sense_valid || sense_deferred))
		goto out;

	switch (sshdr.sense_key) {
	case HARDWARE_ERROR:
	case MEDIUM_ERROR:
		good_bytes = sd_completed_bytes(SCpnt);
		break;
	case RECOVERED_ERROR:
		good_bytes = scsi_bufflen(SCpnt);
		break;
	case NO_SENSE:
		/* This indicates a false check condition, so ignore it.  An
		 * unknown amount of data was transferred so treat it as an
		 * error.
		 */
		SCpnt->result = 0;
		memset(SCpnt->sense_buffer, 0, SCSI_SENSE_BUFFERSIZE);
		break;
	case ABORTED_COMMAND:
		if (sshdr.asc == 0x10)  /* DIF: Target detected corruption */
			good_bytes = sd_completed_bytes(SCpnt);
		break;
	case ILLEGAL_REQUEST:
		switch (sshdr.asc) {
		case 0x10:	/* DIX: Host detected corruption */
			good_bytes = sd_completed_bytes(SCpnt);
			break;
		case 0x20:	/* INVALID COMMAND OPCODE */
		case 0x24:	/* INVALID FIELD IN CDB */
			switch (SCpnt->cmnd[0]) {
			case UNMAP:
				sd_config_discard(sdkp, SD_LBP_DISABLE);
				break;
			case WRITE_SAME_16:
			case WRITE_SAME:
				if (SCpnt->cmnd[1] & 8) { /* UNMAP */
					sd_config_discard(sdkp, SD_LBP_DISABLE);
				} else {
					sdkp->device->no_write_same = 1;
					sd_config_write_same(sdkp);
					req->rq_flags |= RQF_QUIET;
				}
				break;
			}
		}
		break;
	default:
		break;
	}

 out:
	if (sd_is_zoned(sdkp))
		sd_zbc_complete(SCpnt, good_bytes, &sshdr);

	SCSI_LOG_HLCOMPLETE(1, scmd_printk(KERN_INFO, SCpnt,
					   "sd_done: completed %d of %d bytes\n",
					   good_bytes, scsi_bufflen(SCpnt)));

	if (rq_data_dir(SCpnt->request) == READ && scsi_prot_sg_count(SCpnt) &&
	    good_bytes)
		t10_pi_complete(SCpnt->request, sdkp->protection_type,
				good_bytes / scsi_prot_interval(SCpnt));

	return good_bytes;
}

/*
 * spinup disk - called only in sd_revalidate_disk()
 */
static void
sd_spinup_disk(struct scsi_disk *sdkp)
{
	unsigned char cmd[10];
	unsigned long spintime_expire = 0;
	int retries, spintime;
	unsigned int the_result;
	struct scsi_sense_hdr sshdr;
	int sense_valid = 0;

	spintime = 0;

	/* Spin up drives, as required.  Only do this at boot time */
	/* Spinup needs to be done for module loads too. */
	do {
		retries = 0;

		do {
			cmd[0] = TEST_UNIT_READY;
			memset((void *) &cmd[1], 0, 9);

			the_result = scsi_execute_req(sdkp->device, cmd,
						      DMA_NONE, NULL, 0,
						      &sshdr, SD_TIMEOUT,
						      SD_MAX_RETRIES, NULL);

			/*
			 * If the drive has indicated to us that it
			 * doesn't have any media in it, don't bother
			 * with any more polling.
			 */
			if (media_not_present(sdkp, &sshdr))
				return;

			if (the_result)
				sense_valid = scsi_sense_valid(&sshdr);
			retries++;
		} while (retries < 3 && 
			 (!scsi_status_is_good(the_result) ||
			  ((driver_byte(the_result) == DRIVER_SENSE) &&
			  sense_valid && sshdr.sense_key == UNIT_ATTENTION)));

		if (driver_byte(the_result) != DRIVER_SENSE) {
			/* no sense, TUR either succeeded or failed
			 * with a status error */
			if(!spintime && !scsi_status_is_good(the_result)) {
				sd_print_result(sdkp, "Test Unit Ready failed",
						the_result);
			}
			break;
		}

		/*
		 * The device does not want the automatic start to be issued.
		 */
		if (sdkp->device->no_start_on_add)
			break;

		if (sense_valid && sshdr.sense_key == NOT_READY) {
			if (sshdr.asc == 4 && sshdr.ascq == 3)
				break;	/* manual intervention required */
			if (sshdr.asc == 4 && sshdr.ascq == 0xb)
				break;	/* standby */
			if (sshdr.asc == 4 && sshdr.ascq == 0xc)
				break;	/* unavailable */
			if (sshdr.asc == 4 && sshdr.ascq == 0x1b)
				break;	/* sanitize in progress */
			/*
			 * Issue command to spin up drive when not ready
			 */
			if (!spintime) {
				sd_printk(KERN_NOTICE, sdkp, "Spinning up disk...");
				cmd[0] = START_STOP;
				cmd[1] = 1;	/* Return immediately */
				memset((void *) &cmd[2], 0, 8);
				cmd[4] = 1;	/* Start spin cycle */
				if (sdkp->device->start_stop_pwr_cond)
					cmd[4] |= 1 << 4;
				scsi_execute_req(sdkp->device, cmd, DMA_NONE,
						 NULL, 0, &sshdr,
						 SD_TIMEOUT, SD_MAX_RETRIES,
						 NULL);
				spintime_expire = jiffies + 100 * HZ;
				spintime = 1;
			}
			/* Wait 1 second for next try */
			msleep(1000);
			printk(KERN_CONT ".");

		/*
		 * Wait for USB flash devices with slow firmware.
		 * Yes, this sense key/ASC combination shouldn't
		 * occur here.  It's characteristic of these devices.
		 */
		} else if (sense_valid &&
				sshdr.sense_key == UNIT_ATTENTION &&
				sshdr.asc == 0x28) {
			if (!spintime) {
				spintime_expire = jiffies + 5 * HZ;
				spintime = 1;
			}
			/* Wait 1 second for next try */
			msleep(1000);
		} else {
			/* we don't understand the sense code, so it's
			 * probably pointless to loop */
			if(!spintime) {
				sd_printk(KERN_NOTICE, sdkp, "Unit Not Ready\n");
				sd_print_sense_hdr(sdkp, &sshdr);
			}
			break;
		}
				
	} while (spintime && time_before_eq(jiffies, spintime_expire));

	if (spintime) {
		if (scsi_status_is_good(the_result))
			printk(KERN_CONT "ready\n");
		else
			printk(KERN_CONT "not responding...\n");
	}
}

/*
 * Determine whether disk supports Data Integrity Field.
 */
static int sd_read_protection_type(struct scsi_disk *sdkp, unsigned char *buffer)
{
	struct scsi_device *sdp = sdkp->device;
	u8 type;
	int ret = 0;

	if (scsi_device_protection(sdp) == 0 || (buffer[12] & 1) == 0)
		return ret;

	type = ((buffer[12] >> 1) & 7) + 1; /* P_TYPE 0 = Type 1 */

	if (type > T10_PI_TYPE3_PROTECTION)
		ret = -ENODEV;
	else if (scsi_host_dif_capable(sdp->host, type))
		ret = 1;

	if (sdkp->first_scan || type != sdkp->protection_type)
		switch (ret) {
		case -ENODEV:
			sd_printk(KERN_ERR, sdkp, "formatted with unsupported" \
				  " protection type %u. Disabling disk!\n",
				  type);
			break;
		case 1:
			sd_printk(KERN_NOTICE, sdkp,
				  "Enabling DIF Type %u protection\n", type);
			break;
		case 0:
			sd_printk(KERN_NOTICE, sdkp,
				  "Disabling DIF Type %u protection\n", type);
			break;
		}

	sdkp->protection_type = type;

	return ret;
}

static void read_capacity_error(struct scsi_disk *sdkp, struct scsi_device *sdp,
			struct scsi_sense_hdr *sshdr, int sense_valid,
			int the_result)
{
	if (driver_byte(the_result) == DRIVER_SENSE)
		sd_print_sense_hdr(sdkp, sshdr);
	else
		sd_printk(KERN_NOTICE, sdkp, "Sense not available.\n");

	/*
	 * Set dirty bit for removable devices if not ready -
	 * sometimes drives will not report this properly.
	 */
	if (sdp->removable &&
	    sense_valid && sshdr->sense_key == NOT_READY)
		set_media_not_present(sdkp);

	/*
	 * We used to set media_present to 0 here to indicate no media
	 * in the drive, but some drives fail read capacity even with
	 * media present, so we can't do that.
	 */
	sdkp->capacity = 0; /* unknown mapped to zero - as usual */
}

#define RC16_LEN 32
#if RC16_LEN > SD_BUF_SIZE
#error RC16_LEN must not be more than SD_BUF_SIZE
#endif

#define READ_CAPACITY_RETRIES_ON_RESET	10

/*
 * Ensure that we don't overflow sector_t when CONFIG_LBDAF is not set
 * and the reported logical block size is bigger than 512 bytes. Note
 * that last_sector is a u64 and therefore logical_to_sectors() is not
 * applicable.
 */
static bool sd_addressable_capacity(u64 lba, unsigned int sector_size)
{
	u64 last_sector = (lba + 1ULL) << (ilog2(sector_size) - 9);

	if (sizeof(sector_t) == 4 && last_sector > U32_MAX)
		return false;

	return true;
}

static int read_capacity_16(struct scsi_disk *sdkp, struct scsi_device *sdp,
						unsigned char *buffer)
{
	unsigned char cmd[16];
	struct scsi_sense_hdr sshdr;
	int sense_valid = 0;
	int the_result;
	int retries = 3, reset_retries = READ_CAPACITY_RETRIES_ON_RESET;
	unsigned int alignment;
	unsigned long long lba;
	unsigned sector_size;

	if (sdp->no_read_capacity_16)
		return -EINVAL;

	do {
		memset(cmd, 0, 16);
		cmd[0] = SERVICE_ACTION_IN_16;
		cmd[1] = SAI_READ_CAPACITY_16;
		cmd[13] = RC16_LEN;
		memset(buffer, 0, RC16_LEN);

		the_result = scsi_execute_req(sdp, cmd, DMA_FROM_DEVICE,
					buffer, RC16_LEN, &sshdr,
					SD_TIMEOUT, SD_MAX_RETRIES, NULL);

		if (media_not_present(sdkp, &sshdr))
			return -ENODEV;

		if (the_result) {
			sense_valid = scsi_sense_valid(&sshdr);
			if (sense_valid &&
			    sshdr.sense_key == ILLEGAL_REQUEST &&
			    (sshdr.asc == 0x20 || sshdr.asc == 0x24) &&
			    sshdr.ascq == 0x00)
				/* Invalid Command Operation Code or
				 * Invalid Field in CDB, just retry
				 * silently with RC10 */
				return -EINVAL;
			if (sense_valid &&
			    sshdr.sense_key == UNIT_ATTENTION &&
			    sshdr.asc == 0x29 && sshdr.ascq == 0x00)
				/* Device reset might occur several times,
				 * give it one more chance */
				if (--reset_retries > 0)
					continue;
		}
		retries--;

	} while (the_result && retries);

	if (the_result) {
		sd_print_result(sdkp, "Read Capacity(16) failed", the_result);
		read_capacity_error(sdkp, sdp, &sshdr, sense_valid, the_result);
		return -EINVAL;
	}

	sector_size = get_unaligned_be32(&buffer[8]);
	lba = get_unaligned_be64(&buffer[0]);

	if (sd_read_protection_type(sdkp, buffer) < 0) {
		sdkp->capacity = 0;
		return -ENODEV;
	}

	if (!sd_addressable_capacity(lba, sector_size)) {
		sd_printk(KERN_ERR, sdkp, "Too big for this kernel. Use a "
			"kernel compiled with support for large block "
			"devices.\n");
		sdkp->capacity = 0;
		return -EOVERFLOW;
	}

	/* Logical blocks per physical block exponent */
	sdkp->physical_block_size = (1 << (buffer[13] & 0xf)) * sector_size;

	/* RC basis */
	sdkp->rc_basis = (buffer[12] >> 4) & 0x3;

	/* Lowest aligned logical block */
	alignment = ((buffer[14] & 0x3f) << 8 | buffer[15]) * sector_size;
	blk_queue_alignment_offset(sdp->request_queue, alignment);
	if (alignment && sdkp->first_scan)
		sd_printk(KERN_NOTICE, sdkp,
			  "physical block alignment offset: %u\n", alignment);

	if (buffer[14] & 0x80) { /* LBPME */
		sdkp->lbpme = 1;

		if (buffer[14] & 0x40) /* LBPRZ */
			sdkp->lbprz = 1;

		sd_config_discard(sdkp, SD_LBP_WS16);
	}

	sdkp->capacity = lba + 1;
	return sector_size;
}

static int read_capacity_10(struct scsi_disk *sdkp, struct scsi_device *sdp,
						unsigned char *buffer)
{
	unsigned char cmd[16];
	struct scsi_sense_hdr sshdr;
	int sense_valid = 0;
	int the_result;
	int retries = 3, reset_retries = READ_CAPACITY_RETRIES_ON_RESET;
	sector_t lba;
	unsigned sector_size;

	do {
		cmd[0] = READ_CAPACITY;
		memset(&cmd[1], 0, 9);
		memset(buffer, 0, 8);

		the_result = scsi_execute_req(sdp, cmd, DMA_FROM_DEVICE,
					buffer, 8, &sshdr,
					SD_TIMEOUT, SD_MAX_RETRIES, NULL);

		if (media_not_present(sdkp, &sshdr))
			return -ENODEV;

		if (the_result) {
			sense_valid = scsi_sense_valid(&sshdr);
			if (sense_valid &&
			    sshdr.sense_key == UNIT_ATTENTION &&
			    sshdr.asc == 0x29 && sshdr.ascq == 0x00)
				/* Device reset might occur several times,
				 * give it one more chance */
				if (--reset_retries > 0)
					continue;
		}
		retries--;

	} while (the_result && retries);

	if (the_result) {
		sd_print_result(sdkp, "Read Capacity(10) failed", the_result);
		read_capacity_error(sdkp, sdp, &sshdr, sense_valid, the_result);
		return -EINVAL;
	}

	sector_size = get_unaligned_be32(&buffer[4]);
	lba = get_unaligned_be32(&buffer[0]);

	if (sdp->no_read_capacity_16 && (lba == 0xffffffff)) {
		/* Some buggy (usb cardreader) devices return an lba of
		   0xffffffff when the want to report a size of 0 (with
		   which they really mean no media is present) */
		sdkp->capacity = 0;
		sdkp->physical_block_size = sector_size;
		return sector_size;
	}

	if (!sd_addressable_capacity(lba, sector_size)) {
		sd_printk(KERN_ERR, sdkp, "Too big for this kernel. Use a "
			"kernel compiled with support for large block "
			"devices.\n");
		sdkp->capacity = 0;
		return -EOVERFLOW;
	}

	sdkp->capacity = lba + 1;
	sdkp->physical_block_size = sector_size;
	return sector_size;
}

static int sd_try_rc16_first(struct scsi_device *sdp)
{
	if (sdp->host->max_cmd_len < 16)
		return 0;
	if (sdp->try_rc_10_first)
		return 0;
	if (sdp->scsi_level > SCSI_SPC_2)
		return 1;
	if (scsi_device_protection(sdp))
		return 1;
	return 0;
}

/*
 * read disk capacity
 */
static void
sd_read_capacity(struct scsi_disk *sdkp, unsigned char *buffer)
{
	int sector_size;
	struct scsi_device *sdp = sdkp->device;

	if (sd_try_rc16_first(sdp)) {
		sector_size = read_capacity_16(sdkp, sdp, buffer);
		if (sector_size == -EOVERFLOW)
			goto got_data;
		if (sector_size == -ENODEV)
			return;
		if (sector_size < 0)
			sector_size = read_capacity_10(sdkp, sdp, buffer);
		if (sector_size < 0)
			return;
	} else {
		sector_size = read_capacity_10(sdkp, sdp, buffer);
		if (sector_size == -EOVERFLOW)
			goto got_data;
		if (sector_size < 0)
			return;
		if ((sizeof(sdkp->capacity) > 4) &&
		    (sdkp->capacity > 0xffffffffULL)) {
			int old_sector_size = sector_size;
			sd_printk(KERN_NOTICE, sdkp, "Very big device. "
					"Trying to use READ CAPACITY(16).\n");
			sector_size = read_capacity_16(sdkp, sdp, buffer);
			if (sector_size < 0) {
				sd_printk(KERN_NOTICE, sdkp,
					"Using 0xffffffff as device size\n");
				sdkp->capacity = 1 + (sector_t) 0xffffffff;
				sector_size = old_sector_size;
				goto got_data;
			}
			/* Remember that READ CAPACITY(16) succeeded */
			sdp->try_rc_10_first = 0;
		}
	}

	/* Some devices are known to return the total number of blocks,
	 * not the highest block number.  Some devices have versions
	 * which do this and others which do not.  Some devices we might
	 * suspect of doing this but we don't know for certain.
	 *
	 * If we know the reported capacity is wrong, decrement it.  If
	 * we can only guess, then assume the number of blocks is even
	 * (usually true but not always) and err on the side of lowering
	 * the capacity.
	 */
	if (sdp->fix_capacity ||
	    (sdp->guess_capacity && (sdkp->capacity & 0x01))) {
		sd_printk(KERN_INFO, sdkp, "Adjusting the sector count "
				"from its reported value: %llu\n",
				(unsigned long long) sdkp->capacity);
		--sdkp->capacity;
	}

got_data:
	if (sector_size == 0) {
		sector_size = 512;
		sd_printk(KERN_NOTICE, sdkp, "Sector size 0 reported, "
			  "assuming 512.\n");
	}

	if (sector_size != 512 &&
	    sector_size != 1024 &&
	    sector_size != 2048 &&
	    sector_size != 4096) {
		sd_printk(KERN_NOTICE, sdkp, "Unsupported sector size %d.\n",
			  sector_size);
		/*
		 * The user might want to re-format the drive with
		 * a supported sectorsize.  Once this happens, it
		 * would be relatively trivial to set the thing up.
		 * For this reason, we leave the thing in the table.
		 */
		sdkp->capacity = 0;
		/*
		 * set a bogus sector size so the normal read/write
		 * logic in the block layer will eventually refuse any
		 * request on this device without tripping over power
		 * of two sector size assumptions
		 */
		sector_size = 512;
	}
	blk_queue_logical_block_size(sdp->request_queue, sector_size);
	blk_queue_physical_block_size(sdp->request_queue,
				      sdkp->physical_block_size);
	sdkp->device->sector_size = sector_size;

	if (sdkp->capacity > 0xffffffff)
		sdp->use_16_for_rw = 1;

}

/*
 * Print disk capacity
 */
static void
sd_print_capacity(struct scsi_disk *sdkp,
		  sector_t old_capacity)
{
	int sector_size = sdkp->device->sector_size;
	char cap_str_2[10], cap_str_10[10];

	string_get_size(sdkp->capacity, sector_size,
			STRING_UNITS_2, cap_str_2, sizeof(cap_str_2));
	string_get_size(sdkp->capacity, sector_size,
			STRING_UNITS_10, cap_str_10,
			sizeof(cap_str_10));

	if (sdkp->first_scan || old_capacity != sdkp->capacity) {
		sd_printk(KERN_NOTICE, sdkp,
			  "%llu %d-byte logical blocks: (%s/%s)\n",
			  (unsigned long long)sdkp->capacity,
			  sector_size, cap_str_10, cap_str_2);

		if (sdkp->physical_block_size != sector_size)
			sd_printk(KERN_NOTICE, sdkp,
				  "%u-byte physical blocks\n",
				  sdkp->physical_block_size);

		sd_zbc_print_zones(sdkp);
	}
}

/* called with buffer of length 512 */
static inline int
sd_do_mode_sense(struct scsi_device *sdp, int dbd, int modepage,
		 unsigned char *buffer, int len, struct scsi_mode_data *data,
		 struct scsi_sense_hdr *sshdr)
{
	return scsi_mode_sense(sdp, dbd, modepage, buffer, len,
			       SD_TIMEOUT, SD_MAX_RETRIES, data,
			       sshdr);
}

/*
 * read write protect setting, if possible - called only in sd_revalidate_disk()
 * called with buffer of length SD_BUF_SIZE
 */
static void
sd_read_write_protect_flag(struct scsi_disk *sdkp, unsigned char *buffer)
{
	int res;
	struct scsi_device *sdp = sdkp->device;
	struct scsi_mode_data data;
	int disk_ro = get_disk_ro(sdkp->disk);
	int old_wp = sdkp->write_prot;

	set_disk_ro(sdkp->disk, 0);
	if (sdp->skip_ms_page_3f) {
		sd_first_printk(KERN_NOTICE, sdkp, "Assuming Write Enabled\n");
		return;
	}

	if (sdp->use_192_bytes_for_3f) {
		res = sd_do_mode_sense(sdp, 0, 0x3F, buffer, 192, &data, NULL);
	} else {
		/*
		 * First attempt: ask for all pages (0x3F), but only 4 bytes.
		 * We have to start carefully: some devices hang if we ask
		 * for more than is available.
		 */
		res = sd_do_mode_sense(sdp, 0, 0x3F, buffer, 4, &data, NULL);

		/*
		 * Second attempt: ask for page 0 When only page 0 is
		 * implemented, a request for page 3F may return Sense Key
		 * 5: Illegal Request, Sense Code 24: Invalid field in
		 * CDB.
		 */
		if (!scsi_status_is_good(res))
			res = sd_do_mode_sense(sdp, 0, 0, buffer, 4, &data, NULL);

		/*
		 * Third attempt: ask 255 bytes, as we did earlier.
		 */
		if (!scsi_status_is_good(res))
			res = sd_do_mode_sense(sdp, 0, 0x3F, buffer, 255,
					       &data, NULL);
	}

	if (!scsi_status_is_good(res)) {
		sd_first_printk(KERN_WARNING, sdkp,
			  "Test WP failed, assume Write Enabled\n");
	} else {
		sdkp->write_prot = ((data.device_specific & 0x80) != 0);
		set_disk_ro(sdkp->disk, sdkp->write_prot || disk_ro);
		if (sdkp->first_scan || old_wp != sdkp->write_prot) {
			sd_printk(KERN_NOTICE, sdkp, "Write Protect is %s\n",
				  sdkp->write_prot ? "on" : "off");
			sd_printk(KERN_DEBUG, sdkp, "Mode Sense: %4ph\n", buffer);
		}
	}
}

/*
 * sd_read_cache_type - called only from sd_revalidate_disk()
 * called with buffer of length SD_BUF_SIZE
 */
static void
sd_read_cache_type(struct scsi_disk *sdkp, unsigned char *buffer)
{
	int len = 0, res;
	struct scsi_device *sdp = sdkp->device;

	int dbd;
	int modepage;
	int first_len;
	struct scsi_mode_data data;
	struct scsi_sense_hdr sshdr;
	int old_wce = sdkp->WCE;
	int old_rcd = sdkp->RCD;
	int old_dpofua = sdkp->DPOFUA;


	if (sdkp->cache_override)
		return;

	first_len = 4;
	if (sdp->skip_ms_page_8) {
		if (sdp->type == TYPE_RBC)
			goto defaults;
		else {
			if (sdp->skip_ms_page_3f)
				goto defaults;
			modepage = 0x3F;
			if (sdp->use_192_bytes_for_3f)
				first_len = 192;
			dbd = 0;
		}
	} else if (sdp->type == TYPE_RBC) {
		modepage = 6;
		dbd = 8;
	} else {
		modepage = 8;
		dbd = 0;
	}

	/* cautiously ask */
	res = sd_do_mode_sense(sdp, dbd, modepage, buffer, first_len,
			&data, &sshdr);

	if (!scsi_status_is_good(res))
		goto bad_sense;

	if (!data.header_length) {
		modepage = 6;
		first_len = 0;
		sd_first_printk(KERN_ERR, sdkp,
				"Missing header in MODE_SENSE response\n");
	}

	/* that went OK, now ask for the proper length */
	len = data.length;

	/*
	 * We're only interested in the first three bytes, actually.
	 * But the data cache page is defined for the first 20.
	 */
	if (len < 3)
		goto bad_sense;
	else if (len > SD_BUF_SIZE) {
		sd_first_printk(KERN_NOTICE, sdkp, "Truncating mode parameter "
			  "data from %d to %d bytes\n", len, SD_BUF_SIZE);
		len = SD_BUF_SIZE;
	}
	if (modepage == 0x3F && sdp->use_192_bytes_for_3f)
		len = 192;

	/* Get the data */
	if (len > first_len)
		res = sd_do_mode_sense(sdp, dbd, modepage, buffer, len,
				&data, &sshdr);

	if (scsi_status_is_good(res)) {
		int offset = data.header_length + data.block_descriptor_length;

		while (offset < len) {
			u8 page_code = buffer[offset] & 0x3F;
			u8 spf       = buffer[offset] & 0x40;

			if (page_code == 8 || page_code == 6) {
				/* We're interested only in the first 3 bytes.
				 */
				if (len - offset <= 2) {
					sd_first_printk(KERN_ERR, sdkp,
						"Incomplete mode parameter "
							"data\n");
					goto defaults;
				} else {
					modepage = page_code;
					goto Page_found;
				}
			} else {
				/* Go to the next page */
				if (spf && len - offset > 3)
					offset += 4 + (buffer[offset+2] << 8) +
						buffer[offset+3];
				else if (!spf && len - offset > 1)
					offset += 2 + buffer[offset+1];
				else {
					sd_first_printk(KERN_ERR, sdkp,
							"Incomplete mode "
							"parameter data\n");
					goto defaults;
				}
			}
		}

		sd_first_printk(KERN_ERR, sdkp, "No Caching mode page found\n");
		goto defaults;

	Page_found:
		if (modepage == 8) {
			sdkp->WCE = ((buffer[offset + 2] & 0x04) != 0);
			sdkp->RCD = ((buffer[offset + 2] & 0x01) != 0);
		} else {
			sdkp->WCE = ((buffer[offset + 2] & 0x01) == 0);
			sdkp->RCD = 0;
		}

		sdkp->DPOFUA = (data.device_specific & 0x10) != 0;
		if (sdp->broken_fua) {
			sd_first_printk(KERN_NOTICE, sdkp, "Disabling FUA\n");
			sdkp->DPOFUA = 0;
		} else if (sdkp->DPOFUA && !sdkp->device->use_10_for_rw &&
			   !sdkp->device->use_16_for_rw) {
			sd_first_printk(KERN_NOTICE, sdkp,
				  "Uses READ/WRITE(6), disabling FUA\n");
			sdkp->DPOFUA = 0;
		}

		/* No cache flush allowed for write protected devices */
		if (sdkp->WCE && sdkp->write_prot)
			sdkp->WCE = 0;

		if (sdkp->first_scan || old_wce != sdkp->WCE ||
		    old_rcd != sdkp->RCD || old_dpofua != sdkp->DPOFUA)
			sd_printk(KERN_NOTICE, sdkp,
				  "Write cache: %s, read cache: %s, %s\n",
				  sdkp->WCE ? "enabled" : "disabled",
				  sdkp->RCD ? "disabled" : "enabled",
				  sdkp->DPOFUA ? "supports DPO and FUA"
				  : "doesn't support DPO or FUA");

		return;
	}

bad_sense:
	if (scsi_sense_valid(&sshdr) &&
	    sshdr.sense_key == ILLEGAL_REQUEST &&
	    sshdr.asc == 0x24 && sshdr.ascq == 0x0)
		/* Invalid field in CDB */
		sd_first_printk(KERN_NOTICE, sdkp, "Cache data unavailable\n");
	else
		sd_first_printk(KERN_ERR, sdkp,
				"Asking for cache data failed\n");

defaults:
	if (sdp->wce_default_on) {
		sd_first_printk(KERN_NOTICE, sdkp,
				"Assuming drive cache: write back\n");
		sdkp->WCE = 1;
	} else {
		sd_first_printk(KERN_ERR, sdkp,
				"Assuming drive cache: write through\n");
		sdkp->WCE = 0;
	}
	sdkp->RCD = 0;
	sdkp->DPOFUA = 0;
}

/*
 * The ATO bit indicates whether the DIF application tag is available
 * for use by the operating system.
 */
static void sd_read_app_tag_own(struct scsi_disk *sdkp, unsigned char *buffer)
{
	int res, offset;
	struct scsi_device *sdp = sdkp->device;
	struct scsi_mode_data data;
	struct scsi_sense_hdr sshdr;

	if (sdp->type != TYPE_DISK && sdp->type != TYPE_ZBC)
		return;

	if (sdkp->protection_type == 0)
		return;

	res = scsi_mode_sense(sdp, 1, 0x0a, buffer, 36, SD_TIMEOUT,
			      SD_MAX_RETRIES, &data, &sshdr);

	if (!scsi_status_is_good(res) || !data.header_length ||
	    data.length < 6) {
		sd_first_printk(KERN_WARNING, sdkp,
			  "getting Control mode page failed, assume no ATO\n");

		if (scsi_sense_valid(&sshdr))
			sd_print_sense_hdr(sdkp, &sshdr);

		return;
	}

	offset = data.header_length + data.block_descriptor_length;

	if ((buffer[offset] & 0x3f) != 0x0a) {
		sd_first_printk(KERN_ERR, sdkp, "ATO Got wrong page\n");
		return;
	}

	if ((buffer[offset + 5] & 0x80) == 0)
		return;

	sdkp->ATO = 1;

	return;
}

/**
 * sd_read_block_limits - Query disk device for preferred I/O sizes.
 * @sdkp: disk to query
 */
static void sd_read_block_limits(struct scsi_disk *sdkp)
{
	unsigned int sector_sz = sdkp->device->sector_size;
	const int vpd_len = 64;
	unsigned char *buffer = kmalloc(vpd_len, GFP_KERNEL);

	if (!buffer ||
	    /* Block Limits VPD */
	    scsi_get_vpd_page(sdkp->device, 0xb0, buffer, vpd_len))
		goto out;

	blk_queue_io_min(sdkp->disk->queue,
			 get_unaligned_be16(&buffer[6]) * sector_sz);

	sdkp->max_xfer_blocks = get_unaligned_be32(&buffer[8]);
	sdkp->opt_xfer_blocks = get_unaligned_be32(&buffer[12]);

	if (buffer[3] == 0x3c) {
		unsigned int lba_count, desc_count;

		sdkp->max_ws_blocks = (u32)get_unaligned_be64(&buffer[36]);

		if (!sdkp->lbpme)
			goto out;

		lba_count = get_unaligned_be32(&buffer[20]);
		desc_count = get_unaligned_be32(&buffer[24]);

		if (lba_count && desc_count)
			sdkp->max_unmap_blocks = lba_count;

		sdkp->unmap_granularity = get_unaligned_be32(&buffer[28]);

		if (buffer[32] & 0x80)
			sdkp->unmap_alignment =
				get_unaligned_be32(&buffer[32]) & ~(1 << 31);

		if (!sdkp->lbpvpd) { /* LBP VPD page not provided */

			if (sdkp->max_unmap_blocks)
				sd_config_discard(sdkp, SD_LBP_UNMAP);
			else
				sd_config_discard(sdkp, SD_LBP_WS16);

		} else {	/* LBP VPD page tells us what to use */
			if (sdkp->lbpu && sdkp->max_unmap_blocks)
				sd_config_discard(sdkp, SD_LBP_UNMAP);
			else if (sdkp->lbpws)
				sd_config_discard(sdkp, SD_LBP_WS16);
			else if (sdkp->lbpws10)
				sd_config_discard(sdkp, SD_LBP_WS10);
			else
				sd_config_discard(sdkp, SD_LBP_DISABLE);
		}
	}

 out:
	kfree(buffer);
}

/**
 * sd_read_block_characteristics - Query block dev. characteristics
 * @sdkp: disk to query
 */
static void sd_read_block_characteristics(struct scsi_disk *sdkp)
{
	struct request_queue *q = sdkp->disk->queue;
	unsigned char *buffer;
	u16 rot;
	const int vpd_len = 64;

	buffer = kmalloc(vpd_len, GFP_KERNEL);

	if (!buffer ||
	    /* Block Device Characteristics VPD */
	    scsi_get_vpd_page(sdkp->device, 0xb1, buffer, vpd_len))
		goto out;

	rot = get_unaligned_be16(&buffer[4]);

	if (rot == 1) {
		blk_queue_flag_set(QUEUE_FLAG_NONROT, q);
		blk_queue_flag_clear(QUEUE_FLAG_ADD_RANDOM, q);
	} else {
		blk_queue_flag_clear(QUEUE_FLAG_NONROT, q);
		blk_queue_flag_set(QUEUE_FLAG_ADD_RANDOM, q);
	}

	if (sdkp->device->type == TYPE_ZBC) {
		/* Host-managed */
		q->limits.zoned = BLK_ZONED_HM;
	} else {
		sdkp->zoned = (buffer[8] >> 4) & 3;
		if (sdkp->zoned == 1)
			/* Host-aware */
			q->limits.zoned = BLK_ZONED_HA;
		else
			/*
			 * Treat drive-managed devices as
			 * regular block devices.
			 */
			q->limits.zoned = BLK_ZONED_NONE;
	}
	if (blk_queue_is_zoned(q) && sdkp->first_scan)
		sd_printk(KERN_NOTICE, sdkp, "Host-%s zoned block device\n",
		      q->limits.zoned == BLK_ZONED_HM ? "managed" : "aware");

 out:
	kfree(buffer);
}

/**
 * sd_read_block_provisioning - Query provisioning VPD page
 * @sdkp: disk to query
 */
static void sd_read_block_provisioning(struct scsi_disk *sdkp)
{
	unsigned char *buffer;
	const int vpd_len = 8;

	if (sdkp->lbpme == 0)
		return;

	buffer = kmalloc(vpd_len, GFP_KERNEL);

	if (!buffer || scsi_get_vpd_page(sdkp->device, 0xb2, buffer, vpd_len))
		goto out;

	sdkp->lbpvpd	= 1;
	sdkp->lbpu	= (buffer[5] >> 7) & 1;	/* UNMAP */
	sdkp->lbpws	= (buffer[5] >> 6) & 1;	/* WRITE SAME(16) with UNMAP */
	sdkp->lbpws10	= (buffer[5] >> 5) & 1;	/* WRITE SAME(10) with UNMAP */

 out:
	kfree(buffer);
}

static void sd_read_write_same(struct scsi_disk *sdkp, unsigned char *buffer)
{
	struct scsi_device *sdev = sdkp->device;

	if (sdev->host->no_write_same) {
		sdev->no_write_same = 1;

		return;
	}

	if (scsi_report_opcode(sdev, buffer, SD_BUF_SIZE, INQUIRY) < 0) {
		/* too large values might cause issues with arcmsr */
		int vpd_buf_len = 64;

		sdev->no_report_opcodes = 1;

		/* Disable WRITE SAME if REPORT SUPPORTED OPERATION
		 * CODES is unsupported and the device has an ATA
		 * Information VPD page (SAT).
		 */
		if (!scsi_get_vpd_page(sdev, 0x89, buffer, vpd_buf_len))
			sdev->no_write_same = 1;
	}

	if (scsi_report_opcode(sdev, buffer, SD_BUF_SIZE, WRITE_SAME_16) == 1)
		sdkp->ws16 = 1;

	if (scsi_report_opcode(sdev, buffer, SD_BUF_SIZE, WRITE_SAME) == 1)
		sdkp->ws10 = 1;
}

static void sd_read_security(struct scsi_disk *sdkp, unsigned char *buffer)
{
	struct scsi_device *sdev = sdkp->device;

	if (!sdev->security_supported)
		return;

	if (scsi_report_opcode(sdev, buffer, SD_BUF_SIZE,
			SECURITY_PROTOCOL_IN) == 1 &&
	    scsi_report_opcode(sdev, buffer, SD_BUF_SIZE,
			SECURITY_PROTOCOL_OUT) == 1)
		sdkp->security = 1;
}

/**
 *	sd_revalidate_disk - called the first time a new disk is seen,
 *	performs disk spin up, read_capacity, etc.
 *	@disk: struct gendisk we care about
 **/
static int sd_revalidate_disk(struct gendisk *disk)
{
	struct scsi_disk *sdkp = scsi_disk(disk);
	struct scsi_device *sdp = sdkp->device;
	struct request_queue *q = sdkp->disk->queue;
	sector_t old_capacity = sdkp->capacity;
	unsigned char *buffer;
	unsigned int dev_max, rw_max;

	SCSI_LOG_HLQUEUE(3, sd_printk(KERN_INFO, sdkp,
				      "sd_revalidate_disk\n"));

	/*
	 * If the device is offline, don't try and read capacity or any
	 * of the other niceties.
	 */
	if (!scsi_device_online(sdp))
		goto out;

	buffer = kmalloc(SD_BUF_SIZE, GFP_KERNEL);
	if (!buffer) {
		sd_printk(KERN_WARNING, sdkp, "sd_revalidate_disk: Memory "
			  "allocation failure.\n");
		goto out;
	}

	sd_spinup_disk(sdkp);

	/*
	 * Without media there is no reason to ask; moreover, some devices
	 * react badly if we do.
	 */
	if (sdkp->media_present) {
		sd_read_capacity(sdkp, buffer);

		if (scsi_device_supports_vpd(sdp)) {
			sd_read_block_provisioning(sdkp);
			sd_read_block_limits(sdkp);
			sd_read_block_characteristics(sdkp);
			sd_zbc_read_zones(sdkp, buffer);
		}

		sd_print_capacity(sdkp, old_capacity);

		sd_read_write_protect_flag(sdkp, buffer);
		sd_read_cache_type(sdkp, buffer);
		sd_read_app_tag_own(sdkp, buffer);
		sd_read_write_same(sdkp, buffer);
		sd_read_security(sdkp, buffer);
	}

	/*
	 * We now have all cache related info, determine how we deal
	 * with flush requests.
	 */
	sd_set_flush_flag(sdkp);

	/* Initial block count limit based on CDB TRANSFER LENGTH field size. */
	dev_max = sdp->use_16_for_rw ? SD_MAX_XFER_BLOCKS : SD_DEF_XFER_BLOCKS;

	/* Some devices report a maximum block count for READ/WRITE requests. */
	dev_max = min_not_zero(dev_max, sdkp->max_xfer_blocks);
	q->limits.max_dev_sectors = logical_to_sectors(sdp, dev_max);

	/*
	 * Determine the device's preferred I/O size for reads and writes
	 * unless the reported value is unreasonably small, large, or
	 * garbage.
	 */
	if (sdkp->opt_xfer_blocks &&
	    sdkp->opt_xfer_blocks <= dev_max &&
	    sdkp->opt_xfer_blocks <= SD_DEF_XFER_BLOCKS &&
	    logical_to_bytes(sdp, sdkp->opt_xfer_blocks) >= PAGE_SIZE) {
		q->limits.io_opt = logical_to_bytes(sdp, sdkp->opt_xfer_blocks);
		rw_max = logical_to_sectors(sdp, sdkp->opt_xfer_blocks);
	} else
		rw_max = min_not_zero(logical_to_sectors(sdp, dev_max),
				      (sector_t)BLK_DEF_MAX_SECTORS);

	/* Do not exceed controller limit */
	rw_max = min(rw_max, queue_max_hw_sectors(q));

	/*
	 * Only update max_sectors if previously unset or if the current value
	 * exceeds the capabilities of the hardware.
	 */
	if (sdkp->first_scan ||
	    q->limits.max_sectors > q->limits.max_dev_sectors ||
	    q->limits.max_sectors > q->limits.max_hw_sectors)
		q->limits.max_sectors = rw_max;

	sdkp->first_scan = 0;

	set_capacity(disk, logical_to_sectors(sdp, sdkp->capacity));
	sd_config_write_same(sdkp);
	kfree(buffer);

 out:
	return 0;
}

/**
 *	sd_unlock_native_capacity - unlock native capacity
 *	@disk: struct gendisk to set capacity for
 *
 *	Block layer calls this function if it detects that partitions
 *	on @disk reach beyond the end of the device.  If the SCSI host
 *	implements ->unlock_native_capacity() method, it's invoked to
 *	give it a chance to adjust the device capacity.
 *
 *	CONTEXT:
 *	Defined by block layer.  Might sleep.
 */
static void sd_unlock_native_capacity(struct gendisk *disk)
{
	struct scsi_device *sdev = scsi_disk(disk)->device;

	if (sdev->host->hostt->unlock_native_capacity)
		sdev->host->hostt->unlock_native_capacity(sdev);
}

/**
 *	sd_format_disk_name - format disk name
 *	@prefix: name prefix - ie. "sd" for SCSI disks
 *	@index: index of the disk to format name for
 *	@buf: output buffer
 *	@buflen: length of the output buffer
 *
 *	SCSI disk names starts at sda.  The 26th device is sdz and the
 *	27th is sdaa.  The last one for two lettered suffix is sdzz
 *	which is followed by sdaaa.
 *
 *	This is basically 26 base counting with one extra 'nil' entry
 *	at the beginning from the second digit on and can be
 *	determined using similar method as 26 base conversion with the
 *	index shifted -1 after each digit is computed.
 *
 *	CONTEXT:
 *	Don't care.
 *
 *	RETURNS:
 *	0 on success, -errno on failure.
 */
static int sd_format_disk_name(char *prefix, int index, char *buf, int buflen)
{
	const int base = 'z' - 'a' + 1;
	char *begin = buf + strlen(prefix);
	char *end = buf + buflen;
	char *p;
	int unit;

	p = end - 1;
	*p = '\0';
	unit = base;
	do {
		if (p == begin)
			return -EINVAL;
		*--p = 'a' + (index % unit);
		index = (index / unit) - 1;
	} while (index >= 0);

	memmove(begin, p, end - p);
	memcpy(buf, prefix, strlen(prefix));

	return 0;
}

/*
 * The asynchronous part of sd_probe
 */
static void sd_probe_async(void *data, async_cookie_t cookie)
{
	struct scsi_disk *sdkp = data;
	struct scsi_device *sdp;
	struct gendisk *gd;
	u32 index;
	struct device *dev;

	sdp = sdkp->device;
	gd = sdkp->disk;
	index = sdkp->index;
	dev = &sdp->sdev_gendev;

	gd->major = sd_major((index & 0xf0) >> 4);
	gd->first_minor = ((index & 0xf) << 4) | (index & 0xfff00);

	gd->fops = &sd_fops;
	gd->private_data = &sdkp->driver;
	gd->queue = sdkp->device->request_queue;

	/* defaults, until the device tells us otherwise */
	sdp->sector_size = 512;
	sdkp->capacity = 0;
	sdkp->media_present = 1;
	sdkp->write_prot = 0;
	sdkp->cache_override = 0;
	sdkp->WCE = 0;
	sdkp->RCD = 0;
	sdkp->ATO = 0;
	sdkp->first_scan = 1;
	sdkp->max_medium_access_timeouts = SD_MAX_MEDIUM_TIMEOUTS;

	sd_revalidate_disk(gd);

	gd->flags = GENHD_FL_EXT_DEVT;
	if (sdp->removable) {
		gd->flags |= GENHD_FL_REMOVABLE;
		gd->events |= DISK_EVENT_MEDIA_CHANGE;
	}

	blk_pm_runtime_init(sdp->request_queue, dev);
	device_add_disk(dev, gd, NULL);
	if (sdkp->capacity)
		sd_dif_config_host(sdkp);

	sd_revalidate_disk(gd);

	if (sdkp->security) {
		sdkp->opal_dev = init_opal_dev(sdp, &sd_sec_submit);
		if (sdkp->opal_dev)
			sd_printk(KERN_NOTICE, sdkp, "supports TCG Opal\n");
	}

	sd_printk(KERN_NOTICE, sdkp, "Attached SCSI %sdisk\n",
		  sdp->removable ? "removable " : "");
	scsi_autopm_put_device(sdp);
	put_device(&sdkp->dev);
}

/**
 *	sd_probe - called during driver initialization and whenever a
 *	new scsi device is attached to the system. It is called once
 *	for each scsi device (not just disks) present.
 *	@dev: pointer to device object
 *
 *	Returns 0 if successful (or not interested in this scsi device 
 *	(e.g. scanner)); 1 when there is an error.
 *
 *	Note: this function is invoked from the scsi mid-level.
 *	This function sets up the mapping between a given 
 *	<host,channel,id,lun> (found in sdp) and new device name 
 *	(e.g. /dev/sda). More precisely it is the block device major 
 *	and minor number that is chosen here.
 *
 *	Assume sd_probe is not re-entrant (for time being)
 *	Also think about sd_probe() and sd_remove() running coincidentally.
 **/
static int sd_probe(struct device *dev)
{
	struct scsi_device *sdp = to_scsi_device(dev);
	struct scsi_disk *sdkp;
	struct gendisk *gd;
	int index;
	int error;

	scsi_autopm_get_device(sdp);
	error = -ENODEV;
	if (sdp->type != TYPE_DISK &&
	    sdp->type != TYPE_ZBC &&
	    sdp->type != TYPE_MOD &&
	    sdp->type != TYPE_RBC)
		goto out;

#ifndef CONFIG_BLK_DEV_ZONED
	if (sdp->type == TYPE_ZBC)
		goto out;
#endif
	SCSI_LOG_HLQUEUE(3, sdev_printk(KERN_INFO, sdp,
					"sd_probe\n"));

	error = -ENOMEM;
	sdkp = kzalloc(sizeof(*sdkp), GFP_KERNEL);
	if (!sdkp)
		goto out;

	gd = alloc_disk(SD_MINORS);
	if (!gd)
		goto out_free;

	index = ida_alloc(&sd_index_ida, GFP_KERNEL);
	if (index < 0) {
		sdev_printk(KERN_WARNING, sdp, "sd_probe: memory exhausted.\n");
		goto out_put;
	}

	error = sd_format_disk_name("sd", index, gd->disk_name, DISK_NAME_LEN);
	if (error) {
		sdev_printk(KERN_WARNING, sdp, "SCSI disk (sd) name length exceeded.\n");
		goto out_free_index;
	}

	sdkp->device = sdp;
	sdkp->driver = &sd_template;
	sdkp->disk = gd;
	sdkp->index = index;
	atomic_set(&sdkp->openers, 0);
	atomic_set(&sdkp->device->ioerr_cnt, 0);

	if (!sdp->request_queue->rq_timeout) {
		if (sdp->type != TYPE_MOD)
			blk_queue_rq_timeout(sdp->request_queue, SD_TIMEOUT);
		else
			blk_queue_rq_timeout(sdp->request_queue,
					     SD_MOD_TIMEOUT);
	}

	device_initialize(&sdkp->dev);
	sdkp->dev.parent = dev;
	sdkp->dev.class = &sd_disk_class;
	dev_set_name(&sdkp->dev, "%s", dev_name(dev));

	error = device_add(&sdkp->dev);
	if (error)
		goto out_free_index;

	get_device(dev);
	dev_set_drvdata(dev, sdkp);

	get_device(&sdkp->dev);	/* prevent release before async_schedule */
	async_schedule_domain(sd_probe_async, sdkp, &scsi_sd_probe_domain);

	return 0;

 out_free_index:
	ida_free(&sd_index_ida, index);
 out_put:
	put_disk(gd);
 out_free:
	kfree(sdkp);
 out:
	scsi_autopm_put_device(sdp);
	return error;
}

/**
 *	sd_remove - called whenever a scsi disk (previously recognized by
 *	sd_probe) is detached from the system. It is called (potentially
 *	multiple times) during sd module unload.
 *	@dev: pointer to device object
 *
 *	Note: this function is invoked from the scsi mid-level.
 *	This function potentially frees up a device name (e.g. /dev/sdc)
 *	that could be re-used by a subsequent sd_probe().
 *	This function is not called when the built-in sd driver is "exit-ed".
 **/
static int sd_remove(struct device *dev)
{
	struct scsi_disk *sdkp;
	dev_t devt;

	sdkp = dev_get_drvdata(dev);
	devt = disk_devt(sdkp->disk);
	scsi_autopm_get_device(sdkp->device);

	async_synchronize_full_domain(&scsi_sd_pm_domain);
	async_synchronize_full_domain(&scsi_sd_probe_domain);
	device_del(&sdkp->dev);
	del_gendisk(sdkp->disk);
	sd_shutdown(dev);

	free_opal_dev(sdkp->opal_dev);

	blk_register_region(devt, SD_MINORS, NULL,
			    sd_default_probe, NULL, NULL);

	mutex_lock(&sd_ref_mutex);
	dev_set_drvdata(dev, NULL);
	put_device(&sdkp->dev);
	mutex_unlock(&sd_ref_mutex);

	return 0;
}

/**
 *	scsi_disk_release - Called to free the scsi_disk structure
 *	@dev: pointer to embedded class device
 *
 *	sd_ref_mutex must be held entering this routine.  Because it is
 *	called on last put, you should always use the scsi_disk_get()
 *	scsi_disk_put() helpers which manipulate the semaphore directly
 *	and never do a direct put_device.
 **/
static void scsi_disk_release(struct device *dev)
{
	struct scsi_disk *sdkp = to_scsi_disk(dev);
	struct gendisk *disk = sdkp->disk;
	
	ida_free(&sd_index_ida, sdkp->index);

	disk->private_data = NULL;
	put_disk(disk);
	put_device(&sdkp->device->sdev_gendev);

	kfree(sdkp);
}

static int sd_start_stop_device(struct scsi_disk *sdkp, int start)
{
	unsigned char cmd[6] = { START_STOP };	/* START_VALID */
	struct scsi_sense_hdr sshdr;
	struct scsi_device *sdp = sdkp->device;
	int res;

	if (start)
		cmd[4] |= 1;	/* START */

	if (sdp->start_stop_pwr_cond)
		cmd[4] |= start ? 1 << 4 : 3 << 4;	/* Active or Standby */

	if (!scsi_device_online(sdp))
		return -ENODEV;

	res = scsi_execute(sdp, cmd, DMA_NONE, NULL, 0, NULL, &sshdr,
			SD_TIMEOUT, SD_MAX_RETRIES, 0, RQF_PM, NULL);
	if (res) {
		sd_print_result(sdkp, "Start/Stop Unit failed", res);
		if (driver_byte(res) == DRIVER_SENSE)
			sd_print_sense_hdr(sdkp, &sshdr);
		if (scsi_sense_valid(&sshdr) &&
			/* 0x3a is medium not present */
			sshdr.asc == 0x3a)
			res = 0;
	}

	/* SCSI error codes must not go to the generic layer */
	if (res)
		return -EIO;

	return 0;
}

/*
 * Send a SYNCHRONIZE CACHE instruction down to the device through
 * the normal SCSI command structure.  Wait for the command to
 * complete.
 */
static void sd_shutdown(struct device *dev)
{
	struct scsi_disk *sdkp = dev_get_drvdata(dev);

	if (!sdkp)
		return;         /* this can happen */

	if (pm_runtime_suspended(dev))
		return;

	if (sdkp->WCE && sdkp->media_present) {
		sd_printk(KERN_NOTICE, sdkp, "Synchronizing SCSI cache\n");
		sd_sync_cache(sdkp, NULL);
	}

	if (system_state != SYSTEM_RESTART && sdkp->device->manage_start_stop) {
		sd_printk(KERN_NOTICE, sdkp, "Stopping disk\n");
		sd_start_stop_device(sdkp, 0);
	}
}

static int sd_suspend_common(struct device *dev, bool ignore_stop_errors)
{
	struct scsi_disk *sdkp = dev_get_drvdata(dev);
	struct scsi_sense_hdr sshdr;
	int ret = 0;

	if (!sdkp)	/* E.g.: runtime suspend following sd_remove() */
		return 0;

	if (sdkp->WCE && sdkp->media_present) {
		sd_printk(KERN_NOTICE, sdkp, "Synchronizing SCSI cache\n");
		ret = sd_sync_cache(sdkp, &sshdr);

		if (ret) {
			/* ignore OFFLINE device */
			if (ret == -ENODEV)
				return 0;

			if (!scsi_sense_valid(&sshdr) ||
			    sshdr.sense_key != ILLEGAL_REQUEST)
				return ret;

			/*
			 * sshdr.sense_key == ILLEGAL_REQUEST means this drive
			 * doesn't support sync. There's not much to do and
			 * suspend shouldn't fail.
			 */
			ret = 0;
		}
	}

	if (sdkp->device->manage_start_stop) {
		sd_printk(KERN_NOTICE, sdkp, "Stopping disk\n");
		/* an error is not worth aborting a system sleep */
		ret = sd_start_stop_device(sdkp, 0);
		if (ignore_stop_errors)
			ret = 0;
	}

	return ret;
}

static int sd_suspend_system(struct device *dev)
{
	return sd_suspend_common(dev, true);
}

static int sd_suspend_runtime(struct device *dev)
{
	return sd_suspend_common(dev, false);
}

static int sd_resume(struct device *dev)
{
	struct scsi_disk *sdkp = dev_get_drvdata(dev);
	int ret;

	if (!sdkp)	/* E.g.: runtime resume at the start of sd_probe() */
		return 0;

	if (!sdkp->device->manage_start_stop)
		return 0;

	sd_printk(KERN_NOTICE, sdkp, "Starting disk\n");
	ret = sd_start_stop_device(sdkp, 1);
	if (!ret)
		opal_unlock_from_suspend(sdkp->opal_dev);
	return ret;
}

/**
 *	init_sd - entry point for this driver (both when built in or when
 *	a module).
 *
 *	Note: this function registers this driver with the scsi mid-level.
 **/
static int __init init_sd(void)
{
	int majors = 0, i, err;

	SCSI_LOG_HLQUEUE(3, printk("init_sd: sd driver entry point\n"));

	for (i = 0; i < SD_MAJORS; i++) {
		if (register_blkdev(sd_major(i), "sd") != 0)
			continue;
		majors++;
		blk_register_region(sd_major(i), SD_MINORS, NULL,
				    sd_default_probe, NULL, NULL);
	}

	if (!majors)
		return -ENODEV;

	err = class_register(&sd_disk_class);
	if (err)
		goto err_out;

	sd_cdb_cache = kmem_cache_create("sd_ext_cdb", SD_EXT_CDB_SIZE,
					 0, 0, NULL);
	if (!sd_cdb_cache) {
		printk(KERN_ERR "sd: can't init extended cdb cache\n");
		err = -ENOMEM;
		goto err_out_class;
	}

	sd_cdb_pool = mempool_create_slab_pool(SD_MEMPOOL_SIZE, sd_cdb_cache);
	if (!sd_cdb_pool) {
		printk(KERN_ERR "sd: can't init extended cdb pool\n");
		err = -ENOMEM;
		goto err_out_cache;
	}

	sd_page_pool = mempool_create_page_pool(SD_MEMPOOL_SIZE, 0);
	if (!sd_page_pool) {
		printk(KERN_ERR "sd: can't init discard page pool\n");
		err = -ENOMEM;
		goto err_out_ppool;
	}

	err = scsi_register_driver(&sd_template.gendrv);
	if (err)
		goto err_out_driver;

	return 0;

err_out_driver:
	mempool_destroy(sd_page_pool);

err_out_ppool:
	mempool_destroy(sd_cdb_pool);

err_out_cache:
	kmem_cache_destroy(sd_cdb_cache);

err_out_class:
	class_unregister(&sd_disk_class);
err_out:
	for (i = 0; i < SD_MAJORS; i++)
		unregister_blkdev(sd_major(i), "sd");
	return err;
}

/**
 *	exit_sd - exit point for this driver (when it is a module).
 *
 *	Note: this function unregisters this driver from the scsi mid-level.
 **/
static void __exit exit_sd(void)
{
	int i;

	SCSI_LOG_HLQUEUE(3, printk("exit_sd: exiting sd driver\n"));

	scsi_unregister_driver(&sd_template.gendrv);
	mempool_destroy(sd_cdb_pool);
	mempool_destroy(sd_page_pool);
	kmem_cache_destroy(sd_cdb_cache);

	class_unregister(&sd_disk_class);

	for (i = 0; i < SD_MAJORS; i++) {
		blk_unregister_region(sd_major(i), SD_MINORS);
		unregister_blkdev(sd_major(i), "sd");
	}
}

module_init(init_sd);
module_exit(exit_sd);

static void sd_print_sense_hdr(struct scsi_disk *sdkp,
			       struct scsi_sense_hdr *sshdr)
{
	scsi_print_sense_hdr(sdkp->device,
			     sdkp->disk ? sdkp->disk->disk_name : NULL, sshdr);
}

static void sd_print_result(const struct scsi_disk *sdkp, const char *msg,
			    int result)
{
	const char *hb_string = scsi_hostbyte_string(result);
	const char *db_string = scsi_driverbyte_string(result);

	if (hb_string || db_string)
		sd_printk(KERN_INFO, sdkp,
			  "%s: Result: hostbyte=%s driverbyte=%s\n", msg,
			  hb_string ? hb_string : "invalid",
			  db_string ? db_string : "invalid");
	else
		sd_printk(KERN_INFO, sdkp,
			  "%s: Result: hostbyte=0x%02x driverbyte=0x%02x\n",
			  msg, host_byte(result), driver_byte(result));
}
<|MERGE_RESOLUTION|>--- conflicted
+++ resolved
@@ -762,12 +762,8 @@
 
 	rq->special_vec.bv_page = mempool_alloc(sd_page_pool, GFP_ATOMIC);
 	if (!rq->special_vec.bv_page)
-<<<<<<< HEAD
-		return BLKPREP_DEFER;
+		return BLK_STS_RESOURCE;
 	clear_highpage(rq->special_vec.bv_page);
-=======
-		return BLK_STS_RESOURCE;
->>>>>>> 00203ba4
 	rq->special_vec.bv_offset = 0;
 	rq->special_vec.bv_len = data_len;
 	rq->rq_flags |= RQF_SPECIAL_PAYLOAD;
@@ -801,12 +797,8 @@
 
 	rq->special_vec.bv_page = mempool_alloc(sd_page_pool, GFP_ATOMIC);
 	if (!rq->special_vec.bv_page)
-<<<<<<< HEAD
-		return BLKPREP_DEFER;
+		return BLK_STS_RESOURCE;
 	clear_highpage(rq->special_vec.bv_page);
-=======
-		return BLK_STS_RESOURCE;
->>>>>>> 00203ba4
 	rq->special_vec.bv_offset = 0;
 	rq->special_vec.bv_len = data_len;
 	rq->rq_flags |= RQF_SPECIAL_PAYLOAD;
@@ -837,12 +829,8 @@
 
 	rq->special_vec.bv_page = mempool_alloc(sd_page_pool, GFP_ATOMIC);
 	if (!rq->special_vec.bv_page)
-<<<<<<< HEAD
-		return BLKPREP_DEFER;
+		return BLK_STS_RESOURCE;
 	clear_highpage(rq->special_vec.bv_page);
-=======
-		return BLK_STS_RESOURCE;
->>>>>>> 00203ba4
 	rq->special_vec.bv_offset = 0;
 	rq->special_vec.bv_len = data_len;
 	rq->rq_flags |= RQF_SPECIAL_PAYLOAD;
