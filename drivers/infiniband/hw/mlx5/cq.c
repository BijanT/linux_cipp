--- conflicted
+++ resolved
@@ -716,12 +716,7 @@
 		return err;
 	}
 
-<<<<<<< HEAD
-	err = mlx5_ib_db_map_user(to_mucontext(context), udata, ucmd.db_addr,
-				  &cq->db);
-=======
 	err = mlx5_ib_db_map_user(context, udata, ucmd.db_addr, &cq->db);
->>>>>>> 0ecfebd2
 	if (err)
 		goto err_umem;
 
