--- conflicted
+++ resolved
@@ -652,15 +652,9 @@
 	fbops->fb_blank     =      fbtft_fb_blank;
 	fbops->fb_mmap      =      fb_deferred_io_mmap;
 
-<<<<<<< HEAD
-	fbdefio->delay =           HZ / fps;
-	fbdefio->sort_pagelist =   true;
-	fbdefio->deferred_io =     fbtft_deferred_io;
-=======
 	fbdefio->delay =            HZ / fps;
 	fbdefio->sort_pagereflist = true;
 	fbdefio->deferred_io =      fbtft_deferred_io;
->>>>>>> 88084a3d
 	fb_deferred_io_init(info);
 
 	snprintf(info->fix.id, sizeof(info->fix.id), "%s", dev->driver->name);
