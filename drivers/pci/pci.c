/*
 *	$Id: pci.c,v 1.91 1999/01/21 13:34:01 davem Exp $
 *
 *	PCI Bus Services, see include/linux/pci.h for further explanation.
 *
 *	Copyright 1993 -- 1997 Drew Eckhardt, Frederic Potter,
 *	David Mosberger-Tang
 *
 *	Copyright 1997 -- 2000 Martin Mares <mj@ucw.cz>
 */

#include <linux/kernel.h>
#include <linux/delay.h>
#include <linux/init.h>
#include <linux/pci.h>
#include <linux/module.h>
#include <linux/spinlock.h>
#include <linux/string.h>
#include <asm/dma.h>	/* isa_dma_bridge_buggy */
#include "pci.h"

unsigned int pci_pm_d3_delay = 10;

/**
 * pci_bus_max_busnr - returns maximum PCI bus number of given bus' children
 * @bus: pointer to PCI bus structure to search
 *
 * Given a PCI bus, returns the highest PCI bus number present in the set
 * including the given PCI bus and its list of child PCI buses.
 */
unsigned char __devinit
pci_bus_max_busnr(struct pci_bus* bus)
{
	struct list_head *tmp;
	unsigned char max, n;

	max = bus->subordinate;
	list_for_each(tmp, &bus->children) {
		n = pci_bus_max_busnr(pci_bus_b(tmp));
		if(n > max)
			max = n;
	}
	return max;
}
EXPORT_SYMBOL_GPL(pci_bus_max_busnr);

#if 0
/**
 * pci_max_busnr - returns maximum PCI bus number
 *
 * Returns the highest PCI bus number present in the system global list of
 * PCI buses.
 */
unsigned char __devinit
pci_max_busnr(void)
{
	struct pci_bus *bus = NULL;
	unsigned char max, n;

	max = 0;
	while ((bus = pci_find_next_bus(bus)) != NULL) {
		n = pci_bus_max_busnr(bus);
		if(n > max)
			max = n;
	}
	return max;
}

#endif  /*  0  */

#define PCI_FIND_CAP_TTL	48

static int __pci_find_next_cap_ttl(struct pci_bus *bus, unsigned int devfn,
				   u8 pos, int cap, int *ttl)
{
	u8 id;

	while ((*ttl)--) {
		pci_bus_read_config_byte(bus, devfn, pos, &pos);
		if (pos < 0x40)
			break;
		pos &= ~3;
		pci_bus_read_config_byte(bus, devfn, pos + PCI_CAP_LIST_ID,
					 &id);
		if (id == 0xff)
			break;
		if (id == cap)
			return pos;
		pos += PCI_CAP_LIST_NEXT;
	}
	return 0;
}

static int __pci_find_next_cap(struct pci_bus *bus, unsigned int devfn,
			       u8 pos, int cap)
{
	int ttl = PCI_FIND_CAP_TTL;

	return __pci_find_next_cap_ttl(bus, devfn, pos, cap, &ttl);
}

int pci_find_next_capability(struct pci_dev *dev, u8 pos, int cap)
{
	return __pci_find_next_cap(dev->bus, dev->devfn,
				   pos + PCI_CAP_LIST_NEXT, cap);
}
EXPORT_SYMBOL_GPL(pci_find_next_capability);

static int __pci_bus_find_cap_start(struct pci_bus *bus,
				    unsigned int devfn, u8 hdr_type)
{
	u16 status;

	pci_bus_read_config_word(bus, devfn, PCI_STATUS, &status);
	if (!(status & PCI_STATUS_CAP_LIST))
		return 0;

	switch (hdr_type) {
	case PCI_HEADER_TYPE_NORMAL:
	case PCI_HEADER_TYPE_BRIDGE:
		return PCI_CAPABILITY_LIST;
	case PCI_HEADER_TYPE_CARDBUS:
		return PCI_CB_CAPABILITY_LIST;
	default:
		return 0;
	}

	return 0;
}

/**
 * pci_find_capability - query for devices' capabilities 
 * @dev: PCI device to query
 * @cap: capability code
 *
 * Tell if a device supports a given PCI capability.
 * Returns the address of the requested capability structure within the
 * device's PCI configuration space or 0 in case the device does not
 * support it.  Possible values for @cap:
 *
 *  %PCI_CAP_ID_PM           Power Management 
 *  %PCI_CAP_ID_AGP          Accelerated Graphics Port 
 *  %PCI_CAP_ID_VPD          Vital Product Data 
 *  %PCI_CAP_ID_SLOTID       Slot Identification 
 *  %PCI_CAP_ID_MSI          Message Signalled Interrupts
 *  %PCI_CAP_ID_CHSWP        CompactPCI HotSwap 
 *  %PCI_CAP_ID_PCIX         PCI-X
 *  %PCI_CAP_ID_EXP          PCI Express
 */
int pci_find_capability(struct pci_dev *dev, int cap)
{
	int pos;

	pos = __pci_bus_find_cap_start(dev->bus, dev->devfn, dev->hdr_type);
	if (pos)
		pos = __pci_find_next_cap(dev->bus, dev->devfn, pos, cap);

	return pos;
}

/**
 * pci_bus_find_capability - query for devices' capabilities 
 * @bus:   the PCI bus to query
 * @devfn: PCI device to query
 * @cap:   capability code
 *
 * Like pci_find_capability() but works for pci devices that do not have a
 * pci_dev structure set up yet. 
 *
 * Returns the address of the requested capability structure within the
 * device's PCI configuration space or 0 in case the device does not
 * support it.
 */
int pci_bus_find_capability(struct pci_bus *bus, unsigned int devfn, int cap)
{
	int pos;
	u8 hdr_type;

	pci_bus_read_config_byte(bus, devfn, PCI_HEADER_TYPE, &hdr_type);

	pos = __pci_bus_find_cap_start(bus, devfn, hdr_type & 0x7f);
	if (pos)
		pos = __pci_find_next_cap(bus, devfn, pos, cap);

	return pos;
}

/**
 * pci_find_ext_capability - Find an extended capability
 * @dev: PCI device to query
 * @cap: capability code
 *
 * Returns the address of the requested extended capability structure
 * within the device's PCI configuration space or 0 if the device does
 * not support it.  Possible values for @cap:
 *
 *  %PCI_EXT_CAP_ID_ERR		Advanced Error Reporting
 *  %PCI_EXT_CAP_ID_VC		Virtual Channel
 *  %PCI_EXT_CAP_ID_DSN		Device Serial Number
 *  %PCI_EXT_CAP_ID_PWR		Power Budgeting
 */
int pci_find_ext_capability(struct pci_dev *dev, int cap)
{
	u32 header;
	int ttl = 480; /* 3840 bytes, minimum 8 bytes per capability */
	int pos = 0x100;

	if (dev->cfg_size <= 256)
		return 0;

	if (pci_read_config_dword(dev, pos, &header) != PCIBIOS_SUCCESSFUL)
		return 0;

	/*
	 * If we have no capabilities, this is indicated by cap ID,
	 * cap version and next pointer all being 0.
	 */
	if (header == 0)
		return 0;

	while (ttl-- > 0) {
		if (PCI_EXT_CAP_ID(header) == cap)
			return pos;

		pos = PCI_EXT_CAP_NEXT(header);
		if (pos < 0x100)
			break;

		if (pci_read_config_dword(dev, pos, &header) != PCIBIOS_SUCCESSFUL)
			break;
	}

	return 0;
}
EXPORT_SYMBOL_GPL(pci_find_ext_capability);

static int __pci_find_next_ht_cap(struct pci_dev *dev, int pos, int ht_cap)
{
	int rc, ttl = PCI_FIND_CAP_TTL;
	u8 cap, mask;

	if (ht_cap == HT_CAPTYPE_SLAVE || ht_cap == HT_CAPTYPE_HOST)
		mask = HT_3BIT_CAP_MASK;
	else
		mask = HT_5BIT_CAP_MASK;

	pos = __pci_find_next_cap_ttl(dev->bus, dev->devfn, pos,
				      PCI_CAP_ID_HT, &ttl);
	while (pos) {
		rc = pci_read_config_byte(dev, pos + 3, &cap);
		if (rc != PCIBIOS_SUCCESSFUL)
			return 0;

		if ((cap & mask) == ht_cap)
			return pos;

		pos = __pci_find_next_cap_ttl(dev->bus, dev->devfn,
					      pos + PCI_CAP_LIST_NEXT,
					      PCI_CAP_ID_HT, &ttl);
	}

	return 0;
}
/**
 * pci_find_next_ht_capability - query a device's Hypertransport capabilities
 * @dev: PCI device to query
 * @pos: Position from which to continue searching
 * @ht_cap: Hypertransport capability code
 *
 * To be used in conjunction with pci_find_ht_capability() to search for
 * all capabilities matching @ht_cap. @pos should always be a value returned
 * from pci_find_ht_capability().
 *
 * NB. To be 100% safe against broken PCI devices, the caller should take
 * steps to avoid an infinite loop.
 */
int pci_find_next_ht_capability(struct pci_dev *dev, int pos, int ht_cap)
{
	return __pci_find_next_ht_cap(dev, pos + PCI_CAP_LIST_NEXT, ht_cap);
}
EXPORT_SYMBOL_GPL(pci_find_next_ht_capability);

/**
 * pci_find_ht_capability - query a device's Hypertransport capabilities
 * @dev: PCI device to query
 * @ht_cap: Hypertransport capability code
 *
 * Tell if a device supports a given Hypertransport capability.
 * Returns an address within the device's PCI configuration space
 * or 0 in case the device does not support the request capability.
 * The address points to the PCI capability, of type PCI_CAP_ID_HT,
 * which has a Hypertransport capability matching @ht_cap.
 */
int pci_find_ht_capability(struct pci_dev *dev, int ht_cap)
{
	int pos;

	pos = __pci_bus_find_cap_start(dev->bus, dev->devfn, dev->hdr_type);
	if (pos)
		pos = __pci_find_next_ht_cap(dev, pos, ht_cap);

	return pos;
}
EXPORT_SYMBOL_GPL(pci_find_ht_capability);

/**
 * pci_find_parent_resource - return resource region of parent bus of given region
 * @dev: PCI device structure contains resources to be searched
 * @res: child resource record for which parent is sought
 *
 *  For given resource region of given device, return the resource
 *  region of parent bus the given region is contained in or where
 *  it should be allocated from.
 */
struct resource *
pci_find_parent_resource(const struct pci_dev *dev, struct resource *res)
{
	const struct pci_bus *bus = dev->bus;
	int i;
	struct resource *best = NULL;

	for(i = 0; i < PCI_BUS_NUM_RESOURCES; i++) {
		struct resource *r = bus->resource[i];
		if (!r)
			continue;
		if (res->start && !(res->start >= r->start && res->end <= r->end))
			continue;	/* Not contained */
		if ((res->flags ^ r->flags) & (IORESOURCE_IO | IORESOURCE_MEM))
			continue;	/* Wrong type */
		if (!((res->flags ^ r->flags) & IORESOURCE_PREFETCH))
			return r;	/* Exact match */
		if ((res->flags & IORESOURCE_PREFETCH) && !(r->flags & IORESOURCE_PREFETCH))
			best = r;	/* Approximating prefetchable by non-prefetchable */
	}
	return best;
}

/**
 * pci_restore_bars - restore a devices BAR values (e.g. after wake-up)
 * @dev: PCI device to have its BARs restored
 *
 * Restore the BAR values for a given device, so as to make it
 * accessible by its driver.
 */
void
pci_restore_bars(struct pci_dev *dev)
{
	int i, numres;

	switch (dev->hdr_type) {
	case PCI_HEADER_TYPE_NORMAL:
		numres = 6;
		break;
	case PCI_HEADER_TYPE_BRIDGE:
		numres = 2;
		break;
	case PCI_HEADER_TYPE_CARDBUS:
		numres = 1;
		break;
	default:
		/* Should never get here, but just in case... */
		return;
	}

	for (i = 0; i < numres; i ++)
		pci_update_resource(dev, &dev->resource[i], i);
}

int (*platform_pci_set_power_state)(struct pci_dev *dev, pci_power_t t);

/**
 * pci_set_power_state - Set the power state of a PCI device
 * @dev: PCI device to be suspended
 * @state: PCI power state (D0, D1, D2, D3hot, D3cold) we're entering
 *
 * Transition a device to a new power state, using the Power Management 
 * Capabilities in the device's config space.
 *
 * RETURN VALUE: 
 * -EINVAL if trying to enter a lower state than we're already in.
 * 0 if we're already in the requested state.
 * -EIO if device does not support PCI PM.
 * 0 if we can successfully change the power state.
 */
int
pci_set_power_state(struct pci_dev *dev, pci_power_t state)
{
	int pm, need_restore = 0;
	u16 pmcsr, pmc;

	/* bound the state we're entering */
	if (state > PCI_D3hot)
		state = PCI_D3hot;

	/*
	 * If the device or the parent bridge can't support PCI PM, ignore
	 * the request if we're doing anything besides putting it into D0
	 * (which would only happen on boot).
	 */
	if ((state == PCI_D1 || state == PCI_D2) && pci_no_d1d2(dev))
		return 0;

	/* Validate current state:
	 * Can enter D0 from any state, but if we can only go deeper 
	 * to sleep if we're already in a low power state
	 */
	if (state != PCI_D0 && dev->current_state > state) {
		printk(KERN_ERR "%s(): %s: state=%d, current state=%d\n",
			__FUNCTION__, pci_name(dev), state, dev->current_state);
		return -EINVAL;
	} else if (dev->current_state == state)
		return 0;        /* we're already there */


	/* find PCI PM capability in list */
	pm = pci_find_capability(dev, PCI_CAP_ID_PM);
	
	/* abort if the device doesn't support PM capabilities */
	if (!pm)
		return -EIO; 

	pci_read_config_word(dev,pm + PCI_PM_PMC,&pmc);
	if ((pmc & PCI_PM_CAP_VER_MASK) > 3) {
		printk(KERN_DEBUG
		       "PCI: %s has unsupported PM cap regs version (%u)\n",
		       pci_name(dev), pmc & PCI_PM_CAP_VER_MASK);
		return -EIO;
	}

	/* check if this device supports the desired state */
	if (state == PCI_D1 && !(pmc & PCI_PM_CAP_D1))
		return -EIO;
	else if (state == PCI_D2 && !(pmc & PCI_PM_CAP_D2))
		return -EIO;

	pci_read_config_word(dev, pm + PCI_PM_CTRL, &pmcsr);

	/* If we're (effectively) in D3, force entire word to 0.
	 * This doesn't affect PME_Status, disables PME_En, and
	 * sets PowerState to 0.
	 */
	switch (dev->current_state) {
	case PCI_D0:
	case PCI_D1:
	case PCI_D2:
		pmcsr &= ~PCI_PM_CTRL_STATE_MASK;
		pmcsr |= state;
		break;
	case PCI_UNKNOWN: /* Boot-up */
		if ((pmcsr & PCI_PM_CTRL_STATE_MASK) == PCI_D3hot
		 && !(pmcsr & PCI_PM_CTRL_NO_SOFT_RESET))
			need_restore = 1;
		/* Fall-through: force to D0 */
	default:
		pmcsr = 0;
		break;
	}

	/* enter specified state */
	pci_write_config_word(dev, pm + PCI_PM_CTRL, pmcsr);

	/* Mandatory power management transition delays */
	/* see PCI PM 1.1 5.6.1 table 18 */
	if (state == PCI_D3hot || dev->current_state == PCI_D3hot)
		msleep(pci_pm_d3_delay);
	else if (state == PCI_D2 || dev->current_state == PCI_D2)
		udelay(200);

	/*
	 * Give firmware a chance to be called, such as ACPI _PRx, _PSx
	 * Firmware method after native method ?
	 */
	if (platform_pci_set_power_state)
		platform_pci_set_power_state(dev, state);

	dev->current_state = state;

	/* According to section 5.4.1 of the "PCI BUS POWER MANAGEMENT
	 * INTERFACE SPECIFICATION, REV. 1.2", a device transitioning
	 * from D3hot to D0 _may_ perform an internal reset, thereby
	 * going to "D0 Uninitialized" rather than "D0 Initialized".
	 * For example, at least some versions of the 3c905B and the
	 * 3c556B exhibit this behaviour.
	 *
	 * At least some laptop BIOSen (e.g. the Thinkpad T21) leave
	 * devices in a D3hot state at boot.  Consequently, we need to
	 * restore at least the BARs so that the device will be
	 * accessible to its driver.
	 */
	if (need_restore)
		pci_restore_bars(dev);

	return 0;
}

int (*platform_pci_choose_state)(struct pci_dev *dev, pm_message_t state);
 
/**
 * pci_choose_state - Choose the power state of a PCI device
 * @dev: PCI device to be suspended
 * @state: target sleep state for the whole system. This is the value
 *	that is passed to suspend() function.
 *
 * Returns PCI power state suitable for given device and given system
 * message.
 */

pci_power_t pci_choose_state(struct pci_dev *dev, pm_message_t state)
{
	int ret;

	if (!pci_find_capability(dev, PCI_CAP_ID_PM))
		return PCI_D0;

	if (platform_pci_choose_state) {
		ret = platform_pci_choose_state(dev, state);
		if (ret >= 0)
			state.event = ret;
	}

	switch (state.event) {
	case PM_EVENT_ON:
		return PCI_D0;
	case PM_EVENT_FREEZE:
	case PM_EVENT_PRETHAW:
		/* REVISIT both freeze and pre-thaw "should" use D0 */
	case PM_EVENT_SUSPEND:
		return PCI_D3hot;
	default:
		printk("Unrecognized suspend event %d\n", state.event);
		BUG();
	}
	return PCI_D0;
}

EXPORT_SYMBOL(pci_choose_state);

static int pci_save_pcie_state(struct pci_dev *dev)
{
	int pos, i = 0;
	struct pci_cap_saved_state *save_state;
	u16 *cap;

	pos = pci_find_capability(dev, PCI_CAP_ID_EXP);
	if (pos <= 0)
		return 0;

	save_state = kzalloc(sizeof(*save_state) + sizeof(u16) * 4, GFP_KERNEL);
	if (!save_state) {
		dev_err(&dev->dev, "Out of memory in pci_save_pcie_state\n");
		return -ENOMEM;
	}
	cap = (u16 *)&save_state->data[0];

	pci_read_config_word(dev, pos + PCI_EXP_DEVCTL, &cap[i++]);
	pci_read_config_word(dev, pos + PCI_EXP_LNKCTL, &cap[i++]);
	pci_read_config_word(dev, pos + PCI_EXP_SLTCTL, &cap[i++]);
	pci_read_config_word(dev, pos + PCI_EXP_RTCTL, &cap[i++]);
	pci_add_saved_cap(dev, save_state);
	return 0;
}

static void pci_restore_pcie_state(struct pci_dev *dev)
{
	int i = 0, pos;
	struct pci_cap_saved_state *save_state;
	u16 *cap;

	save_state = pci_find_saved_cap(dev, PCI_CAP_ID_EXP);
	pos = pci_find_capability(dev, PCI_CAP_ID_EXP);
	if (!save_state || pos <= 0)
		return;
	cap = (u16 *)&save_state->data[0];

	pci_write_config_word(dev, pos + PCI_EXP_DEVCTL, cap[i++]);
	pci_write_config_word(dev, pos + PCI_EXP_LNKCTL, cap[i++]);
	pci_write_config_word(dev, pos + PCI_EXP_SLTCTL, cap[i++]);
	pci_write_config_word(dev, pos + PCI_EXP_RTCTL, cap[i++]);
	pci_remove_saved_cap(save_state);
	kfree(save_state);
}


static int pci_save_pcix_state(struct pci_dev *dev)
{
	int pos, i = 0;
	struct pci_cap_saved_state *save_state;
	u16 *cap;

	pos = pci_find_capability(dev, PCI_CAP_ID_PCIX);
	if (pos <= 0)
		return 0;

	save_state = kzalloc(sizeof(*save_state) + sizeof(u16), GFP_KERNEL);
	if (!save_state) {
		dev_err(&dev->dev, "Out of memory in pci_save_pcie_state\n");
		return -ENOMEM;
	}
	cap = (u16 *)&save_state->data[0];

	pci_read_config_word(dev, pos + PCI_X_CMD, &cap[i++]);
	pci_add_saved_cap(dev, save_state);
	return 0;
}

static void pci_restore_pcix_state(struct pci_dev *dev)
{
	int i = 0, pos;
	struct pci_cap_saved_state *save_state;
	u16 *cap;

	save_state = pci_find_saved_cap(dev, PCI_CAP_ID_PCIX);
	pos = pci_find_capability(dev, PCI_CAP_ID_PCIX);
	if (!save_state || pos <= 0)
		return;
	cap = (u16 *)&save_state->data[0];

	pci_write_config_word(dev, pos + PCI_X_CMD, cap[i++]);
	pci_remove_saved_cap(save_state);
	kfree(save_state);
}


/**
 * pci_save_state - save the PCI configuration space of a device before suspending
 * @dev: - PCI device that we're dealing with
 */
int
pci_save_state(struct pci_dev *dev)
{
	int i;
	/* XXX: 100% dword access ok here? */
	for (i = 0; i < 16; i++)
		pci_read_config_dword(dev, i * 4,&dev->saved_config_space[i]);
	if ((i = pci_save_msi_state(dev)) != 0)
		return i;
	if ((i = pci_save_pcie_state(dev)) != 0)
		return i;
	if ((i = pci_save_pcix_state(dev)) != 0)
		return i;
	return 0;
}

/** 
 * pci_restore_state - Restore the saved state of a PCI device
 * @dev: - PCI device that we're dealing with
 */
int 
pci_restore_state(struct pci_dev *dev)
{
	int i;
	int val;

	/* PCI Express register must be restored first */
	pci_restore_pcie_state(dev);

	/*
	 * The Base Address register should be programmed before the command
	 * register(s)
	 */
	for (i = 15; i >= 0; i--) {
		pci_read_config_dword(dev, i * 4, &val);
		if (val != dev->saved_config_space[i]) {
			printk(KERN_DEBUG "PM: Writing back config space on "
				"device %s at offset %x (was %x, writing %x)\n",
				pci_name(dev), i,
				val, (int)dev->saved_config_space[i]);
			pci_write_config_dword(dev,i * 4,
				dev->saved_config_space[i]);
		}
	}
	pci_restore_pcix_state(dev);
	pci_restore_msi_state(dev);

	return 0;
}

static int do_pci_enable_device(struct pci_dev *dev, int bars)
{
	int err;

	err = pci_set_power_state(dev, PCI_D0);
	if (err < 0 && err != -EIO)
		return err;
	err = pcibios_enable_device(dev, bars);
	if (err < 0)
		return err;
	pci_fixup_device(pci_fixup_enable, dev);

<<<<<<< HEAD
=======
	return 0;
}

/**
 * __pci_reenable_device - Resume abandoned device
 * @dev: PCI device to be resumed
 *
 *  Note this function is a backend of pci_default_resume and is not supposed
 *  to be called by normal code, write proper resume handler and use it instead.
 */
int
__pci_reenable_device(struct pci_dev *dev)
{
	if (atomic_read(&dev->enable_cnt))
		return do_pci_enable_device(dev, (1 << PCI_NUM_RESOURCES) - 1);
>>>>>>> 17e0e270
	return 0;
}

/**
<<<<<<< HEAD
 * __pci_reenable_device - Resume abandoned device
 * @dev: PCI device to be resumed
 *
 *  Note this function is a backend of pci_default_resume and is not supposed
 *  to be called by normal code, write proper resume handler and use it instead.
 */
int
__pci_reenable_device(struct pci_dev *dev)
{
	if (atomic_read(&dev->enable_cnt))
		return do_pci_enable_device(dev, (1 << PCI_NUM_RESOURCES) - 1);
	return 0;
}

/**
=======
>>>>>>> 17e0e270
 * pci_enable_device_bars - Initialize some of a device for use
 * @dev: PCI device to be initialized
 * @bars: bitmask of BAR's that must be configured
 *
 *  Initialize device before it's used by a driver. Ask low-level code
 *  to enable selected I/O and memory resources. Wake up the device if it
 *  was suspended. Beware, this function can fail.
 */
int
pci_enable_device_bars(struct pci_dev *dev, int bars)
{
	int err;

	if (atomic_add_return(1, &dev->enable_cnt) > 1)
		return 0;		/* already enabled */

	err = do_pci_enable_device(dev, bars);
	if (err < 0)
		atomic_dec(&dev->enable_cnt);
	return err;
}

/**
 * pci_enable_device - Initialize device before it's used by a driver.
 * @dev: PCI device to be initialized
 *
 *  Initialize device before it's used by a driver. Ask low-level code
 *  to enable I/O and memory. Wake up the device if it was suspended.
 *  Beware, this function can fail.
 *
 *  Note we don't actually enable the device many times if we call
 *  this function repeatedly (we just increment the count).
 */
int pci_enable_device(struct pci_dev *dev)
{
	return pci_enable_device_bars(dev, (1 << PCI_NUM_RESOURCES) - 1);
<<<<<<< HEAD
=======
}

/*
 * Managed PCI resources.  This manages device on/off, intx/msi/msix
 * on/off and BAR regions.  pci_dev itself records msi/msix status, so
 * there's no need to track it separately.  pci_devres is initialized
 * when a device is enabled using managed PCI device enable interface.
 */
struct pci_devres {
	unsigned int disable:1;
	unsigned int orig_intx:1;
	unsigned int restore_intx:1;
	u32 region_mask;
};

static void pcim_release(struct device *gendev, void *res)
{
	struct pci_dev *dev = container_of(gendev, struct pci_dev, dev);
	struct pci_devres *this = res;
	int i;

	if (dev->msi_enabled)
		pci_disable_msi(dev);
	if (dev->msix_enabled)
		pci_disable_msix(dev);

	for (i = 0; i < DEVICE_COUNT_RESOURCE; i++)
		if (this->region_mask & (1 << i))
			pci_release_region(dev, i);

	if (this->restore_intx)
		pci_intx(dev, this->orig_intx);

	if (this->disable)
		pci_disable_device(dev);
}

static struct pci_devres * get_pci_dr(struct pci_dev *pdev)
{
	struct pci_devres *dr, *new_dr;

	dr = devres_find(&pdev->dev, pcim_release, NULL, NULL);
	if (dr)
		return dr;

	new_dr = devres_alloc(pcim_release, sizeof(*new_dr), GFP_KERNEL);
	if (!new_dr)
		return NULL;
	return devres_get(&pdev->dev, new_dr, NULL, NULL);
}

static struct pci_devres * find_pci_dr(struct pci_dev *pdev)
{
	if (pci_is_managed(pdev))
		return devres_find(&pdev->dev, pcim_release, NULL, NULL);
	return NULL;
}

/**
 * pcim_enable_device - Managed pci_enable_device()
 * @pdev: PCI device to be initialized
 *
 * Managed pci_enable_device().
 */
int pcim_enable_device(struct pci_dev *pdev)
{
	struct pci_devres *dr;
	int rc;

	dr = get_pci_dr(pdev);
	if (unlikely(!dr))
		return -ENOMEM;
	WARN_ON(!!dr->disable);

	rc = pci_enable_device(pdev);
	if (!rc) {
		pdev->is_managed = 1;
		dr->disable = 1;
	}
	return rc;
}

/**
 * pcim_pin_device - Pin managed PCI device
 * @pdev: PCI device to pin
 *
 * Pin managed PCI device @pdev.  Pinned device won't be disabled on
 * driver detach.  @pdev must have been enabled with
 * pcim_enable_device().
 */
void pcim_pin_device(struct pci_dev *pdev)
{
	struct pci_devres *dr;

	dr = find_pci_dr(pdev);
	WARN_ON(!dr || !dr->disable);
	if (dr)
		dr->disable = 0;
>>>>>>> 17e0e270
}

/**
 * pcibios_disable_device - disable arch specific PCI resources for device dev
 * @dev: the PCI device to disable
 *
 * Disables architecture specific PCI resources for the device. This
 * is the default implementation. Architecture implementations can
 * override this.
 */
void __attribute__ ((weak)) pcibios_disable_device (struct pci_dev *dev) {}

/**
 * pci_disable_device - Disable PCI device after use
 * @dev: PCI device to be disabled
 *
 * Signal to the system that the PCI device is not in use by the system
 * anymore.  This only involves disabling PCI bus-mastering, if active.
 *
 * Note we don't actually disable the device until all callers of
 * pci_device_enable() have called pci_device_disable().
 */
void
pci_disable_device(struct pci_dev *dev)
{
	struct pci_devres *dr;
	u16 pci_command;

	dr = find_pci_dr(dev);
	if (dr)
		dr->disable = 0;

	if (atomic_sub_return(1, &dev->enable_cnt) != 0)
		return;

	if (dev->msi_enabled)
		disable_msi_mode(dev, pci_find_capability(dev, PCI_CAP_ID_MSI),
			PCI_CAP_ID_MSI);
	if (dev->msix_enabled)
		disable_msi_mode(dev, pci_find_capability(dev, PCI_CAP_ID_MSI),
			PCI_CAP_ID_MSIX);

	pci_read_config_word(dev, PCI_COMMAND, &pci_command);
	if (pci_command & PCI_COMMAND_MASTER) {
		pci_command &= ~PCI_COMMAND_MASTER;
		pci_write_config_word(dev, PCI_COMMAND, pci_command);
	}
	dev->is_busmaster = 0;

	pcibios_disable_device(dev);
}

/**
 * pci_enable_wake - enable device to generate PME# when suspended
 * @dev: - PCI device to operate on
 * @state: - Current state of device.
 * @enable: - Flag to enable or disable generation
 * 
 * Set the bits in the device's PM Capabilities to generate PME# when
 * the system is suspended. 
 *
 * -EIO is returned if device doesn't have PM Capabilities. 
 * -EINVAL is returned if device supports it, but can't generate wake events.
 * 0 if operation is successful.
 * 
 */
int pci_enable_wake(struct pci_dev *dev, pci_power_t state, int enable)
{
	int pm;
	u16 value;

	/* find PCI PM capability in list */
	pm = pci_find_capability(dev, PCI_CAP_ID_PM);

	/* If device doesn't support PM Capabilities, but request is to disable
	 * wake events, it's a nop; otherwise fail */
	if (!pm) 
		return enable ? -EIO : 0; 

	/* Check device's ability to generate PME# */
	pci_read_config_word(dev,pm+PCI_PM_PMC,&value);

	value &= PCI_PM_CAP_PME_MASK;
	value >>= ffs(PCI_PM_CAP_PME_MASK) - 1;   /* First bit of mask */

	/* Check if it can generate PME# from requested state. */
	if (!value || !(value & (1 << state))) 
		return enable ? -EINVAL : 0;

	pci_read_config_word(dev, pm + PCI_PM_CTRL, &value);

	/* Clear PME_Status by writing 1 to it and enable PME# */
	value |= PCI_PM_CTRL_PME_STATUS | PCI_PM_CTRL_PME_ENABLE;

	if (!enable)
		value &= ~PCI_PM_CTRL_PME_ENABLE;

	pci_write_config_word(dev, pm + PCI_PM_CTRL, value);
	
	return 0;
}

int
pci_get_interrupt_pin(struct pci_dev *dev, struct pci_dev **bridge)
{
	u8 pin;

	pin = dev->pin;
	if (!pin)
		return -1;
	pin--;
	while (dev->bus->self) {
		pin = (pin + PCI_SLOT(dev->devfn)) % 4;
		dev = dev->bus->self;
	}
	*bridge = dev;
	return pin;
}

/**
 *	pci_release_region - Release a PCI bar
 *	@pdev: PCI device whose resources were previously reserved by pci_request_region
 *	@bar: BAR to release
 *
 *	Releases the PCI I/O and memory resources previously reserved by a
 *	successful call to pci_request_region.  Call this function only
 *	after all use of the PCI regions has ceased.
 */
void pci_release_region(struct pci_dev *pdev, int bar)
{
	struct pci_devres *dr;

	if (pci_resource_len(pdev, bar) == 0)
		return;
	if (pci_resource_flags(pdev, bar) & IORESOURCE_IO)
		release_region(pci_resource_start(pdev, bar),
				pci_resource_len(pdev, bar));
	else if (pci_resource_flags(pdev, bar) & IORESOURCE_MEM)
		release_mem_region(pci_resource_start(pdev, bar),
				pci_resource_len(pdev, bar));

	dr = find_pci_dr(pdev);
	if (dr)
		dr->region_mask &= ~(1 << bar);
}

/**
 *	pci_request_region - Reserved PCI I/O and memory resource
 *	@pdev: PCI device whose resources are to be reserved
 *	@bar: BAR to be reserved
 *	@res_name: Name to be associated with resource.
 *
 *	Mark the PCI region associated with PCI device @pdev BR @bar as
 *	being reserved by owner @res_name.  Do not access any
 *	address inside the PCI regions unless this call returns
 *	successfully.
 *
 *	Returns 0 on success, or %EBUSY on error.  A warning
 *	message is also printed on failure.
 */
int pci_request_region(struct pci_dev *pdev, int bar, const char *res_name)
{
	struct pci_devres *dr;

	if (pci_resource_len(pdev, bar) == 0)
		return 0;
		
	if (pci_resource_flags(pdev, bar) & IORESOURCE_IO) {
		if (!request_region(pci_resource_start(pdev, bar),
			    pci_resource_len(pdev, bar), res_name))
			goto err_out;
	}
	else if (pci_resource_flags(pdev, bar) & IORESOURCE_MEM) {
		if (!request_mem_region(pci_resource_start(pdev, bar),
				        pci_resource_len(pdev, bar), res_name))
			goto err_out;
	}

	dr = find_pci_dr(pdev);
	if (dr)
		dr->region_mask |= 1 << bar;

	return 0;

err_out:
	printk (KERN_WARNING "PCI: Unable to reserve %s region #%d:%llx@%llx "
		"for device %s\n",
		pci_resource_flags(pdev, bar) & IORESOURCE_IO ? "I/O" : "mem",
		bar + 1, /* PCI BAR # */
		(unsigned long long)pci_resource_len(pdev, bar),
		(unsigned long long)pci_resource_start(pdev, bar),
		pci_name(pdev));
	return -EBUSY;
}

/**
 * pci_release_selected_regions - Release selected PCI I/O and memory resources
 * @pdev: PCI device whose resources were previously reserved
 * @bars: Bitmask of BARs to be released
 *
 * Release selected PCI I/O and memory resources previously reserved.
 * Call this function only after all use of the PCI regions has ceased.
 */
void pci_release_selected_regions(struct pci_dev *pdev, int bars)
{
	int i;

	for (i = 0; i < 6; i++)
		if (bars & (1 << i))
			pci_release_region(pdev, i);
}

/**
 * pci_request_selected_regions - Reserve selected PCI I/O and memory resources
 * @pdev: PCI device whose resources are to be reserved
 * @bars: Bitmask of BARs to be requested
 * @res_name: Name to be associated with resource
 */
int pci_request_selected_regions(struct pci_dev *pdev, int bars,
				 const char *res_name)
{
	int i;

	for (i = 0; i < 6; i++)
		if (bars & (1 << i))
			if(pci_request_region(pdev, i, res_name))
				goto err_out;
	return 0;

err_out:
	while(--i >= 0)
		if (bars & (1 << i))
			pci_release_region(pdev, i);

	return -EBUSY;
}

/**
 *	pci_release_regions - Release reserved PCI I/O and memory resources
 *	@pdev: PCI device whose resources were previously reserved by pci_request_regions
 *
 *	Releases all PCI I/O and memory resources previously reserved by a
 *	successful call to pci_request_regions.  Call this function only
 *	after all use of the PCI regions has ceased.
 */

void pci_release_regions(struct pci_dev *pdev)
{
	pci_release_selected_regions(pdev, (1 << 6) - 1);
}

/**
 *	pci_request_regions - Reserved PCI I/O and memory resources
 *	@pdev: PCI device whose resources are to be reserved
 *	@res_name: Name to be associated with resource.
 *
 *	Mark all PCI regions associated with PCI device @pdev as
 *	being reserved by owner @res_name.  Do not access any
 *	address inside the PCI regions unless this call returns
 *	successfully.
 *
 *	Returns 0 on success, or %EBUSY on error.  A warning
 *	message is also printed on failure.
 */
int pci_request_regions(struct pci_dev *pdev, const char *res_name)
{
	return pci_request_selected_regions(pdev, ((1 << 6) - 1), res_name);
}

/**
 * pci_set_master - enables bus-mastering for device dev
 * @dev: the PCI device to enable
 *
 * Enables bus-mastering on the device and calls pcibios_set_master()
 * to do the needed arch specific settings.
 */
void
pci_set_master(struct pci_dev *dev)
{
	u16 cmd;

	pci_read_config_word(dev, PCI_COMMAND, &cmd);
	if (! (cmd & PCI_COMMAND_MASTER)) {
		pr_debug("PCI: Enabling bus mastering for device %s\n", pci_name(dev));
		cmd |= PCI_COMMAND_MASTER;
		pci_write_config_word(dev, PCI_COMMAND, cmd);
	}
	dev->is_busmaster = 1;
	pcibios_set_master(dev);
}

#ifdef PCI_DISABLE_MWI
int pci_set_mwi(struct pci_dev *dev)
{
	return 0;
}

void pci_clear_mwi(struct pci_dev *dev)
{
}

#else

#ifndef PCI_CACHE_LINE_BYTES
#define PCI_CACHE_LINE_BYTES L1_CACHE_BYTES
#endif

/* This can be overridden by arch code. */
/* Don't forget this is measured in 32-bit words, not bytes */
u8 pci_cache_line_size = PCI_CACHE_LINE_BYTES / 4;

/**
 * pci_set_cacheline_size - ensure the CACHE_LINE_SIZE register is programmed
 * @dev: the PCI device for which MWI is to be enabled
 *
 * Helper function for pci_set_mwi.
 * Originally copied from drivers/net/acenic.c.
 * Copyright 1998-2001 by Jes Sorensen, <jes@trained-monkey.org>.
 *
 * RETURNS: An appropriate -ERRNO error value on error, or zero for success.
 */
static int
pci_set_cacheline_size(struct pci_dev *dev)
{
	u8 cacheline_size;

	if (!pci_cache_line_size)
		return -EINVAL;		/* The system doesn't support MWI. */

	/* Validate current setting: the PCI_CACHE_LINE_SIZE must be
	   equal to or multiple of the right value. */
	pci_read_config_byte(dev, PCI_CACHE_LINE_SIZE, &cacheline_size);
	if (cacheline_size >= pci_cache_line_size &&
	    (cacheline_size % pci_cache_line_size) == 0)
		return 0;

	/* Write the correct value. */
	pci_write_config_byte(dev, PCI_CACHE_LINE_SIZE, pci_cache_line_size);
	/* Read it back. */
	pci_read_config_byte(dev, PCI_CACHE_LINE_SIZE, &cacheline_size);
	if (cacheline_size == pci_cache_line_size)
		return 0;

	printk(KERN_DEBUG "PCI: cache line size of %d is not supported "
	       "by device %s\n", pci_cache_line_size << 2, pci_name(dev));

	return -EINVAL;
}

/**
 * pci_set_mwi - enables memory-write-invalidate PCI transaction
 * @dev: the PCI device for which MWI is enabled
 *
 * Enables the Memory-Write-Invalidate transaction in %PCI_COMMAND,
 * and then calls @pcibios_set_mwi to do the needed arch specific
 * operations or a generic mwi-prep function.
 *
 * RETURNS: An appropriate -ERRNO error value on error, or zero for success.
 */
int
pci_set_mwi(struct pci_dev *dev)
{
	int rc;
	u16 cmd;

	rc = pci_set_cacheline_size(dev);
	if (rc)
		return rc;

	pci_read_config_word(dev, PCI_COMMAND, &cmd);
	if (! (cmd & PCI_COMMAND_INVALIDATE)) {
		pr_debug("PCI: Enabling Mem-Wr-Inval for device %s\n", pci_name(dev));
		cmd |= PCI_COMMAND_INVALIDATE;
		pci_write_config_word(dev, PCI_COMMAND, cmd);
	}
	
	return 0;
}

/**
 * pci_clear_mwi - disables Memory-Write-Invalidate for device dev
 * @dev: the PCI device to disable
 *
 * Disables PCI Memory-Write-Invalidate transaction on the device
 */
void
pci_clear_mwi(struct pci_dev *dev)
{
	u16 cmd;

	pci_read_config_word(dev, PCI_COMMAND, &cmd);
	if (cmd & PCI_COMMAND_INVALIDATE) {
		cmd &= ~PCI_COMMAND_INVALIDATE;
		pci_write_config_word(dev, PCI_COMMAND, cmd);
	}
}
#endif /* ! PCI_DISABLE_MWI */

/**
 * pci_intx - enables/disables PCI INTx for device dev
 * @pdev: the PCI device to operate on
 * @enable: boolean: whether to enable or disable PCI INTx
 *
 * Enables/disables PCI INTx for device dev
 */
void
pci_intx(struct pci_dev *pdev, int enable)
{
	u16 pci_command, new;

	pci_read_config_word(pdev, PCI_COMMAND, &pci_command);

	if (enable) {
		new = pci_command & ~PCI_COMMAND_INTX_DISABLE;
	} else {
		new = pci_command | PCI_COMMAND_INTX_DISABLE;
	}

	if (new != pci_command) {
		struct pci_devres *dr;

		pci_write_config_word(pdev, PCI_COMMAND, new);

		dr = find_pci_dr(pdev);
		if (dr && !dr->restore_intx) {
			dr->restore_intx = 1;
			dr->orig_intx = !enable;
		}
	}
}

#ifndef HAVE_ARCH_PCI_SET_DMA_MASK
/*
 * These can be overridden by arch-specific implementations
 */
int
pci_set_dma_mask(struct pci_dev *dev, u64 mask)
{
	if (!pci_dma_supported(dev, mask))
		return -EIO;

	dev->dma_mask = mask;

	return 0;
}
    
int
pci_set_consistent_dma_mask(struct pci_dev *dev, u64 mask)
{
	if (!pci_dma_supported(dev, mask))
		return -EIO;

	dev->dev.coherent_dma_mask = mask;

	return 0;
}
#endif

/**
 * pci_select_bars - Make BAR mask from the type of resource
 * @pdev: the PCI device for which BAR mask is made
 * @flags: resource type mask to be selected
 *
 * This helper routine makes bar mask from the type of resource.
 */
int pci_select_bars(struct pci_dev *dev, unsigned long flags)
{
	int i, bars = 0;
	for (i = 0; i < PCI_NUM_RESOURCES; i++)
		if (pci_resource_flags(dev, i) & flags)
			bars |= (1 << i);
	return bars;
}

static int __devinit pci_init(void)
{
	struct pci_dev *dev = NULL;

	while ((dev = pci_get_device(PCI_ANY_ID, PCI_ANY_ID, dev)) != NULL) {
		pci_fixup_device(pci_fixup_final, dev);
	}
	return 0;
}

static int __devinit pci_setup(char *str)
{
	while (str) {
		char *k = strchr(str, ',');
		if (k)
			*k++ = 0;
		if (*str && (str = pcibios_setup(str)) && *str) {
			if (!strcmp(str, "nomsi")) {
				pci_no_msi();
			} else {
				printk(KERN_ERR "PCI: Unknown option `%s'\n",
						str);
			}
		}
		str = k;
	}
	return 0;
}
early_param("pci", pci_setup);

device_initcall(pci_init);

EXPORT_SYMBOL_GPL(pci_restore_bars);
EXPORT_SYMBOL(pci_enable_device_bars);
EXPORT_SYMBOL(pci_enable_device);
EXPORT_SYMBOL(pcim_enable_device);
EXPORT_SYMBOL(pcim_pin_device);
EXPORT_SYMBOL(pci_disable_device);
EXPORT_SYMBOL(pci_find_capability);
EXPORT_SYMBOL(pci_bus_find_capability);
EXPORT_SYMBOL(pci_release_regions);
EXPORT_SYMBOL(pci_request_regions);
EXPORT_SYMBOL(pci_release_region);
EXPORT_SYMBOL(pci_request_region);
EXPORT_SYMBOL(pci_release_selected_regions);
EXPORT_SYMBOL(pci_request_selected_regions);
EXPORT_SYMBOL(pci_set_master);
EXPORT_SYMBOL(pci_set_mwi);
EXPORT_SYMBOL(pci_clear_mwi);
EXPORT_SYMBOL_GPL(pci_intx);
EXPORT_SYMBOL(pci_set_dma_mask);
EXPORT_SYMBOL(pci_set_consistent_dma_mask);
EXPORT_SYMBOL(pci_assign_resource);
EXPORT_SYMBOL(pci_find_parent_resource);
EXPORT_SYMBOL(pci_select_bars);

EXPORT_SYMBOL(pci_set_power_state);
EXPORT_SYMBOL(pci_save_state);
EXPORT_SYMBOL(pci_restore_state);
EXPORT_SYMBOL(pci_enable_wake);
<|MERGE_RESOLUTION|>--- conflicted
+++ resolved
@@ -687,8 +687,6 @@
 		return err;
 	pci_fixup_device(pci_fixup_enable, dev);
 
-<<<<<<< HEAD
-=======
 	return 0;
 }
 
@@ -704,29 +702,10 @@
 {
 	if (atomic_read(&dev->enable_cnt))
 		return do_pci_enable_device(dev, (1 << PCI_NUM_RESOURCES) - 1);
->>>>>>> 17e0e270
-	return 0;
-}
-
-/**
-<<<<<<< HEAD
- * __pci_reenable_device - Resume abandoned device
- * @dev: PCI device to be resumed
- *
- *  Note this function is a backend of pci_default_resume and is not supposed
- *  to be called by normal code, write proper resume handler and use it instead.
- */
-int
-__pci_reenable_device(struct pci_dev *dev)
-{
-	if (atomic_read(&dev->enable_cnt))
-		return do_pci_enable_device(dev, (1 << PCI_NUM_RESOURCES) - 1);
-	return 0;
-}
-
-/**
-=======
->>>>>>> 17e0e270
+	return 0;
+}
+
+/**
  * pci_enable_device_bars - Initialize some of a device for use
  * @dev: PCI device to be initialized
  * @bars: bitmask of BAR's that must be configured
@@ -763,8 +742,6 @@
 int pci_enable_device(struct pci_dev *dev)
 {
 	return pci_enable_device_bars(dev, (1 << PCI_NUM_RESOURCES) - 1);
-<<<<<<< HEAD
-=======
 }
 
 /*
@@ -863,7 +840,6 @@
 	WARN_ON(!dr || !dr->disable);
 	if (dr)
 		dr->disable = 0;
->>>>>>> 17e0e270
 }
 
 /**
