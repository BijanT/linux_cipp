--- conflicted
+++ resolved
@@ -62,16 +62,8 @@
 	 * For MSI, show the first MSI IRQ; for all other cases including
 	 * MSI-X, show the legacy INTx IRQ.
 	 */
-<<<<<<< HEAD
-	if (pdev->msi_enabled) {
-		struct msi_desc *desc = first_pci_msi_entry(pdev);
-
-		return sysfs_emit(buf, "%u\n", desc->irq);
-	}
-=======
 	if (pdev->msi_enabled)
 		return sysfs_emit(buf, "%u\n", pci_irq_vector(pdev, 0));
->>>>>>> 754e0b0e
 #endif
 
 	return sysfs_emit(buf, "%u\n", pdev->irq);
