--- conflicted
+++ resolved
@@ -399,11 +399,8 @@
 		test_bit(DMA_FENCE_FLAG_TIMESTAMP_BIT, &fence->flags) ?
 		ktime_to_ns(fence->timestamp) :
 		ktime_set(0, 0);
-<<<<<<< HEAD
-=======
 
 	return info->status;
->>>>>>> bb176f67
 }
 
 static long sync_file_ioctl_fence_info(struct sync_file *sync_file,
@@ -457,10 +454,6 @@
 
 no_fences:
 	sync_file_get_name(sync_file, info.name, sizeof(info.name));
-<<<<<<< HEAD
-	info.status = dma_fence_is_signaled(sync_file->fence);
-=======
->>>>>>> bb176f67
 	info.num_fences = num_fences;
 
 	if (copy_to_user((void __user *)arg, &info, sizeof(info)))
