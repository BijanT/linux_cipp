--- conflicted
+++ resolved
@@ -879,23 +879,17 @@
 									   plane);
 	struct tegra_plane_state *tegra_plane_state = to_tegra_plane_state(new_state);
 	struct tegra_dc *dc = to_tegra_dc(new_state->crtc);
-<<<<<<< HEAD
-	u32 value = CURSOR_CLIP_DISPLAY;
-=======
 	struct tegra_drm *tegra = plane->dev->dev_private;
 #ifdef CONFIG_ARCH_DMA_ADDR_T_64BIT
 	u64 dma_mask = *dc->dev->dma_mask;
 #endif
 	unsigned int x, y;
 	u32 value = 0;
->>>>>>> 7b6f8467
 
 	/* rien ne va plus */
 	if (!new_state->crtc || !new_state->fb)
 		return;
 
-<<<<<<< HEAD
-=======
 	/*
 	 * Legacy display supports hardware clipping of the cursor, but
 	 * nvdisplay relies on software to clip the cursor to the screen.
@@ -903,7 +897,6 @@
 	if (!dc->soc->has_nvdisplay)
 		value |= CURSOR_CLIP_DISPLAY;
 
->>>>>>> 7b6f8467
 	switch (new_state->crtc_w) {
 	case 32:
 		value |= CURSOR_SIZE_32x32;
@@ -931,11 +924,7 @@
 	tegra_dc_writel(dc, value, DC_DISP_CURSOR_START_ADDR);
 
 #ifdef CONFIG_ARCH_DMA_ADDR_T_64BIT
-<<<<<<< HEAD
-	value = (tegra_plane_state->iova[0] >> 32) & 0x3;
-=======
 	value = (tegra_plane_state->iova[0] >> 32) & (dma_mask >> 32);
->>>>>>> 7b6f8467
 	tegra_dc_writel(dc, value, DC_DISP_CURSOR_START_ADDR_HI);
 #endif
 
@@ -979,12 +968,7 @@
 	}
 
 	/* position the cursor */
-<<<<<<< HEAD
-	value = (new_state->crtc_y & 0x3fff) << 16 |
-		(new_state->crtc_x & 0x3fff);
-=======
 	value = ((y & tegra->vmask) << 16) | (x & tegra->hmask);
->>>>>>> 7b6f8467
 	tegra_dc_writel(dc, value, DC_DISP_CURSOR_POSITION);
 }
 
