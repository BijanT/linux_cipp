// SPDX-License-Identifier: GPL-2.0
/*
 * NVM Express device driver
 * Copyright (c) 2011-2014, Intel Corporation.
 */

#include <linux/blkdev.h>
#include <linux/blk-mq.h>
#include <linux/compat.h>
#include <linux/delay.h>
#include <linux/errno.h>
#include <linux/hdreg.h>
#include <linux/kernel.h>
#include <linux/module.h>
#include <linux/backing-dev.h>
#include <linux/slab.h>
#include <linux/types.h>
#include <linux/pr.h>
#include <linux/ptrace.h>
#include <linux/nvme_ioctl.h>
#include <linux/pm_qos.h>
#include <asm/unaligned.h>

#include "nvme.h"
#include "fabrics.h"

#define CREATE_TRACE_POINTS
#include "trace.h"

#define NVME_MINORS		(1U << MINORBITS)

unsigned int admin_timeout = 60;
module_param(admin_timeout, uint, 0644);
MODULE_PARM_DESC(admin_timeout, "timeout in seconds for admin commands");
EXPORT_SYMBOL_GPL(admin_timeout);

unsigned int nvme_io_timeout = 30;
module_param_named(io_timeout, nvme_io_timeout, uint, 0644);
MODULE_PARM_DESC(io_timeout, "timeout in seconds for I/O");
EXPORT_SYMBOL_GPL(nvme_io_timeout);

static unsigned char shutdown_timeout = 5;
module_param(shutdown_timeout, byte, 0644);
MODULE_PARM_DESC(shutdown_timeout, "timeout in seconds for controller shutdown");

static u8 nvme_max_retries = 5;
module_param_named(max_retries, nvme_max_retries, byte, 0644);
MODULE_PARM_DESC(max_retries, "max number of retries a command may have");

static unsigned long default_ps_max_latency_us = 100000;
module_param(default_ps_max_latency_us, ulong, 0644);
MODULE_PARM_DESC(default_ps_max_latency_us,
		 "max power saving latency for new devices; use PM QOS to change per device");

static bool force_apst;
module_param(force_apst, bool, 0644);
MODULE_PARM_DESC(force_apst, "allow APST for newly enumerated devices even if quirked off");

static unsigned long apst_primary_timeout_ms = 100;
module_param(apst_primary_timeout_ms, ulong, 0644);
MODULE_PARM_DESC(apst_primary_timeout_ms,
	"primary APST timeout in ms");

static unsigned long apst_secondary_timeout_ms = 2000;
module_param(apst_secondary_timeout_ms, ulong, 0644);
MODULE_PARM_DESC(apst_secondary_timeout_ms,
	"secondary APST timeout in ms");

static unsigned long apst_primary_latency_tol_us = 15000;
module_param(apst_primary_latency_tol_us, ulong, 0644);
MODULE_PARM_DESC(apst_primary_latency_tol_us,
	"primary APST latency tolerance in us");

static unsigned long apst_secondary_latency_tol_us = 100000;
module_param(apst_secondary_latency_tol_us, ulong, 0644);
MODULE_PARM_DESC(apst_secondary_latency_tol_us,
	"secondary APST latency tolerance in us");

static bool streams;
module_param(streams, bool, 0644);
MODULE_PARM_DESC(streams, "turn on support for Streams write directives");

/*
 * nvme_wq - hosts nvme related works that are not reset or delete
 * nvme_reset_wq - hosts nvme reset works
 * nvme_delete_wq - hosts nvme delete works
 *
 * nvme_wq will host works such as scan, aen handling, fw activation,
 * keep-alive, periodic reconnects etc. nvme_reset_wq
 * runs reset works which also flush works hosted on nvme_wq for
 * serialization purposes. nvme_delete_wq host controller deletion
 * works which flush reset works for serialization.
 */
struct workqueue_struct *nvme_wq;
EXPORT_SYMBOL_GPL(nvme_wq);

struct workqueue_struct *nvme_reset_wq;
EXPORT_SYMBOL_GPL(nvme_reset_wq);

struct workqueue_struct *nvme_delete_wq;
EXPORT_SYMBOL_GPL(nvme_delete_wq);

static LIST_HEAD(nvme_subsystems);
static DEFINE_MUTEX(nvme_subsystems_lock);

static DEFINE_IDA(nvme_instance_ida);
static dev_t nvme_ctrl_base_chr_devt;
static struct class *nvme_class;
static struct class *nvme_subsys_class;

static DEFINE_IDA(nvme_ns_chr_minor_ida);
static dev_t nvme_ns_chr_devt;
static struct class *nvme_ns_chr_class;

static void nvme_put_subsystem(struct nvme_subsystem *subsys);
static void nvme_remove_invalid_namespaces(struct nvme_ctrl *ctrl,
					   unsigned nsid);
static void nvme_update_keep_alive(struct nvme_ctrl *ctrl,
				   struct nvme_command *cmd);

/*
 * Prepare a queue for teardown.
 *
 * This must forcibly unquiesce queues to avoid blocking dispatch, and only set
 * the capacity to 0 after that to avoid blocking dispatchers that may be
 * holding bd_butex.  This will end buffered writers dirtying pages that can't
 * be synced.
 */
static void nvme_set_queue_dying(struct nvme_ns *ns)
{
	if (test_and_set_bit(NVME_NS_DEAD, &ns->flags))
		return;

	blk_set_queue_dying(ns->queue);
	blk_mq_unquiesce_queue(ns->queue);

	set_capacity_and_notify(ns->disk, 0);
}

void nvme_queue_scan(struct nvme_ctrl *ctrl)
{
	/*
	 * Only new queue scan work when admin and IO queues are both alive
	 */
	if (ctrl->state == NVME_CTRL_LIVE && ctrl->tagset)
		queue_work(nvme_wq, &ctrl->scan_work);
}

/*
 * Use this function to proceed with scheduling reset_work for a controller
 * that had previously been set to the resetting state. This is intended for
 * code paths that can't be interrupted by other reset attempts. A hot removal
 * may prevent this from succeeding.
 */
int nvme_try_sched_reset(struct nvme_ctrl *ctrl)
{
	if (ctrl->state != NVME_CTRL_RESETTING)
		return -EBUSY;
	if (!queue_work(nvme_reset_wq, &ctrl->reset_work))
		return -EBUSY;
	return 0;
}
EXPORT_SYMBOL_GPL(nvme_try_sched_reset);

static void nvme_failfast_work(struct work_struct *work)
{
	struct nvme_ctrl *ctrl = container_of(to_delayed_work(work),
			struct nvme_ctrl, failfast_work);

	if (ctrl->state != NVME_CTRL_CONNECTING)
		return;

	set_bit(NVME_CTRL_FAILFAST_EXPIRED, &ctrl->flags);
	dev_info(ctrl->device, "failfast expired\n");
	nvme_kick_requeue_lists(ctrl);
}

static inline void nvme_start_failfast_work(struct nvme_ctrl *ctrl)
{
	if (!ctrl->opts || ctrl->opts->fast_io_fail_tmo == -1)
		return;

	schedule_delayed_work(&ctrl->failfast_work,
			      ctrl->opts->fast_io_fail_tmo * HZ);
}

static inline void nvme_stop_failfast_work(struct nvme_ctrl *ctrl)
{
	if (!ctrl->opts)
		return;

	cancel_delayed_work_sync(&ctrl->failfast_work);
	clear_bit(NVME_CTRL_FAILFAST_EXPIRED, &ctrl->flags);
}


int nvme_reset_ctrl(struct nvme_ctrl *ctrl)
{
	if (!nvme_change_ctrl_state(ctrl, NVME_CTRL_RESETTING))
		return -EBUSY;
	if (!queue_work(nvme_reset_wq, &ctrl->reset_work))
		return -EBUSY;
	return 0;
}
EXPORT_SYMBOL_GPL(nvme_reset_ctrl);

int nvme_reset_ctrl_sync(struct nvme_ctrl *ctrl)
{
	int ret;

	ret = nvme_reset_ctrl(ctrl);
	if (!ret) {
		flush_work(&ctrl->reset_work);
		if (ctrl->state != NVME_CTRL_LIVE)
			ret = -ENETRESET;
	}

	return ret;
}

static void nvme_do_delete_ctrl(struct nvme_ctrl *ctrl)
{
	dev_info(ctrl->device,
		 "Removing ctrl: NQN \"%s\"\n", ctrl->opts->subsysnqn);

	flush_work(&ctrl->reset_work);
	nvme_stop_ctrl(ctrl);
	nvme_remove_namespaces(ctrl);
	ctrl->ops->delete_ctrl(ctrl);
	nvme_uninit_ctrl(ctrl);
}

static void nvme_delete_ctrl_work(struct work_struct *work)
{
	struct nvme_ctrl *ctrl =
		container_of(work, struct nvme_ctrl, delete_work);

	nvme_do_delete_ctrl(ctrl);
}

int nvme_delete_ctrl(struct nvme_ctrl *ctrl)
{
	if (!nvme_change_ctrl_state(ctrl, NVME_CTRL_DELETING))
		return -EBUSY;
	if (!queue_work(nvme_delete_wq, &ctrl->delete_work))
		return -EBUSY;
	return 0;
}
EXPORT_SYMBOL_GPL(nvme_delete_ctrl);

static void nvme_delete_ctrl_sync(struct nvme_ctrl *ctrl)
{
	/*
	 * Keep a reference until nvme_do_delete_ctrl() complete,
	 * since ->delete_ctrl can free the controller.
	 */
	nvme_get_ctrl(ctrl);
	if (nvme_change_ctrl_state(ctrl, NVME_CTRL_DELETING))
		nvme_do_delete_ctrl(ctrl);
	nvme_put_ctrl(ctrl);
}

static blk_status_t nvme_error_status(u16 status)
{
	switch (status & 0x7ff) {
	case NVME_SC_SUCCESS:
		return BLK_STS_OK;
	case NVME_SC_CAP_EXCEEDED:
		return BLK_STS_NOSPC;
	case NVME_SC_LBA_RANGE:
	case NVME_SC_CMD_INTERRUPTED:
	case NVME_SC_NS_NOT_READY:
		return BLK_STS_TARGET;
	case NVME_SC_BAD_ATTRIBUTES:
	case NVME_SC_ONCS_NOT_SUPPORTED:
	case NVME_SC_INVALID_OPCODE:
	case NVME_SC_INVALID_FIELD:
	case NVME_SC_INVALID_NS:
		return BLK_STS_NOTSUPP;
	case NVME_SC_WRITE_FAULT:
	case NVME_SC_READ_ERROR:
	case NVME_SC_UNWRITTEN_BLOCK:
	case NVME_SC_ACCESS_DENIED:
	case NVME_SC_READ_ONLY:
	case NVME_SC_COMPARE_FAILED:
		return BLK_STS_MEDIUM;
	case NVME_SC_GUARD_CHECK:
	case NVME_SC_APPTAG_CHECK:
	case NVME_SC_REFTAG_CHECK:
	case NVME_SC_INVALID_PI:
		return BLK_STS_PROTECTION;
	case NVME_SC_RESERVATION_CONFLICT:
		return BLK_STS_NEXUS;
	case NVME_SC_HOST_PATH_ERROR:
		return BLK_STS_TRANSPORT;
	case NVME_SC_ZONE_TOO_MANY_ACTIVE:
		return BLK_STS_ZONE_ACTIVE_RESOURCE;
	case NVME_SC_ZONE_TOO_MANY_OPEN:
		return BLK_STS_ZONE_OPEN_RESOURCE;
	default:
		return BLK_STS_IOERR;
	}
}

static void nvme_retry_req(struct request *req)
{
	unsigned long delay = 0;
	u16 crd;

	/* The mask and shift result must be <= 3 */
	crd = (nvme_req(req)->status & NVME_SC_CRD) >> 11;
	if (crd)
		delay = nvme_req(req)->ctrl->crdt[crd - 1] * 100;

	nvme_req(req)->retries++;
	blk_mq_requeue_request(req, false);
	blk_mq_delay_kick_requeue_list(req->q, delay);
}

enum nvme_disposition {
	COMPLETE,
	RETRY,
	FAILOVER,
};

static inline enum nvme_disposition nvme_decide_disposition(struct request *req)
{
	if (likely(nvme_req(req)->status == 0))
		return COMPLETE;

	if (blk_noretry_request(req) ||
	    (nvme_req(req)->status & NVME_SC_DNR) ||
	    nvme_req(req)->retries >= nvme_max_retries)
		return COMPLETE;

	if (req->cmd_flags & REQ_NVME_MPATH) {
		if (nvme_is_path_error(nvme_req(req)->status) ||
		    blk_queue_dying(req->q))
			return FAILOVER;
	} else {
		if (blk_queue_dying(req->q))
			return COMPLETE;
	}

	return RETRY;
}

static inline void nvme_end_req(struct request *req)
{
	blk_status_t status = nvme_error_status(nvme_req(req)->status);

	if (IS_ENABLED(CONFIG_BLK_DEV_ZONED) &&
	    req_op(req) == REQ_OP_ZONE_APPEND)
		req->__sector = nvme_lba_to_sect(req->q->queuedata,
			le64_to_cpu(nvme_req(req)->result.u64));

	nvme_trace_bio_complete(req);
	blk_mq_end_request(req, status);
}

void nvme_complete_rq(struct request *req)
{
	trace_nvme_complete_rq(req);
	nvme_cleanup_cmd(req);

	if (nvme_req(req)->ctrl->kas)
		nvme_req(req)->ctrl->comp_seen = true;

	switch (nvme_decide_disposition(req)) {
	case COMPLETE:
		nvme_end_req(req);
		return;
	case RETRY:
		nvme_retry_req(req);
		return;
	case FAILOVER:
		nvme_failover_req(req);
		return;
	}
}
EXPORT_SYMBOL_GPL(nvme_complete_rq);

/*
 * Called to unwind from ->queue_rq on a failed command submission so that the
 * multipathing code gets called to potentially failover to another path.
 * The caller needs to unwind all transport specific resource allocations and
 * must return propagate the return value.
 */
blk_status_t nvme_host_path_error(struct request *req)
{
	nvme_req(req)->status = NVME_SC_HOST_PATH_ERROR;
	blk_mq_set_request_complete(req);
	nvme_complete_rq(req);
	return BLK_STS_OK;
}
EXPORT_SYMBOL_GPL(nvme_host_path_error);

bool nvme_cancel_request(struct request *req, void *data, bool reserved)
{
	dev_dbg_ratelimited(((struct nvme_ctrl *) data)->device,
				"Cancelling I/O %d", req->tag);

	/* don't abort one completed request */
	if (blk_mq_request_completed(req))
		return true;

	nvme_req(req)->status = NVME_SC_HOST_ABORTED_CMD;
	nvme_req(req)->flags |= NVME_REQ_CANCELLED;
	blk_mq_complete_request(req);
	return true;
}
EXPORT_SYMBOL_GPL(nvme_cancel_request);

void nvme_cancel_tagset(struct nvme_ctrl *ctrl)
{
	if (ctrl->tagset) {
		blk_mq_tagset_busy_iter(ctrl->tagset,
				nvme_cancel_request, ctrl);
		blk_mq_tagset_wait_completed_request(ctrl->tagset);
	}
}
EXPORT_SYMBOL_GPL(nvme_cancel_tagset);

void nvme_cancel_admin_tagset(struct nvme_ctrl *ctrl)
{
	if (ctrl->admin_tagset) {
		blk_mq_tagset_busy_iter(ctrl->admin_tagset,
				nvme_cancel_request, ctrl);
		blk_mq_tagset_wait_completed_request(ctrl->admin_tagset);
	}
}
EXPORT_SYMBOL_GPL(nvme_cancel_admin_tagset);

bool nvme_change_ctrl_state(struct nvme_ctrl *ctrl,
		enum nvme_ctrl_state new_state)
{
	enum nvme_ctrl_state old_state;
	unsigned long flags;
	bool changed = false;

	spin_lock_irqsave(&ctrl->lock, flags);

	old_state = ctrl->state;
	switch (new_state) {
	case NVME_CTRL_LIVE:
		switch (old_state) {
		case NVME_CTRL_NEW:
		case NVME_CTRL_RESETTING:
		case NVME_CTRL_CONNECTING:
			changed = true;
			fallthrough;
		default:
			break;
		}
		break;
	case NVME_CTRL_RESETTING:
		switch (old_state) {
		case NVME_CTRL_NEW:
		case NVME_CTRL_LIVE:
			changed = true;
			fallthrough;
		default:
			break;
		}
		break;
	case NVME_CTRL_CONNECTING:
		switch (old_state) {
		case NVME_CTRL_NEW:
		case NVME_CTRL_RESETTING:
			changed = true;
			fallthrough;
		default:
			break;
		}
		break;
	case NVME_CTRL_DELETING:
		switch (old_state) {
		case NVME_CTRL_LIVE:
		case NVME_CTRL_RESETTING:
		case NVME_CTRL_CONNECTING:
			changed = true;
			fallthrough;
		default:
			break;
		}
		break;
	case NVME_CTRL_DELETING_NOIO:
		switch (old_state) {
		case NVME_CTRL_DELETING:
		case NVME_CTRL_DEAD:
			changed = true;
			fallthrough;
		default:
			break;
		}
		break;
	case NVME_CTRL_DEAD:
		switch (old_state) {
		case NVME_CTRL_DELETING:
			changed = true;
			fallthrough;
		default:
			break;
		}
		break;
	default:
		break;
	}

	if (changed) {
		ctrl->state = new_state;
		wake_up_all(&ctrl->state_wq);
	}

	spin_unlock_irqrestore(&ctrl->lock, flags);
	if (!changed)
		return false;

	if (ctrl->state == NVME_CTRL_LIVE) {
		if (old_state == NVME_CTRL_CONNECTING)
			nvme_stop_failfast_work(ctrl);
		nvme_kick_requeue_lists(ctrl);
	} else if (ctrl->state == NVME_CTRL_CONNECTING &&
		old_state == NVME_CTRL_RESETTING) {
		nvme_start_failfast_work(ctrl);
	}
	return changed;
}
EXPORT_SYMBOL_GPL(nvme_change_ctrl_state);

/*
 * Returns true for sink states that can't ever transition back to live.
 */
static bool nvme_state_terminal(struct nvme_ctrl *ctrl)
{
	switch (ctrl->state) {
	case NVME_CTRL_NEW:
	case NVME_CTRL_LIVE:
	case NVME_CTRL_RESETTING:
	case NVME_CTRL_CONNECTING:
		return false;
	case NVME_CTRL_DELETING:
	case NVME_CTRL_DELETING_NOIO:
	case NVME_CTRL_DEAD:
		return true;
	default:
		WARN_ONCE(1, "Unhandled ctrl state:%d", ctrl->state);
		return true;
	}
}

/*
 * Waits for the controller state to be resetting, or returns false if it is
 * not possible to ever transition to that state.
 */
bool nvme_wait_reset(struct nvme_ctrl *ctrl)
{
	wait_event(ctrl->state_wq,
		   nvme_change_ctrl_state(ctrl, NVME_CTRL_RESETTING) ||
		   nvme_state_terminal(ctrl));
	return ctrl->state == NVME_CTRL_RESETTING;
}
EXPORT_SYMBOL_GPL(nvme_wait_reset);

static void nvme_free_ns_head(struct kref *ref)
{
	struct nvme_ns_head *head =
		container_of(ref, struct nvme_ns_head, ref);

	nvme_mpath_remove_disk(head);
	ida_simple_remove(&head->subsys->ns_ida, head->instance);
	cleanup_srcu_struct(&head->srcu);
	nvme_put_subsystem(head->subsys);
	kfree(head);
}

bool nvme_tryget_ns_head(struct nvme_ns_head *head)
{
	return kref_get_unless_zero(&head->ref);
}

void nvme_put_ns_head(struct nvme_ns_head *head)
{
	kref_put(&head->ref, nvme_free_ns_head);
}

static void nvme_free_ns(struct kref *kref)
{
	struct nvme_ns *ns = container_of(kref, struct nvme_ns, kref);

	put_disk(ns->disk);
	nvme_put_ns_head(ns->head);
	nvme_put_ctrl(ns->ctrl);
	kfree(ns);
}

static inline bool nvme_get_ns(struct nvme_ns *ns)
{
	return kref_get_unless_zero(&ns->kref);
}

void nvme_put_ns(struct nvme_ns *ns)
{
	kref_put(&ns->kref, nvme_free_ns);
}
EXPORT_SYMBOL_NS_GPL(nvme_put_ns, NVME_TARGET_PASSTHRU);

static inline void nvme_clear_nvme_request(struct request *req)
{
	nvme_req(req)->status = 0;
	nvme_req(req)->retries = 0;
	nvme_req(req)->flags = 0;
	req->rq_flags |= RQF_DONTPREP;
}

static inline unsigned int nvme_req_op(struct nvme_command *cmd)
{
	return nvme_is_write(cmd) ? REQ_OP_DRV_OUT : REQ_OP_DRV_IN;
}

static inline void nvme_init_request(struct request *req,
		struct nvme_command *cmd)
{
	if (req->q->queuedata)
		req->timeout = NVME_IO_TIMEOUT;
	else /* no queuedata implies admin queue */
		req->timeout = NVME_ADMIN_TIMEOUT;

	/* passthru commands should let the driver set the SGL flags */
	cmd->common.flags &= ~NVME_CMD_SGL_ALL;

	req->cmd_flags |= REQ_FAILFAST_DRIVER;
	if (req->mq_hctx->type == HCTX_TYPE_POLL)
		req->cmd_flags |= REQ_HIPRI;
	nvme_clear_nvme_request(req);
	memcpy(nvme_req(req)->cmd, cmd, sizeof(*cmd));
}

struct request *nvme_alloc_request(struct request_queue *q,
		struct nvme_command *cmd, blk_mq_req_flags_t flags)
{
	struct request *req;

	req = blk_mq_alloc_request(q, nvme_req_op(cmd), flags);
	if (!IS_ERR(req))
		nvme_init_request(req, cmd);
	return req;
}
EXPORT_SYMBOL_GPL(nvme_alloc_request);

static struct request *nvme_alloc_request_qid(struct request_queue *q,
		struct nvme_command *cmd, blk_mq_req_flags_t flags, int qid)
{
	struct request *req;

	req = blk_mq_alloc_request_hctx(q, nvme_req_op(cmd), flags,
			qid ? qid - 1 : 0);
	if (!IS_ERR(req))
		nvme_init_request(req, cmd);
	return req;
}

/*
 * For something we're not in a state to send to the device the default action
 * is to busy it and retry it after the controller state is recovered.  However,
 * if the controller is deleting or if anything is marked for failfast or
 * nvme multipath it is immediately failed.
 *
 * Note: commands used to initialize the controller will be marked for failfast.
 * Note: nvme cli/ioctl commands are marked for failfast.
 */
blk_status_t nvme_fail_nonready_command(struct nvme_ctrl *ctrl,
		struct request *rq)
{
	if (ctrl->state != NVME_CTRL_DELETING_NOIO &&
	    ctrl->state != NVME_CTRL_DEAD &&
	    !test_bit(NVME_CTRL_FAILFAST_EXPIRED, &ctrl->flags) &&
	    !blk_noretry_request(rq) && !(rq->cmd_flags & REQ_NVME_MPATH))
		return BLK_STS_RESOURCE;
	return nvme_host_path_error(rq);
}
EXPORT_SYMBOL_GPL(nvme_fail_nonready_command);

bool __nvme_check_ready(struct nvme_ctrl *ctrl, struct request *rq,
		bool queue_live)
{
	struct nvme_request *req = nvme_req(rq);

	/*
	 * currently we have a problem sending passthru commands
	 * on the admin_q if the controller is not LIVE because we can't
	 * make sure that they are going out after the admin connect,
	 * controller enable and/or other commands in the initialization
	 * sequence. until the controller will be LIVE, fail with
	 * BLK_STS_RESOURCE so that they will be rescheduled.
	 */
	if (rq->q == ctrl->admin_q && (req->flags & NVME_REQ_USERCMD))
		return false;

	if (ctrl->ops->flags & NVME_F_FABRICS) {
		/*
		 * Only allow commands on a live queue, except for the connect
		 * command, which is require to set the queue live in the
		 * appropinquate states.
		 */
		switch (ctrl->state) {
		case NVME_CTRL_CONNECTING:
			if (blk_rq_is_passthrough(rq) && nvme_is_fabrics(req->cmd) &&
			    req->cmd->fabrics.fctype == nvme_fabrics_type_connect)
				return true;
			break;
		default:
			break;
		case NVME_CTRL_DEAD:
			return false;
		}
	}

	return queue_live;
}
EXPORT_SYMBOL_GPL(__nvme_check_ready);

static int nvme_toggle_streams(struct nvme_ctrl *ctrl, bool enable)
{
	struct nvme_command c = { };

	c.directive.opcode = nvme_admin_directive_send;
	c.directive.nsid = cpu_to_le32(NVME_NSID_ALL);
	c.directive.doper = NVME_DIR_SND_ID_OP_ENABLE;
	c.directive.dtype = NVME_DIR_IDENTIFY;
	c.directive.tdtype = NVME_DIR_STREAMS;
	c.directive.endir = enable ? NVME_DIR_ENDIR : 0;

	return nvme_submit_sync_cmd(ctrl->admin_q, &c, NULL, 0);
}

static int nvme_disable_streams(struct nvme_ctrl *ctrl)
{
	return nvme_toggle_streams(ctrl, false);
}

static int nvme_enable_streams(struct nvme_ctrl *ctrl)
{
	return nvme_toggle_streams(ctrl, true);
}

static int nvme_get_stream_params(struct nvme_ctrl *ctrl,
				  struct streams_directive_params *s, u32 nsid)
{
	struct nvme_command c = { };

	memset(s, 0, sizeof(*s));

	c.directive.opcode = nvme_admin_directive_recv;
	c.directive.nsid = cpu_to_le32(nsid);
	c.directive.numd = cpu_to_le32(nvme_bytes_to_numd(sizeof(*s)));
	c.directive.doper = NVME_DIR_RCV_ST_OP_PARAM;
	c.directive.dtype = NVME_DIR_STREAMS;

	return nvme_submit_sync_cmd(ctrl->admin_q, &c, s, sizeof(*s));
}

static int nvme_configure_directives(struct nvme_ctrl *ctrl)
{
	struct streams_directive_params s;
	int ret;

	if (!(ctrl->oacs & NVME_CTRL_OACS_DIRECTIVES))
		return 0;
	if (!streams)
		return 0;

	ret = nvme_enable_streams(ctrl);
	if (ret)
		return ret;

	ret = nvme_get_stream_params(ctrl, &s, NVME_NSID_ALL);
	if (ret)
		goto out_disable_stream;

	ctrl->nssa = le16_to_cpu(s.nssa);
	if (ctrl->nssa < BLK_MAX_WRITE_HINTS - 1) {
		dev_info(ctrl->device, "too few streams (%u) available\n",
					ctrl->nssa);
		goto out_disable_stream;
	}

	ctrl->nr_streams = min_t(u16, ctrl->nssa, BLK_MAX_WRITE_HINTS - 1);
	dev_info(ctrl->device, "Using %u streams\n", ctrl->nr_streams);
	return 0;

out_disable_stream:
	nvme_disable_streams(ctrl);
	return ret;
}

/*
 * Check if 'req' has a write hint associated with it. If it does, assign
 * a valid namespace stream to the write.
 */
static void nvme_assign_write_stream(struct nvme_ctrl *ctrl,
				     struct request *req, u16 *control,
				     u32 *dsmgmt)
{
	enum rw_hint streamid = req->write_hint;

	if (streamid == WRITE_LIFE_NOT_SET || streamid == WRITE_LIFE_NONE)
		streamid = 0;
	else {
		streamid--;
		if (WARN_ON_ONCE(streamid > ctrl->nr_streams))
			return;

		*control |= NVME_RW_DTYPE_STREAMS;
		*dsmgmt |= streamid << 16;
	}

	if (streamid < ARRAY_SIZE(req->q->write_hints))
		req->q->write_hints[streamid] += blk_rq_bytes(req) >> 9;
}

static inline void nvme_setup_flush(struct nvme_ns *ns,
		struct nvme_command *cmnd)
{
	cmnd->common.opcode = nvme_cmd_flush;
	cmnd->common.nsid = cpu_to_le32(ns->head->ns_id);
}

static blk_status_t nvme_setup_discard(struct nvme_ns *ns, struct request *req,
		struct nvme_command *cmnd)
{
	unsigned short segments = blk_rq_nr_discard_segments(req), n = 0;
	struct nvme_dsm_range *range;
	struct bio *bio;

	/*
	 * Some devices do not consider the DSM 'Number of Ranges' field when
	 * determining how much data to DMA. Always allocate memory for maximum
	 * number of segments to prevent device reading beyond end of buffer.
	 */
	static const size_t alloc_size = sizeof(*range) * NVME_DSM_MAX_RANGES;

	range = kzalloc(alloc_size, GFP_ATOMIC | __GFP_NOWARN);
	if (!range) {
		/*
		 * If we fail allocation our range, fallback to the controller
		 * discard page. If that's also busy, it's safe to return
		 * busy, as we know we can make progress once that's freed.
		 */
		if (test_and_set_bit_lock(0, &ns->ctrl->discard_page_busy))
			return BLK_STS_RESOURCE;

		range = page_address(ns->ctrl->discard_page);
	}

	__rq_for_each_bio(bio, req) {
		u64 slba = nvme_sect_to_lba(ns, bio->bi_iter.bi_sector);
		u32 nlb = bio->bi_iter.bi_size >> ns->lba_shift;

		if (n < segments) {
			range[n].cattr = cpu_to_le32(0);
			range[n].nlb = cpu_to_le32(nlb);
			range[n].slba = cpu_to_le64(slba);
		}
		n++;
	}

	if (WARN_ON_ONCE(n != segments)) {
		if (virt_to_page(range) == ns->ctrl->discard_page)
			clear_bit_unlock(0, &ns->ctrl->discard_page_busy);
		else
			kfree(range);
		return BLK_STS_IOERR;
	}

	cmnd->dsm.opcode = nvme_cmd_dsm;
	cmnd->dsm.nsid = cpu_to_le32(ns->head->ns_id);
	cmnd->dsm.nr = cpu_to_le32(segments - 1);
	cmnd->dsm.attributes = cpu_to_le32(NVME_DSMGMT_AD);

	req->special_vec.bv_page = virt_to_page(range);
	req->special_vec.bv_offset = offset_in_page(range);
	req->special_vec.bv_len = alloc_size;
	req->rq_flags |= RQF_SPECIAL_PAYLOAD;

	return BLK_STS_OK;
}

static inline blk_status_t nvme_setup_write_zeroes(struct nvme_ns *ns,
		struct request *req, struct nvme_command *cmnd)
{
	if (ns->ctrl->quirks & NVME_QUIRK_DEALLOCATE_ZEROES)
		return nvme_setup_discard(ns, req, cmnd);

	cmnd->write_zeroes.opcode = nvme_cmd_write_zeroes;
	cmnd->write_zeroes.nsid = cpu_to_le32(ns->head->ns_id);
	cmnd->write_zeroes.slba =
		cpu_to_le64(nvme_sect_to_lba(ns, blk_rq_pos(req)));
	cmnd->write_zeroes.length =
		cpu_to_le16((blk_rq_bytes(req) >> ns->lba_shift) - 1);
	if (nvme_ns_has_pi(ns))
		cmnd->write_zeroes.control = cpu_to_le16(NVME_RW_PRINFO_PRACT);
	else
		cmnd->write_zeroes.control = 0;
	return BLK_STS_OK;
}

static inline blk_status_t nvme_setup_rw(struct nvme_ns *ns,
		struct request *req, struct nvme_command *cmnd,
		enum nvme_opcode op)
{
	struct nvme_ctrl *ctrl = ns->ctrl;
	u16 control = 0;
	u32 dsmgmt = 0;

	if (req->cmd_flags & REQ_FUA)
		control |= NVME_RW_FUA;
	if (req->cmd_flags & (REQ_FAILFAST_DEV | REQ_RAHEAD))
		control |= NVME_RW_LR;

	if (req->cmd_flags & REQ_RAHEAD)
		dsmgmt |= NVME_RW_DSM_FREQ_PREFETCH;

	cmnd->rw.opcode = op;
	cmnd->rw.nsid = cpu_to_le32(ns->head->ns_id);
	cmnd->rw.slba = cpu_to_le64(nvme_sect_to_lba(ns, blk_rq_pos(req)));
	cmnd->rw.length = cpu_to_le16((blk_rq_bytes(req) >> ns->lba_shift) - 1);

	if (req_op(req) == REQ_OP_WRITE && ctrl->nr_streams)
		nvme_assign_write_stream(ctrl, req, &control, &dsmgmt);

	if (ns->ms) {
		/*
		 * If formated with metadata, the block layer always provides a
		 * metadata buffer if CONFIG_BLK_DEV_INTEGRITY is enabled.  Else
		 * we enable the PRACT bit for protection information or set the
		 * namespace capacity to zero to prevent any I/O.
		 */
		if (!blk_integrity_rq(req)) {
			if (WARN_ON_ONCE(!nvme_ns_has_pi(ns)))
				return BLK_STS_NOTSUPP;
			control |= NVME_RW_PRINFO_PRACT;
		}

		switch (ns->pi_type) {
		case NVME_NS_DPS_PI_TYPE3:
			control |= NVME_RW_PRINFO_PRCHK_GUARD;
			break;
		case NVME_NS_DPS_PI_TYPE1:
		case NVME_NS_DPS_PI_TYPE2:
			control |= NVME_RW_PRINFO_PRCHK_GUARD |
					NVME_RW_PRINFO_PRCHK_REF;
			if (op == nvme_cmd_zone_append)
				control |= NVME_RW_APPEND_PIREMAP;
			cmnd->rw.reftag = cpu_to_le32(t10_pi_ref_tag(req));
			break;
		}
	}

	cmnd->rw.control = cpu_to_le16(control);
	cmnd->rw.dsmgmt = cpu_to_le32(dsmgmt);
	return 0;
}

void nvme_cleanup_cmd(struct request *req)
{
	if (req->rq_flags & RQF_SPECIAL_PAYLOAD) {
		struct nvme_ctrl *ctrl = nvme_req(req)->ctrl;

		if (req->special_vec.bv_page == ctrl->discard_page)
			clear_bit_unlock(0, &ctrl->discard_page_busy);
		else
			kfree(bvec_virt(&req->special_vec));
	}
}
EXPORT_SYMBOL_GPL(nvme_cleanup_cmd);

blk_status_t nvme_setup_cmd(struct nvme_ns *ns, struct request *req)
{
	struct nvme_command *cmd = nvme_req(req)->cmd;
	struct nvme_ctrl *ctrl = nvme_req(req)->ctrl;
	blk_status_t ret = BLK_STS_OK;

	if (!(req->rq_flags & RQF_DONTPREP)) {
		nvme_clear_nvme_request(req);
		memset(cmd, 0, sizeof(*cmd));
	}

	switch (req_op(req)) {
	case REQ_OP_DRV_IN:
	case REQ_OP_DRV_OUT:
		/* these are setup prior to execution in nvme_init_request() */
		break;
	case REQ_OP_FLUSH:
		nvme_setup_flush(ns, cmd);
		break;
	case REQ_OP_ZONE_RESET_ALL:
	case REQ_OP_ZONE_RESET:
		ret = nvme_setup_zone_mgmt_send(ns, req, cmd, NVME_ZONE_RESET);
		break;
	case REQ_OP_ZONE_OPEN:
		ret = nvme_setup_zone_mgmt_send(ns, req, cmd, NVME_ZONE_OPEN);
		break;
	case REQ_OP_ZONE_CLOSE:
		ret = nvme_setup_zone_mgmt_send(ns, req, cmd, NVME_ZONE_CLOSE);
		break;
	case REQ_OP_ZONE_FINISH:
		ret = nvme_setup_zone_mgmt_send(ns, req, cmd, NVME_ZONE_FINISH);
		break;
	case REQ_OP_WRITE_ZEROES:
		ret = nvme_setup_write_zeroes(ns, req, cmd);
		break;
	case REQ_OP_DISCARD:
		ret = nvme_setup_discard(ns, req, cmd);
		break;
	case REQ_OP_READ:
		ret = nvme_setup_rw(ns, req, cmd, nvme_cmd_read);
		break;
	case REQ_OP_WRITE:
		ret = nvme_setup_rw(ns, req, cmd, nvme_cmd_write);
		break;
	case REQ_OP_ZONE_APPEND:
		ret = nvme_setup_rw(ns, req, cmd, nvme_cmd_zone_append);
		break;
	default:
		WARN_ON_ONCE(1);
		return BLK_STS_IOERR;
	}

<<<<<<< HEAD
	nvme_req(req)->genctr++;
=======
	if (!(ctrl->quirks & NVME_QUIRK_SKIP_CID_GEN))
		nvme_req(req)->genctr++;
>>>>>>> 6195eb15
	cmd->common.command_id = nvme_cid(req);
	trace_nvme_setup_cmd(req, cmd);
	return ret;
}
EXPORT_SYMBOL_GPL(nvme_setup_cmd);

/*
 * Return values:
 * 0:  success
 * >0: nvme controller's cqe status response
 * <0: kernel error in lieu of controller response
 */
static int nvme_execute_rq(struct gendisk *disk, struct request *rq,
		bool at_head)
{
	blk_status_t status;

	status = blk_execute_rq(disk, rq, at_head);
	if (nvme_req(rq)->flags & NVME_REQ_CANCELLED)
		return -EINTR;
	if (nvme_req(rq)->status)
		return nvme_req(rq)->status;
	return blk_status_to_errno(status);
}

/*
 * Returns 0 on success.  If the result is negative, it's a Linux error code;
 * if the result is positive, it's an NVM Express status code
 */
int __nvme_submit_sync_cmd(struct request_queue *q, struct nvme_command *cmd,
		union nvme_result *result, void *buffer, unsigned bufflen,
		unsigned timeout, int qid, int at_head,
		blk_mq_req_flags_t flags)
{
	struct request *req;
	int ret;

	if (qid == NVME_QID_ANY)
		req = nvme_alloc_request(q, cmd, flags);
	else
		req = nvme_alloc_request_qid(q, cmd, flags, qid);
	if (IS_ERR(req))
		return PTR_ERR(req);

	if (timeout)
		req->timeout = timeout;

	if (buffer && bufflen) {
		ret = blk_rq_map_kern(q, req, buffer, bufflen, GFP_KERNEL);
		if (ret)
			goto out;
	}

	ret = nvme_execute_rq(NULL, req, at_head);
	if (result && ret >= 0)
		*result = nvme_req(req)->result;
 out:
	blk_mq_free_request(req);
	return ret;
}
EXPORT_SYMBOL_GPL(__nvme_submit_sync_cmd);

int nvme_submit_sync_cmd(struct request_queue *q, struct nvme_command *cmd,
		void *buffer, unsigned bufflen)
{
	return __nvme_submit_sync_cmd(q, cmd, NULL, buffer, bufflen, 0,
			NVME_QID_ANY, 0, 0);
}
EXPORT_SYMBOL_GPL(nvme_submit_sync_cmd);

static u32 nvme_known_admin_effects(u8 opcode)
{
	switch (opcode) {
	case nvme_admin_format_nvm:
		return NVME_CMD_EFFECTS_LBCC | NVME_CMD_EFFECTS_NCC |
			NVME_CMD_EFFECTS_CSE_MASK;
	case nvme_admin_sanitize_nvm:
		return NVME_CMD_EFFECTS_LBCC | NVME_CMD_EFFECTS_CSE_MASK;
	default:
		break;
	}
	return 0;
}

u32 nvme_command_effects(struct nvme_ctrl *ctrl, struct nvme_ns *ns, u8 opcode)
{
	u32 effects = 0;

	if (ns) {
		if (ns->head->effects)
			effects = le32_to_cpu(ns->head->effects->iocs[opcode]);
		if (effects & ~(NVME_CMD_EFFECTS_CSUPP | NVME_CMD_EFFECTS_LBCC))
			dev_warn_once(ctrl->device,
				"IO command:%02x has unhandled effects:%08x\n",
				opcode, effects);
		return 0;
	}

	if (ctrl->effects)
		effects = le32_to_cpu(ctrl->effects->acs[opcode]);
	effects |= nvme_known_admin_effects(opcode);

	return effects;
}
EXPORT_SYMBOL_NS_GPL(nvme_command_effects, NVME_TARGET_PASSTHRU);

static u32 nvme_passthru_start(struct nvme_ctrl *ctrl, struct nvme_ns *ns,
			       u8 opcode)
{
	u32 effects = nvme_command_effects(ctrl, ns, opcode);

	/*
	 * For simplicity, IO to all namespaces is quiesced even if the command
	 * effects say only one namespace is affected.
	 */
	if (effects & NVME_CMD_EFFECTS_CSE_MASK) {
		mutex_lock(&ctrl->scan_lock);
		mutex_lock(&ctrl->subsys->lock);
		nvme_mpath_start_freeze(ctrl->subsys);
		nvme_mpath_wait_freeze(ctrl->subsys);
		nvme_start_freeze(ctrl);
		nvme_wait_freeze(ctrl);
	}
	return effects;
}

static void nvme_passthru_end(struct nvme_ctrl *ctrl, u32 effects,
			      struct nvme_command *cmd, int status)
{
	if (effects & NVME_CMD_EFFECTS_CSE_MASK) {
		nvme_unfreeze(ctrl);
		nvme_mpath_unfreeze(ctrl->subsys);
		mutex_unlock(&ctrl->subsys->lock);
		nvme_remove_invalid_namespaces(ctrl, NVME_NSID_ALL);
		mutex_unlock(&ctrl->scan_lock);
	}
	if (effects & NVME_CMD_EFFECTS_CCC)
		nvme_init_ctrl_finish(ctrl);
	if (effects & (NVME_CMD_EFFECTS_NIC | NVME_CMD_EFFECTS_NCC)) {
		nvme_queue_scan(ctrl);
		flush_work(&ctrl->scan_work);
	}

	switch (cmd->common.opcode) {
	case nvme_admin_set_features:
		switch (le32_to_cpu(cmd->common.cdw10) & 0xFF) {
		case NVME_FEAT_KATO:
			/*
			 * Keep alive commands interval on the host should be
			 * updated when KATO is modified by Set Features
			 * commands.
			 */
			if (!status)
				nvme_update_keep_alive(ctrl, cmd);
			break;
		default:
			break;
		}
		break;
	default:
		break;
	}
}

int nvme_execute_passthru_rq(struct request *rq)
{
	struct nvme_command *cmd = nvme_req(rq)->cmd;
	struct nvme_ctrl *ctrl = nvme_req(rq)->ctrl;
	struct nvme_ns *ns = rq->q->queuedata;
	struct gendisk *disk = ns ? ns->disk : NULL;
	u32 effects;
	int  ret;

	effects = nvme_passthru_start(ctrl, ns, cmd->common.opcode);
	ret = nvme_execute_rq(disk, rq, false);
	if (effects) /* nothing to be done for zero cmd effects */
		nvme_passthru_end(ctrl, effects, cmd, ret);

	return ret;
}
EXPORT_SYMBOL_NS_GPL(nvme_execute_passthru_rq, NVME_TARGET_PASSTHRU);

/*
 * Recommended frequency for KATO commands per NVMe 1.4 section 7.12.1:
 * 
 *   The host should send Keep Alive commands at half of the Keep Alive Timeout
 *   accounting for transport roundtrip times [..].
 */
static void nvme_queue_keep_alive_work(struct nvme_ctrl *ctrl)
{
	queue_delayed_work(nvme_wq, &ctrl->ka_work, ctrl->kato * HZ / 2);
}

static void nvme_keep_alive_end_io(struct request *rq, blk_status_t status)
{
	struct nvme_ctrl *ctrl = rq->end_io_data;
	unsigned long flags;
	bool startka = false;

	blk_mq_free_request(rq);

	if (status) {
		dev_err(ctrl->device,
			"failed nvme_keep_alive_end_io error=%d\n",
				status);
		return;
	}

	ctrl->comp_seen = false;
	spin_lock_irqsave(&ctrl->lock, flags);
	if (ctrl->state == NVME_CTRL_LIVE ||
	    ctrl->state == NVME_CTRL_CONNECTING)
		startka = true;
	spin_unlock_irqrestore(&ctrl->lock, flags);
	if (startka)
		nvme_queue_keep_alive_work(ctrl);
}

static void nvme_keep_alive_work(struct work_struct *work)
{
	struct nvme_ctrl *ctrl = container_of(to_delayed_work(work),
			struct nvme_ctrl, ka_work);
	bool comp_seen = ctrl->comp_seen;
	struct request *rq;

	if ((ctrl->ctratt & NVME_CTRL_ATTR_TBKAS) && comp_seen) {
		dev_dbg(ctrl->device,
			"reschedule traffic based keep-alive timer\n");
		ctrl->comp_seen = false;
		nvme_queue_keep_alive_work(ctrl);
		return;
	}

	rq = nvme_alloc_request(ctrl->admin_q, &ctrl->ka_cmd,
				BLK_MQ_REQ_RESERVED | BLK_MQ_REQ_NOWAIT);
	if (IS_ERR(rq)) {
		/* allocation failure, reset the controller */
		dev_err(ctrl->device, "keep-alive failed: %ld\n", PTR_ERR(rq));
		nvme_reset_ctrl(ctrl);
		return;
	}

	rq->timeout = ctrl->kato * HZ;
	rq->end_io_data = ctrl;
	blk_execute_rq_nowait(NULL, rq, 0, nvme_keep_alive_end_io);
}

static void nvme_start_keep_alive(struct nvme_ctrl *ctrl)
{
	if (unlikely(ctrl->kato == 0))
		return;

	nvme_queue_keep_alive_work(ctrl);
}

void nvme_stop_keep_alive(struct nvme_ctrl *ctrl)
{
	if (unlikely(ctrl->kato == 0))
		return;

	cancel_delayed_work_sync(&ctrl->ka_work);
}
EXPORT_SYMBOL_GPL(nvme_stop_keep_alive);

static void nvme_update_keep_alive(struct nvme_ctrl *ctrl,
				   struct nvme_command *cmd)
{
	unsigned int new_kato =
		DIV_ROUND_UP(le32_to_cpu(cmd->common.cdw11), 1000);

	dev_info(ctrl->device,
		 "keep alive interval updated from %u ms to %u ms\n",
		 ctrl->kato * 1000 / 2, new_kato * 1000 / 2);

	nvme_stop_keep_alive(ctrl);
	ctrl->kato = new_kato;
	nvme_start_keep_alive(ctrl);
}

/*
 * In NVMe 1.0 the CNS field was just a binary controller or namespace
 * flag, thus sending any new CNS opcodes has a big chance of not working.
 * Qemu unfortunately had that bug after reporting a 1.1 version compliance
 * (but not for any later version).
 */
static bool nvme_ctrl_limited_cns(struct nvme_ctrl *ctrl)
{
	if (ctrl->quirks & NVME_QUIRK_IDENTIFY_CNS)
		return ctrl->vs < NVME_VS(1, 2, 0);
	return ctrl->vs < NVME_VS(1, 1, 0);
}

static int nvme_identify_ctrl(struct nvme_ctrl *dev, struct nvme_id_ctrl **id)
{
	struct nvme_command c = { };
	int error;

	/* gcc-4.4.4 (at least) has issues with initializers and anon unions */
	c.identify.opcode = nvme_admin_identify;
	c.identify.cns = NVME_ID_CNS_CTRL;

	*id = kmalloc(sizeof(struct nvme_id_ctrl), GFP_KERNEL);
	if (!*id)
		return -ENOMEM;

	error = nvme_submit_sync_cmd(dev->admin_q, &c, *id,
			sizeof(struct nvme_id_ctrl));
	if (error)
		kfree(*id);
	return error;
}

static int nvme_process_ns_desc(struct nvme_ctrl *ctrl, struct nvme_ns_ids *ids,
		struct nvme_ns_id_desc *cur, bool *csi_seen)
{
	const char *warn_str = "ctrl returned bogus length:";
	void *data = cur;

	switch (cur->nidt) {
	case NVME_NIDT_EUI64:
		if (cur->nidl != NVME_NIDT_EUI64_LEN) {
			dev_warn(ctrl->device, "%s %d for NVME_NIDT_EUI64\n",
				 warn_str, cur->nidl);
			return -1;
		}
		memcpy(ids->eui64, data + sizeof(*cur), NVME_NIDT_EUI64_LEN);
		return NVME_NIDT_EUI64_LEN;
	case NVME_NIDT_NGUID:
		if (cur->nidl != NVME_NIDT_NGUID_LEN) {
			dev_warn(ctrl->device, "%s %d for NVME_NIDT_NGUID\n",
				 warn_str, cur->nidl);
			return -1;
		}
		memcpy(ids->nguid, data + sizeof(*cur), NVME_NIDT_NGUID_LEN);
		return NVME_NIDT_NGUID_LEN;
	case NVME_NIDT_UUID:
		if (cur->nidl != NVME_NIDT_UUID_LEN) {
			dev_warn(ctrl->device, "%s %d for NVME_NIDT_UUID\n",
				 warn_str, cur->nidl);
			return -1;
		}
		uuid_copy(&ids->uuid, data + sizeof(*cur));
		return NVME_NIDT_UUID_LEN;
	case NVME_NIDT_CSI:
		if (cur->nidl != NVME_NIDT_CSI_LEN) {
			dev_warn(ctrl->device, "%s %d for NVME_NIDT_CSI\n",
				 warn_str, cur->nidl);
			return -1;
		}
		memcpy(&ids->csi, data + sizeof(*cur), NVME_NIDT_CSI_LEN);
		*csi_seen = true;
		return NVME_NIDT_CSI_LEN;
	default:
		/* Skip unknown types */
		return cur->nidl;
	}
}

static int nvme_identify_ns_descs(struct nvme_ctrl *ctrl, unsigned nsid,
		struct nvme_ns_ids *ids)
{
	struct nvme_command c = { };
	bool csi_seen = false;
	int status, pos, len;
	void *data;

	if (ctrl->vs < NVME_VS(1, 3, 0) && !nvme_multi_css(ctrl))
		return 0;
	if (ctrl->quirks & NVME_QUIRK_NO_NS_DESC_LIST)
		return 0;

	c.identify.opcode = nvme_admin_identify;
	c.identify.nsid = cpu_to_le32(nsid);
	c.identify.cns = NVME_ID_CNS_NS_DESC_LIST;

	data = kzalloc(NVME_IDENTIFY_DATA_SIZE, GFP_KERNEL);
	if (!data)
		return -ENOMEM;

	status = nvme_submit_sync_cmd(ctrl->admin_q, &c, data,
				      NVME_IDENTIFY_DATA_SIZE);
	if (status) {
		dev_warn(ctrl->device,
			"Identify Descriptors failed (nsid=%u, status=0x%x)\n",
			nsid, status);
		goto free_data;
	}

	for (pos = 0; pos < NVME_IDENTIFY_DATA_SIZE; pos += len) {
		struct nvme_ns_id_desc *cur = data + pos;

		if (cur->nidl == 0)
			break;

		len = nvme_process_ns_desc(ctrl, ids, cur, &csi_seen);
		if (len < 0)
			break;

		len += sizeof(*cur);
	}

	if (nvme_multi_css(ctrl) && !csi_seen) {
		dev_warn(ctrl->device, "Command set not reported for nsid:%d\n",
			 nsid);
		status = -EINVAL;
	}

free_data:
	kfree(data);
	return status;
}

static int nvme_identify_ns(struct nvme_ctrl *ctrl, unsigned nsid,
			struct nvme_ns_ids *ids, struct nvme_id_ns **id)
{
	struct nvme_command c = { };
	int error;

	/* gcc-4.4.4 (at least) has issues with initializers and anon unions */
	c.identify.opcode = nvme_admin_identify;
	c.identify.nsid = cpu_to_le32(nsid);
	c.identify.cns = NVME_ID_CNS_NS;

	*id = kmalloc(sizeof(**id), GFP_KERNEL);
	if (!*id)
		return -ENOMEM;

	error = nvme_submit_sync_cmd(ctrl->admin_q, &c, *id, sizeof(**id));
	if (error) {
		dev_warn(ctrl->device, "Identify namespace failed (%d)\n", error);
		goto out_free_id;
	}

	error = NVME_SC_INVALID_NS | NVME_SC_DNR;
	if ((*id)->ncap == 0) /* namespace not allocated or attached */
		goto out_free_id;

	if (ctrl->vs >= NVME_VS(1, 1, 0) &&
	    !memchr_inv(ids->eui64, 0, sizeof(ids->eui64)))
		memcpy(ids->eui64, (*id)->eui64, sizeof(ids->eui64));
	if (ctrl->vs >= NVME_VS(1, 2, 0) &&
	    !memchr_inv(ids->nguid, 0, sizeof(ids->nguid)))
		memcpy(ids->nguid, (*id)->nguid, sizeof(ids->nguid));

	return 0;

out_free_id:
	kfree(*id);
	return error;
}

static int nvme_features(struct nvme_ctrl *dev, u8 op, unsigned int fid,
		unsigned int dword11, void *buffer, size_t buflen, u32 *result)
{
	union nvme_result res = { 0 };
	struct nvme_command c = { };
	int ret;

	c.features.opcode = op;
	c.features.fid = cpu_to_le32(fid);
	c.features.dword11 = cpu_to_le32(dword11);

	ret = __nvme_submit_sync_cmd(dev->admin_q, &c, &res,
			buffer, buflen, 0, NVME_QID_ANY, 0, 0);
	if (ret >= 0 && result)
		*result = le32_to_cpu(res.u32);
	return ret;
}

int nvme_set_features(struct nvme_ctrl *dev, unsigned int fid,
		      unsigned int dword11, void *buffer, size_t buflen,
		      u32 *result)
{
	return nvme_features(dev, nvme_admin_set_features, fid, dword11, buffer,
			     buflen, result);
}
EXPORT_SYMBOL_GPL(nvme_set_features);

int nvme_get_features(struct nvme_ctrl *dev, unsigned int fid,
		      unsigned int dword11, void *buffer, size_t buflen,
		      u32 *result)
{
	return nvme_features(dev, nvme_admin_get_features, fid, dword11, buffer,
			     buflen, result);
}
EXPORT_SYMBOL_GPL(nvme_get_features);

int nvme_set_queue_count(struct nvme_ctrl *ctrl, int *count)
{
	u32 q_count = (*count - 1) | ((*count - 1) << 16);
	u32 result;
	int status, nr_io_queues;

	status = nvme_set_features(ctrl, NVME_FEAT_NUM_QUEUES, q_count, NULL, 0,
			&result);
	if (status < 0)
		return status;

	/*
	 * Degraded controllers might return an error when setting the queue
	 * count.  We still want to be able to bring them online and offer
	 * access to the admin queue, as that might be only way to fix them up.
	 */
	if (status > 0) {
		dev_err(ctrl->device, "Could not set queue count (%d)\n", status);
		*count = 0;
	} else {
		nr_io_queues = min(result & 0xffff, result >> 16) + 1;
		*count = min(*count, nr_io_queues);
	}

	return 0;
}
EXPORT_SYMBOL_GPL(nvme_set_queue_count);

#define NVME_AEN_SUPPORTED \
	(NVME_AEN_CFG_NS_ATTR | NVME_AEN_CFG_FW_ACT | \
	 NVME_AEN_CFG_ANA_CHANGE | NVME_AEN_CFG_DISC_CHANGE)

static void nvme_enable_aen(struct nvme_ctrl *ctrl)
{
	u32 result, supported_aens = ctrl->oaes & NVME_AEN_SUPPORTED;
	int status;

	if (!supported_aens)
		return;

	status = nvme_set_features(ctrl, NVME_FEAT_ASYNC_EVENT, supported_aens,
			NULL, 0, &result);
	if (status)
		dev_warn(ctrl->device, "Failed to configure AEN (cfg %x)\n",
			 supported_aens);

	queue_work(nvme_wq, &ctrl->async_event_work);
}

static int nvme_ns_open(struct nvme_ns *ns)
{

	/* should never be called due to GENHD_FL_HIDDEN */
	if (WARN_ON_ONCE(nvme_ns_head_multipath(ns->head)))
		goto fail;
	if (!nvme_get_ns(ns))
		goto fail;
	if (!try_module_get(ns->ctrl->ops->module))
		goto fail_put_ns;

	return 0;

fail_put_ns:
	nvme_put_ns(ns);
fail:
	return -ENXIO;
}

static void nvme_ns_release(struct nvme_ns *ns)
{

	module_put(ns->ctrl->ops->module);
	nvme_put_ns(ns);
}

static int nvme_open(struct block_device *bdev, fmode_t mode)
{
	return nvme_ns_open(bdev->bd_disk->private_data);
}

static void nvme_release(struct gendisk *disk, fmode_t mode)
{
	nvme_ns_release(disk->private_data);
}

int nvme_getgeo(struct block_device *bdev, struct hd_geometry *geo)
{
	/* some standard values */
	geo->heads = 1 << 6;
	geo->sectors = 1 << 5;
	geo->cylinders = get_capacity(bdev->bd_disk) >> 11;
	return 0;
}

#ifdef CONFIG_BLK_DEV_INTEGRITY
static void nvme_init_integrity(struct gendisk *disk, u16 ms, u8 pi_type,
				u32 max_integrity_segments)
{
	struct blk_integrity integrity = { };

	switch (pi_type) {
	case NVME_NS_DPS_PI_TYPE3:
		integrity.profile = &t10_pi_type3_crc;
		integrity.tag_size = sizeof(u16) + sizeof(u32);
		integrity.flags |= BLK_INTEGRITY_DEVICE_CAPABLE;
		break;
	case NVME_NS_DPS_PI_TYPE1:
	case NVME_NS_DPS_PI_TYPE2:
		integrity.profile = &t10_pi_type1_crc;
		integrity.tag_size = sizeof(u16);
		integrity.flags |= BLK_INTEGRITY_DEVICE_CAPABLE;
		break;
	default:
		integrity.profile = NULL;
		break;
	}
	integrity.tuple_size = ms;
	blk_integrity_register(disk, &integrity);
	blk_queue_max_integrity_segments(disk->queue, max_integrity_segments);
}
#else
static void nvme_init_integrity(struct gendisk *disk, u16 ms, u8 pi_type,
				u32 max_integrity_segments)
{
}
#endif /* CONFIG_BLK_DEV_INTEGRITY */

static void nvme_config_discard(struct gendisk *disk, struct nvme_ns *ns)
{
	struct nvme_ctrl *ctrl = ns->ctrl;
	struct request_queue *queue = disk->queue;
	u32 size = queue_logical_block_size(queue);

	if (ctrl->max_discard_sectors == 0) {
		blk_queue_flag_clear(QUEUE_FLAG_DISCARD, queue);
		return;
	}

	if (ctrl->nr_streams && ns->sws && ns->sgs)
		size *= ns->sws * ns->sgs;

	BUILD_BUG_ON(PAGE_SIZE / sizeof(struct nvme_dsm_range) <
			NVME_DSM_MAX_RANGES);

	queue->limits.discard_alignment = 0;
	queue->limits.discard_granularity = size;

	/* If discard is already enabled, don't reset queue limits */
	if (blk_queue_flag_test_and_set(QUEUE_FLAG_DISCARD, queue))
		return;

	blk_queue_max_discard_sectors(queue, ctrl->max_discard_sectors);
	blk_queue_max_discard_segments(queue, ctrl->max_discard_segments);

	if (ctrl->quirks & NVME_QUIRK_DEALLOCATE_ZEROES)
		blk_queue_max_write_zeroes_sectors(queue, UINT_MAX);
}

static bool nvme_ns_ids_valid(struct nvme_ns_ids *ids)
{
	return !uuid_is_null(&ids->uuid) ||
		memchr_inv(ids->nguid, 0, sizeof(ids->nguid)) ||
		memchr_inv(ids->eui64, 0, sizeof(ids->eui64));
}

static bool nvme_ns_ids_equal(struct nvme_ns_ids *a, struct nvme_ns_ids *b)
{
	return uuid_equal(&a->uuid, &b->uuid) &&
		memcmp(&a->nguid, &b->nguid, sizeof(a->nguid)) == 0 &&
		memcmp(&a->eui64, &b->eui64, sizeof(a->eui64)) == 0 &&
		a->csi == b->csi;
}

static int nvme_setup_streams_ns(struct nvme_ctrl *ctrl, struct nvme_ns *ns,
				 u32 *phys_bs, u32 *io_opt)
{
	struct streams_directive_params s;
	int ret;

	if (!ctrl->nr_streams)
		return 0;

	ret = nvme_get_stream_params(ctrl, &s, ns->head->ns_id);
	if (ret)
		return ret;

	ns->sws = le32_to_cpu(s.sws);
	ns->sgs = le16_to_cpu(s.sgs);

	if (ns->sws) {
		*phys_bs = ns->sws * (1 << ns->lba_shift);
		if (ns->sgs)
			*io_opt = *phys_bs * ns->sgs;
	}

	return 0;
}

static int nvme_configure_metadata(struct nvme_ns *ns, struct nvme_id_ns *id)
{
	struct nvme_ctrl *ctrl = ns->ctrl;

	/*
	 * The PI implementation requires the metadata size to be equal to the
	 * t10 pi tuple size.
	 */
	ns->ms = le16_to_cpu(id->lbaf[id->flbas & NVME_NS_FLBAS_LBA_MASK].ms);
	if (ns->ms == sizeof(struct t10_pi_tuple))
		ns->pi_type = id->dps & NVME_NS_DPS_PI_MASK;
	else
		ns->pi_type = 0;

	ns->features &= ~(NVME_NS_METADATA_SUPPORTED | NVME_NS_EXT_LBAS);
	if (!ns->ms || !(ctrl->ops->flags & NVME_F_METADATA_SUPPORTED))
		return 0;
	if (ctrl->ops->flags & NVME_F_FABRICS) {
		/*
		 * The NVMe over Fabrics specification only supports metadata as
		 * part of the extended data LBA.  We rely on HCA/HBA support to
		 * remap the separate metadata buffer from the block layer.
		 */
		if (WARN_ON_ONCE(!(id->flbas & NVME_NS_FLBAS_META_EXT)))
			return -EINVAL;
		if (ctrl->max_integrity_segments)
			ns->features |=
				(NVME_NS_METADATA_SUPPORTED | NVME_NS_EXT_LBAS);
	} else {
		/*
		 * For PCIe controllers, we can't easily remap the separate
		 * metadata buffer from the block layer and thus require a
		 * separate metadata buffer for block layer metadata/PI support.
		 * We allow extended LBAs for the passthrough interface, though.
		 */
		if (id->flbas & NVME_NS_FLBAS_META_EXT)
			ns->features |= NVME_NS_EXT_LBAS;
		else
			ns->features |= NVME_NS_METADATA_SUPPORTED;
	}

	return 0;
}

static void nvme_set_queue_limits(struct nvme_ctrl *ctrl,
		struct request_queue *q)
{
	bool vwc = ctrl->vwc & NVME_CTRL_VWC_PRESENT;

	if (ctrl->max_hw_sectors) {
		u32 max_segments =
			(ctrl->max_hw_sectors / (NVME_CTRL_PAGE_SIZE >> 9)) + 1;

		max_segments = min_not_zero(max_segments, ctrl->max_segments);
		blk_queue_max_hw_sectors(q, ctrl->max_hw_sectors);
		blk_queue_max_segments(q, min_t(u32, max_segments, USHRT_MAX));
	}
	blk_queue_virt_boundary(q, NVME_CTRL_PAGE_SIZE - 1);
	blk_queue_dma_alignment(q, 7);
	blk_queue_write_cache(q, vwc, vwc);
}

static void nvme_update_disk_info(struct gendisk *disk,
		struct nvme_ns *ns, struct nvme_id_ns *id)
{
	sector_t capacity = nvme_lba_to_sect(ns, le64_to_cpu(id->nsze));
	unsigned short bs = 1 << ns->lba_shift;
	u32 atomic_bs, phys_bs, io_opt = 0;

	/*
	 * The block layer can't support LBA sizes larger than the page size
	 * yet, so catch this early and don't allow block I/O.
	 */
	if (ns->lba_shift > PAGE_SHIFT) {
		capacity = 0;
		bs = (1 << 9);
	}

	blk_integrity_unregister(disk);

	atomic_bs = phys_bs = bs;
	nvme_setup_streams_ns(ns->ctrl, ns, &phys_bs, &io_opt);
	if (id->nabo == 0) {
		/*
		 * Bit 1 indicates whether NAWUPF is defined for this namespace
		 * and whether it should be used instead of AWUPF. If NAWUPF ==
		 * 0 then AWUPF must be used instead.
		 */
		if (id->nsfeat & NVME_NS_FEAT_ATOMICS && id->nawupf)
			atomic_bs = (1 + le16_to_cpu(id->nawupf)) * bs;
		else
			atomic_bs = (1 + ns->ctrl->subsys->awupf) * bs;
	}

	if (id->nsfeat & NVME_NS_FEAT_IO_OPT) {
		/* NPWG = Namespace Preferred Write Granularity */
		phys_bs = bs * (1 + le16_to_cpu(id->npwg));
		/* NOWS = Namespace Optimal Write Size */
		io_opt = bs * (1 + le16_to_cpu(id->nows));
	}

	blk_queue_logical_block_size(disk->queue, bs);
	/*
	 * Linux filesystems assume writing a single physical block is
	 * an atomic operation. Hence limit the physical block size to the
	 * value of the Atomic Write Unit Power Fail parameter.
	 */
	blk_queue_physical_block_size(disk->queue, min(phys_bs, atomic_bs));
	blk_queue_io_min(disk->queue, phys_bs);
	blk_queue_io_opt(disk->queue, io_opt);

	/*
	 * Register a metadata profile for PI, or the plain non-integrity NVMe
	 * metadata masquerading as Type 0 if supported, otherwise reject block
	 * I/O to namespaces with metadata except when the namespace supports
	 * PI, as it can strip/insert in that case.
	 */
	if (ns->ms) {
		if (IS_ENABLED(CONFIG_BLK_DEV_INTEGRITY) &&
		    (ns->features & NVME_NS_METADATA_SUPPORTED))
			nvme_init_integrity(disk, ns->ms, ns->pi_type,
					    ns->ctrl->max_integrity_segments);
		else if (!nvme_ns_has_pi(ns))
			capacity = 0;
	}

	set_capacity_and_notify(disk, capacity);

	nvme_config_discard(disk, ns);
	blk_queue_max_write_zeroes_sectors(disk->queue,
					   ns->ctrl->max_zeroes_sectors);

	set_disk_ro(disk, (id->nsattr & NVME_NS_ATTR_RO) ||
		test_bit(NVME_NS_FORCE_RO, &ns->flags));
}

static inline bool nvme_first_scan(struct gendisk *disk)
{
	/* nvme_alloc_ns() scans the disk prior to adding it */
	return !disk_live(disk);
}

static void nvme_set_chunk_sectors(struct nvme_ns *ns, struct nvme_id_ns *id)
{
	struct nvme_ctrl *ctrl = ns->ctrl;
	u32 iob;

	if ((ctrl->quirks & NVME_QUIRK_STRIPE_SIZE) &&
	    is_power_of_2(ctrl->max_hw_sectors))
		iob = ctrl->max_hw_sectors;
	else
		iob = nvme_lba_to_sect(ns, le16_to_cpu(id->noiob));

	if (!iob)
		return;

	if (!is_power_of_2(iob)) {
		if (nvme_first_scan(ns->disk))
			pr_warn("%s: ignoring unaligned IO boundary:%u\n",
				ns->disk->disk_name, iob);
		return;
	}

	if (blk_queue_is_zoned(ns->disk->queue)) {
		if (nvme_first_scan(ns->disk))
			pr_warn("%s: ignoring zoned namespace IO boundary\n",
				ns->disk->disk_name);
		return;
	}

	blk_queue_chunk_sectors(ns->queue, iob);
}

static int nvme_update_ns_info(struct nvme_ns *ns, struct nvme_id_ns *id)
{
	unsigned lbaf = id->flbas & NVME_NS_FLBAS_LBA_MASK;
	int ret;

	blk_mq_freeze_queue(ns->disk->queue);
	ns->lba_shift = id->lbaf[lbaf].ds;
	nvme_set_queue_limits(ns->ctrl, ns->queue);

	ret = nvme_configure_metadata(ns, id);
	if (ret)
		goto out_unfreeze;
	nvme_set_chunk_sectors(ns, id);
	nvme_update_disk_info(ns->disk, ns, id);

	if (ns->head->ids.csi == NVME_CSI_ZNS) {
		ret = nvme_update_zone_info(ns, lbaf);
		if (ret)
			goto out_unfreeze;
	}

	set_bit(NVME_NS_READY, &ns->flags);
	blk_mq_unfreeze_queue(ns->disk->queue);

	if (blk_queue_is_zoned(ns->queue)) {
		ret = nvme_revalidate_zones(ns);
		if (ret && !nvme_first_scan(ns->disk))
			goto out;
	}

	if (nvme_ns_head_multipath(ns->head)) {
		blk_mq_freeze_queue(ns->head->disk->queue);
		nvme_update_disk_info(ns->head->disk, ns, id);
		nvme_mpath_revalidate_paths(ns);
		blk_stack_limits(&ns->head->disk->queue->limits,
				 &ns->queue->limits, 0);
		disk_update_readahead(ns->head->disk);
		blk_mq_unfreeze_queue(ns->head->disk->queue);
	}
	return 0;

out_unfreeze:
	blk_mq_unfreeze_queue(ns->disk->queue);
out:
	/*
	 * If probing fails due an unsupported feature, hide the block device,
	 * but still allow other access.
	 */
	if (ret == -ENODEV) {
		ns->disk->flags |= GENHD_FL_HIDDEN;
		ret = 0;
	}
	return ret;
}

static char nvme_pr_type(enum pr_type type)
{
	switch (type) {
	case PR_WRITE_EXCLUSIVE:
		return 1;
	case PR_EXCLUSIVE_ACCESS:
		return 2;
	case PR_WRITE_EXCLUSIVE_REG_ONLY:
		return 3;
	case PR_EXCLUSIVE_ACCESS_REG_ONLY:
		return 4;
	case PR_WRITE_EXCLUSIVE_ALL_REGS:
		return 5;
	case PR_EXCLUSIVE_ACCESS_ALL_REGS:
		return 6;
	default:
		return 0;
	}
};

static int nvme_send_ns_head_pr_command(struct block_device *bdev,
		struct nvme_command *c, u8 data[16])
{
	struct nvme_ns_head *head = bdev->bd_disk->private_data;
	int srcu_idx = srcu_read_lock(&head->srcu);
	struct nvme_ns *ns = nvme_find_path(head);
	int ret = -EWOULDBLOCK;

	if (ns) {
		c->common.nsid = cpu_to_le32(ns->head->ns_id);
		ret = nvme_submit_sync_cmd(ns->queue, c, data, 16);
	}
	srcu_read_unlock(&head->srcu, srcu_idx);
	return ret;
}
	
static int nvme_send_ns_pr_command(struct nvme_ns *ns, struct nvme_command *c,
		u8 data[16])
{
	c->common.nsid = cpu_to_le32(ns->head->ns_id);
	return nvme_submit_sync_cmd(ns->queue, c, data, 16);
}

static int nvme_pr_command(struct block_device *bdev, u32 cdw10,
				u64 key, u64 sa_key, u8 op)
{
	struct nvme_command c = { };
	u8 data[16] = { 0, };

	put_unaligned_le64(key, &data[0]);
	put_unaligned_le64(sa_key, &data[8]);

	c.common.opcode = op;
	c.common.cdw10 = cpu_to_le32(cdw10);

	if (IS_ENABLED(CONFIG_NVME_MULTIPATH) &&
	    bdev->bd_disk->fops == &nvme_ns_head_ops)
		return nvme_send_ns_head_pr_command(bdev, &c, data);
	return nvme_send_ns_pr_command(bdev->bd_disk->private_data, &c, data);
}

static int nvme_pr_register(struct block_device *bdev, u64 old,
		u64 new, unsigned flags)
{
	u32 cdw10;

	if (flags & ~PR_FL_IGNORE_KEY)
		return -EOPNOTSUPP;

	cdw10 = old ? 2 : 0;
	cdw10 |= (flags & PR_FL_IGNORE_KEY) ? 1 << 3 : 0;
	cdw10 |= (1 << 30) | (1 << 31); /* PTPL=1 */
	return nvme_pr_command(bdev, cdw10, old, new, nvme_cmd_resv_register);
}

static int nvme_pr_reserve(struct block_device *bdev, u64 key,
		enum pr_type type, unsigned flags)
{
	u32 cdw10;

	if (flags & ~PR_FL_IGNORE_KEY)
		return -EOPNOTSUPP;

	cdw10 = nvme_pr_type(type) << 8;
	cdw10 |= ((flags & PR_FL_IGNORE_KEY) ? 1 << 3 : 0);
	return nvme_pr_command(bdev, cdw10, key, 0, nvme_cmd_resv_acquire);
}

static int nvme_pr_preempt(struct block_device *bdev, u64 old, u64 new,
		enum pr_type type, bool abort)
{
	u32 cdw10 = nvme_pr_type(type) << 8 | (abort ? 2 : 1);

	return nvme_pr_command(bdev, cdw10, old, new, nvme_cmd_resv_acquire);
}

static int nvme_pr_clear(struct block_device *bdev, u64 key)
{
	u32 cdw10 = 1 | (key ? 1 << 3 : 0);

	return nvme_pr_command(bdev, cdw10, key, 0, nvme_cmd_resv_register);
}

static int nvme_pr_release(struct block_device *bdev, u64 key, enum pr_type type)
{
	u32 cdw10 = nvme_pr_type(type) << 8 | (key ? 1 << 3 : 0);

	return nvme_pr_command(bdev, cdw10, key, 0, nvme_cmd_resv_release);
}

const struct pr_ops nvme_pr_ops = {
	.pr_register	= nvme_pr_register,
	.pr_reserve	= nvme_pr_reserve,
	.pr_release	= nvme_pr_release,
	.pr_preempt	= nvme_pr_preempt,
	.pr_clear	= nvme_pr_clear,
};

#ifdef CONFIG_BLK_SED_OPAL
int nvme_sec_submit(void *data, u16 spsp, u8 secp, void *buffer, size_t len,
		bool send)
{
	struct nvme_ctrl *ctrl = data;
	struct nvme_command cmd = { };

	if (send)
		cmd.common.opcode = nvme_admin_security_send;
	else
		cmd.common.opcode = nvme_admin_security_recv;
	cmd.common.nsid = 0;
	cmd.common.cdw10 = cpu_to_le32(((u32)secp) << 24 | ((u32)spsp) << 8);
	cmd.common.cdw11 = cpu_to_le32(len);

	return __nvme_submit_sync_cmd(ctrl->admin_q, &cmd, NULL, buffer, len, 0,
			NVME_QID_ANY, 1, 0);
}
EXPORT_SYMBOL_GPL(nvme_sec_submit);
#endif /* CONFIG_BLK_SED_OPAL */

#ifdef CONFIG_BLK_DEV_ZONED
static int nvme_report_zones(struct gendisk *disk, sector_t sector,
		unsigned int nr_zones, report_zones_cb cb, void *data)
{
	return nvme_ns_report_zones(disk->private_data, sector, nr_zones, cb,
			data);
}
#else
#define nvme_report_zones	NULL
#endif /* CONFIG_BLK_DEV_ZONED */

static const struct block_device_operations nvme_bdev_ops = {
	.owner		= THIS_MODULE,
	.ioctl		= nvme_ioctl,
	.open		= nvme_open,
	.release	= nvme_release,
	.getgeo		= nvme_getgeo,
	.report_zones	= nvme_report_zones,
	.pr_ops		= &nvme_pr_ops,
};

static int nvme_wait_ready(struct nvme_ctrl *ctrl, u64 cap, bool enabled)
{
	unsigned long timeout =
		((NVME_CAP_TIMEOUT(cap) + 1) * HZ / 2) + jiffies;
	u32 csts, bit = enabled ? NVME_CSTS_RDY : 0;
	int ret;

	while ((ret = ctrl->ops->reg_read32(ctrl, NVME_REG_CSTS, &csts)) == 0) {
		if (csts == ~0)
			return -ENODEV;
		if ((csts & NVME_CSTS_RDY) == bit)
			break;

		usleep_range(1000, 2000);
		if (fatal_signal_pending(current))
			return -EINTR;
		if (time_after(jiffies, timeout)) {
			dev_err(ctrl->device,
				"Device not ready; aborting %s, CSTS=0x%x\n",
				enabled ? "initialisation" : "reset", csts);
			return -ENODEV;
		}
	}

	return ret;
}

/*
 * If the device has been passed off to us in an enabled state, just clear
 * the enabled bit.  The spec says we should set the 'shutdown notification
 * bits', but doing so may cause the device to complete commands to the
 * admin queue ... and we don't know what memory that might be pointing at!
 */
int nvme_disable_ctrl(struct nvme_ctrl *ctrl)
{
	int ret;

	ctrl->ctrl_config &= ~NVME_CC_SHN_MASK;
	ctrl->ctrl_config &= ~NVME_CC_ENABLE;

	ret = ctrl->ops->reg_write32(ctrl, NVME_REG_CC, ctrl->ctrl_config);
	if (ret)
		return ret;

	if (ctrl->quirks & NVME_QUIRK_DELAY_BEFORE_CHK_RDY)
		msleep(NVME_QUIRK_DELAY_AMOUNT);

	return nvme_wait_ready(ctrl, ctrl->cap, false);
}
EXPORT_SYMBOL_GPL(nvme_disable_ctrl);

int nvme_enable_ctrl(struct nvme_ctrl *ctrl)
{
	unsigned dev_page_min;
	int ret;

	ret = ctrl->ops->reg_read64(ctrl, NVME_REG_CAP, &ctrl->cap);
	if (ret) {
		dev_err(ctrl->device, "Reading CAP failed (%d)\n", ret);
		return ret;
	}
	dev_page_min = NVME_CAP_MPSMIN(ctrl->cap) + 12;

	if (NVME_CTRL_PAGE_SHIFT < dev_page_min) {
		dev_err(ctrl->device,
			"Minimum device page size %u too large for host (%u)\n",
			1 << dev_page_min, 1 << NVME_CTRL_PAGE_SHIFT);
		return -ENODEV;
	}

	if (NVME_CAP_CSS(ctrl->cap) & NVME_CAP_CSS_CSI)
		ctrl->ctrl_config = NVME_CC_CSS_CSI;
	else
		ctrl->ctrl_config = NVME_CC_CSS_NVM;
	ctrl->ctrl_config |= (NVME_CTRL_PAGE_SHIFT - 12) << NVME_CC_MPS_SHIFT;
	ctrl->ctrl_config |= NVME_CC_AMS_RR | NVME_CC_SHN_NONE;
	ctrl->ctrl_config |= NVME_CC_IOSQES | NVME_CC_IOCQES;
	ctrl->ctrl_config |= NVME_CC_ENABLE;

	ret = ctrl->ops->reg_write32(ctrl, NVME_REG_CC, ctrl->ctrl_config);
	if (ret)
		return ret;
	return nvme_wait_ready(ctrl, ctrl->cap, true);
}
EXPORT_SYMBOL_GPL(nvme_enable_ctrl);

int nvme_shutdown_ctrl(struct nvme_ctrl *ctrl)
{
	unsigned long timeout = jiffies + (ctrl->shutdown_timeout * HZ);
	u32 csts;
	int ret;

	ctrl->ctrl_config &= ~NVME_CC_SHN_MASK;
	ctrl->ctrl_config |= NVME_CC_SHN_NORMAL;

	ret = ctrl->ops->reg_write32(ctrl, NVME_REG_CC, ctrl->ctrl_config);
	if (ret)
		return ret;

	while ((ret = ctrl->ops->reg_read32(ctrl, NVME_REG_CSTS, &csts)) == 0) {
		if ((csts & NVME_CSTS_SHST_MASK) == NVME_CSTS_SHST_CMPLT)
			break;

		msleep(100);
		if (fatal_signal_pending(current))
			return -EINTR;
		if (time_after(jiffies, timeout)) {
			dev_err(ctrl->device,
				"Device shutdown incomplete; abort shutdown\n");
			return -ENODEV;
		}
	}

	return ret;
}
EXPORT_SYMBOL_GPL(nvme_shutdown_ctrl);

static int nvme_configure_timestamp(struct nvme_ctrl *ctrl)
{
	__le64 ts;
	int ret;

	if (!(ctrl->oncs & NVME_CTRL_ONCS_TIMESTAMP))
		return 0;

	ts = cpu_to_le64(ktime_to_ms(ktime_get_real()));
	ret = nvme_set_features(ctrl, NVME_FEAT_TIMESTAMP, 0, &ts, sizeof(ts),
			NULL);
	if (ret)
		dev_warn_once(ctrl->device,
			"could not set timestamp (%d)\n", ret);
	return ret;
}

static int nvme_configure_acre(struct nvme_ctrl *ctrl)
{
	struct nvme_feat_host_behavior *host;
	int ret;

	/* Don't bother enabling the feature if retry delay is not reported */
	if (!ctrl->crdt[0])
		return 0;

	host = kzalloc(sizeof(*host), GFP_KERNEL);
	if (!host)
		return 0;

	host->acre = NVME_ENABLE_ACRE;
	ret = nvme_set_features(ctrl, NVME_FEAT_HOST_BEHAVIOR, 0,
				host, sizeof(*host), NULL);
	kfree(host);
	return ret;
}

/*
 * The function checks whether the given total (exlat + enlat) latency of
 * a power state allows the latter to be used as an APST transition target.
 * It does so by comparing the latency to the primary and secondary latency
 * tolerances defined by module params. If there's a match, the corresponding
 * timeout value is returned and the matching tolerance index (1 or 2) is
 * reported.
 */
static bool nvme_apst_get_transition_time(u64 total_latency,
		u64 *transition_time, unsigned *last_index)
{
	if (total_latency <= apst_primary_latency_tol_us) {
		if (*last_index == 1)
			return false;
		*last_index = 1;
		*transition_time = apst_primary_timeout_ms;
		return true;
	}
	if (apst_secondary_timeout_ms &&
		total_latency <= apst_secondary_latency_tol_us) {
		if (*last_index <= 2)
			return false;
		*last_index = 2;
		*transition_time = apst_secondary_timeout_ms;
		return true;
	}
	return false;
}

/*
 * APST (Autonomous Power State Transition) lets us program a table of power
 * state transitions that the controller will perform automatically.
 *
 * Depending on module params, one of the two supported techniques will be used:
 *
 * - If the parameters provide explicit timeouts and tolerances, they will be
 *   used to build a table with up to 2 non-operational states to transition to.
 *   The default parameter values were selected based on the values used by
 *   Microsoft's and Intel's NVMe drivers. Yet, since we don't implement dynamic
 *   regeneration of the APST table in the event of switching between external
 *   and battery power, the timeouts and tolerances reflect a compromise
 *   between values used by Microsoft for AC and battery scenarios.
 * - If not, we'll configure the table with a simple heuristic: we are willing
 *   to spend at most 2% of the time transitioning between power states.
 *   Therefore, when running in any given state, we will enter the next
 *   lower-power non-operational state after waiting 50 * (enlat + exlat)
 *   microseconds, as long as that state's exit latency is under the requested
 *   maximum latency.
 *
 * We will not autonomously enter any non-operational state for which the total
 * latency exceeds ps_max_latency_us.
 *
 * Users can set ps_max_latency_us to zero to turn off APST.
 */
static int nvme_configure_apst(struct nvme_ctrl *ctrl)
{
	struct nvme_feat_auto_pst *table;
	unsigned apste = 0;
	u64 max_lat_us = 0;
	__le64 target = 0;
	int max_ps = -1;
	int state;
	int ret;
	unsigned last_lt_index = UINT_MAX;

	/*
	 * If APST isn't supported or if we haven't been initialized yet,
	 * then don't do anything.
	 */
	if (!ctrl->apsta)
		return 0;

	if (ctrl->npss > 31) {
		dev_warn(ctrl->device, "NPSS is invalid; not using APST\n");
		return 0;
	}

	table = kzalloc(sizeof(*table), GFP_KERNEL);
	if (!table)
		return 0;

	if (!ctrl->apst_enabled || ctrl->ps_max_latency_us == 0) {
		/* Turn off APST. */
		dev_dbg(ctrl->device, "APST disabled\n");
		goto done;
	}

	/*
	 * Walk through all states from lowest- to highest-power.
	 * According to the spec, lower-numbered states use more power.  NPSS,
	 * despite the name, is the index of the lowest-power state, not the
	 * number of states.
	 */
	for (state = (int)ctrl->npss; state >= 0; state--) {
		u64 total_latency_us, exit_latency_us, transition_ms;

		if (target)
			table->entries[state] = target;

		/*
		 * Don't allow transitions to the deepest state if it's quirked
		 * off.
		 */
		if (state == ctrl->npss &&
		    (ctrl->quirks & NVME_QUIRK_NO_DEEPEST_PS))
			continue;

		/*
		 * Is this state a useful non-operational state for higher-power
		 * states to autonomously transition to?
		 */
		if (!(ctrl->psd[state].flags & NVME_PS_FLAGS_NON_OP_STATE))
			continue;

		exit_latency_us = (u64)le32_to_cpu(ctrl->psd[state].exit_lat);
		if (exit_latency_us > ctrl->ps_max_latency_us)
			continue;

		total_latency_us = exit_latency_us +
			le32_to_cpu(ctrl->psd[state].entry_lat);

		/*
		 * This state is good. It can be used as the APST idle target
		 * for higher power states.
		 */
		if (apst_primary_timeout_ms && apst_primary_latency_tol_us) {
			if (!nvme_apst_get_transition_time(total_latency_us,
					&transition_ms, &last_lt_index))
				continue;
		} else {
			transition_ms = total_latency_us + 19;
			do_div(transition_ms, 20);
			if (transition_ms > (1 << 24) - 1)
				transition_ms = (1 << 24) - 1;
		}

		target = cpu_to_le64((state << 3) | (transition_ms << 8));
		if (max_ps == -1)
			max_ps = state;
		if (total_latency_us > max_lat_us)
			max_lat_us = total_latency_us;
	}

	if (max_ps == -1)
		dev_dbg(ctrl->device, "APST enabled but no non-operational states are available\n");
	else
		dev_dbg(ctrl->device, "APST enabled: max PS = %d, max round-trip latency = %lluus, table = %*phN\n",
			max_ps, max_lat_us, (int)sizeof(*table), table);
	apste = 1;

done:
	ret = nvme_set_features(ctrl, NVME_FEAT_AUTO_PST, apste,
				table, sizeof(*table), NULL);
	if (ret)
		dev_err(ctrl->device, "failed to set APST feature (%d)\n", ret);
	kfree(table);
	return ret;
}

static void nvme_set_latency_tolerance(struct device *dev, s32 val)
{
	struct nvme_ctrl *ctrl = dev_get_drvdata(dev);
	u64 latency;

	switch (val) {
	case PM_QOS_LATENCY_TOLERANCE_NO_CONSTRAINT:
	case PM_QOS_LATENCY_ANY:
		latency = U64_MAX;
		break;

	default:
		latency = val;
	}

	if (ctrl->ps_max_latency_us != latency) {
		ctrl->ps_max_latency_us = latency;
		if (ctrl->state == NVME_CTRL_LIVE)
			nvme_configure_apst(ctrl);
	}
}

struct nvme_core_quirk_entry {
	/*
	 * NVMe model and firmware strings are padded with spaces.  For
	 * simplicity, strings in the quirk table are padded with NULLs
	 * instead.
	 */
	u16 vid;
	const char *mn;
	const char *fr;
	unsigned long quirks;
};

static const struct nvme_core_quirk_entry core_quirks[] = {
	{
		/*
		 * This Toshiba device seems to die using any APST states.  See:
		 * https://bugs.launchpad.net/ubuntu/+source/linux/+bug/1678184/comments/11
		 */
		.vid = 0x1179,
		.mn = "THNSF5256GPUK TOSHIBA",
		.quirks = NVME_QUIRK_NO_APST,
	},
	{
		/*
		 * This LiteON CL1-3D*-Q11 firmware version has a race
		 * condition associated with actions related to suspend to idle
		 * LiteON has resolved the problem in future firmware
		 */
		.vid = 0x14a4,
		.fr = "22301111",
		.quirks = NVME_QUIRK_SIMPLE_SUSPEND,
	}
};

/* match is null-terminated but idstr is space-padded. */
static bool string_matches(const char *idstr, const char *match, size_t len)
{
	size_t matchlen;

	if (!match)
		return true;

	matchlen = strlen(match);
	WARN_ON_ONCE(matchlen > len);

	if (memcmp(idstr, match, matchlen))
		return false;

	for (; matchlen < len; matchlen++)
		if (idstr[matchlen] != ' ')
			return false;

	return true;
}

static bool quirk_matches(const struct nvme_id_ctrl *id,
			  const struct nvme_core_quirk_entry *q)
{
	return q->vid == le16_to_cpu(id->vid) &&
		string_matches(id->mn, q->mn, sizeof(id->mn)) &&
		string_matches(id->fr, q->fr, sizeof(id->fr));
}

static void nvme_init_subnqn(struct nvme_subsystem *subsys, struct nvme_ctrl *ctrl,
		struct nvme_id_ctrl *id)
{
	size_t nqnlen;
	int off;

	if(!(ctrl->quirks & NVME_QUIRK_IGNORE_DEV_SUBNQN)) {
		nqnlen = strnlen(id->subnqn, NVMF_NQN_SIZE);
		if (nqnlen > 0 && nqnlen < NVMF_NQN_SIZE) {
			strlcpy(subsys->subnqn, id->subnqn, NVMF_NQN_SIZE);
			return;
		}

		if (ctrl->vs >= NVME_VS(1, 2, 1))
			dev_warn(ctrl->device, "missing or invalid SUBNQN field.\n");
	}

	/* Generate a "fake" NQN per Figure 254 in NVMe 1.3 + ECN 001 */
	off = snprintf(subsys->subnqn, NVMF_NQN_SIZE,
			"nqn.2014.08.org.nvmexpress:%04x%04x",
			le16_to_cpu(id->vid), le16_to_cpu(id->ssvid));
	memcpy(subsys->subnqn + off, id->sn, sizeof(id->sn));
	off += sizeof(id->sn);
	memcpy(subsys->subnqn + off, id->mn, sizeof(id->mn));
	off += sizeof(id->mn);
	memset(subsys->subnqn + off, 0, sizeof(subsys->subnqn) - off);
}

static void nvme_release_subsystem(struct device *dev)
{
	struct nvme_subsystem *subsys =
		container_of(dev, struct nvme_subsystem, dev);

	if (subsys->instance >= 0)
		ida_simple_remove(&nvme_instance_ida, subsys->instance);
	kfree(subsys);
}

static void nvme_destroy_subsystem(struct kref *ref)
{
	struct nvme_subsystem *subsys =
			container_of(ref, struct nvme_subsystem, ref);

	mutex_lock(&nvme_subsystems_lock);
	list_del(&subsys->entry);
	mutex_unlock(&nvme_subsystems_lock);

	ida_destroy(&subsys->ns_ida);
	device_del(&subsys->dev);
	put_device(&subsys->dev);
}

static void nvme_put_subsystem(struct nvme_subsystem *subsys)
{
	kref_put(&subsys->ref, nvme_destroy_subsystem);
}

static struct nvme_subsystem *__nvme_find_get_subsystem(const char *subsysnqn)
{
	struct nvme_subsystem *subsys;

	lockdep_assert_held(&nvme_subsystems_lock);

	/*
	 * Fail matches for discovery subsystems. This results
	 * in each discovery controller bound to a unique subsystem.
	 * This avoids issues with validating controller values
	 * that can only be true when there is a single unique subsystem.
	 * There may be multiple and completely independent entities
	 * that provide discovery controllers.
	 */
	if (!strcmp(subsysnqn, NVME_DISC_SUBSYS_NAME))
		return NULL;

	list_for_each_entry(subsys, &nvme_subsystems, entry) {
		if (strcmp(subsys->subnqn, subsysnqn))
			continue;
		if (!kref_get_unless_zero(&subsys->ref))
			continue;
		return subsys;
	}

	return NULL;
}

#define SUBSYS_ATTR_RO(_name, _mode, _show)			\
	struct device_attribute subsys_attr_##_name = \
		__ATTR(_name, _mode, _show, NULL)

static ssize_t nvme_subsys_show_nqn(struct device *dev,
				    struct device_attribute *attr,
				    char *buf)
{
	struct nvme_subsystem *subsys =
		container_of(dev, struct nvme_subsystem, dev);

	return sysfs_emit(buf, "%s\n", subsys->subnqn);
}
static SUBSYS_ATTR_RO(subsysnqn, S_IRUGO, nvme_subsys_show_nqn);

#define nvme_subsys_show_str_function(field)				\
static ssize_t subsys_##field##_show(struct device *dev,		\
			    struct device_attribute *attr, char *buf)	\
{									\
	struct nvme_subsystem *subsys =					\
		container_of(dev, struct nvme_subsystem, dev);		\
	return sysfs_emit(buf, "%.*s\n",				\
			   (int)sizeof(subsys->field), subsys->field);	\
}									\
static SUBSYS_ATTR_RO(field, S_IRUGO, subsys_##field##_show);

nvme_subsys_show_str_function(model);
nvme_subsys_show_str_function(serial);
nvme_subsys_show_str_function(firmware_rev);

static struct attribute *nvme_subsys_attrs[] = {
	&subsys_attr_model.attr,
	&subsys_attr_serial.attr,
	&subsys_attr_firmware_rev.attr,
	&subsys_attr_subsysnqn.attr,
#ifdef CONFIG_NVME_MULTIPATH
	&subsys_attr_iopolicy.attr,
#endif
	NULL,
};

static const struct attribute_group nvme_subsys_attrs_group = {
	.attrs = nvme_subsys_attrs,
};

static const struct attribute_group *nvme_subsys_attrs_groups[] = {
	&nvme_subsys_attrs_group,
	NULL,
};

static inline bool nvme_discovery_ctrl(struct nvme_ctrl *ctrl)
{
	return ctrl->opts && ctrl->opts->discovery_nqn;
}

static bool nvme_validate_cntlid(struct nvme_subsystem *subsys,
		struct nvme_ctrl *ctrl, struct nvme_id_ctrl *id)
{
	struct nvme_ctrl *tmp;

	lockdep_assert_held(&nvme_subsystems_lock);

	list_for_each_entry(tmp, &subsys->ctrls, subsys_entry) {
		if (nvme_state_terminal(tmp))
			continue;

		if (tmp->cntlid == ctrl->cntlid) {
			dev_err(ctrl->device,
				"Duplicate cntlid %u with %s, rejecting\n",
				ctrl->cntlid, dev_name(tmp->device));
			return false;
		}

		if ((id->cmic & NVME_CTRL_CMIC_MULTI_CTRL) ||
		    nvme_discovery_ctrl(ctrl))
			continue;

		dev_err(ctrl->device,
			"Subsystem does not support multiple controllers\n");
		return false;
	}

	return true;
}

static int nvme_init_subsystem(struct nvme_ctrl *ctrl, struct nvme_id_ctrl *id)
{
	struct nvme_subsystem *subsys, *found;
	int ret;

	subsys = kzalloc(sizeof(*subsys), GFP_KERNEL);
	if (!subsys)
		return -ENOMEM;

	subsys->instance = -1;
	mutex_init(&subsys->lock);
	kref_init(&subsys->ref);
	INIT_LIST_HEAD(&subsys->ctrls);
	INIT_LIST_HEAD(&subsys->nsheads);
	nvme_init_subnqn(subsys, ctrl, id);
	memcpy(subsys->serial, id->sn, sizeof(subsys->serial));
	memcpy(subsys->model, id->mn, sizeof(subsys->model));
	memcpy(subsys->firmware_rev, id->fr, sizeof(subsys->firmware_rev));
	subsys->vendor_id = le16_to_cpu(id->vid);
	subsys->cmic = id->cmic;
	subsys->awupf = le16_to_cpu(id->awupf);
#ifdef CONFIG_NVME_MULTIPATH
	subsys->iopolicy = NVME_IOPOLICY_NUMA;
#endif

	subsys->dev.class = nvme_subsys_class;
	subsys->dev.release = nvme_release_subsystem;
	subsys->dev.groups = nvme_subsys_attrs_groups;
	dev_set_name(&subsys->dev, "nvme-subsys%d", ctrl->instance);
	device_initialize(&subsys->dev);

	mutex_lock(&nvme_subsystems_lock);
	found = __nvme_find_get_subsystem(subsys->subnqn);
	if (found) {
		put_device(&subsys->dev);
		subsys = found;

		if (!nvme_validate_cntlid(subsys, ctrl, id)) {
			ret = -EINVAL;
			goto out_put_subsystem;
		}
	} else {
		ret = device_add(&subsys->dev);
		if (ret) {
			dev_err(ctrl->device,
				"failed to register subsystem device.\n");
			put_device(&subsys->dev);
			goto out_unlock;
		}
		ida_init(&subsys->ns_ida);
		list_add_tail(&subsys->entry, &nvme_subsystems);
	}

	ret = sysfs_create_link(&subsys->dev.kobj, &ctrl->device->kobj,
				dev_name(ctrl->device));
	if (ret) {
		dev_err(ctrl->device,
			"failed to create sysfs link from subsystem.\n");
		goto out_put_subsystem;
	}

	if (!found)
		subsys->instance = ctrl->instance;
	ctrl->subsys = subsys;
	list_add_tail(&ctrl->subsys_entry, &subsys->ctrls);
	mutex_unlock(&nvme_subsystems_lock);
	return 0;

out_put_subsystem:
	nvme_put_subsystem(subsys);
out_unlock:
	mutex_unlock(&nvme_subsystems_lock);
	return ret;
}

int nvme_get_log(struct nvme_ctrl *ctrl, u32 nsid, u8 log_page, u8 lsp, u8 csi,
		void *log, size_t size, u64 offset)
{
	struct nvme_command c = { };
	u32 dwlen = nvme_bytes_to_numd(size);

	c.get_log_page.opcode = nvme_admin_get_log_page;
	c.get_log_page.nsid = cpu_to_le32(nsid);
	c.get_log_page.lid = log_page;
	c.get_log_page.lsp = lsp;
	c.get_log_page.numdl = cpu_to_le16(dwlen & ((1 << 16) - 1));
	c.get_log_page.numdu = cpu_to_le16(dwlen >> 16);
	c.get_log_page.lpol = cpu_to_le32(lower_32_bits(offset));
	c.get_log_page.lpou = cpu_to_le32(upper_32_bits(offset));
	c.get_log_page.csi = csi;

	return nvme_submit_sync_cmd(ctrl->admin_q, &c, log, size);
}

static int nvme_get_effects_log(struct nvme_ctrl *ctrl, u8 csi,
				struct nvme_effects_log **log)
{
	struct nvme_effects_log	*cel = xa_load(&ctrl->cels, csi);
	int ret;

	if (cel)
		goto out;

	cel = kzalloc(sizeof(*cel), GFP_KERNEL);
	if (!cel)
		return -ENOMEM;

	ret = nvme_get_log(ctrl, 0x00, NVME_LOG_CMD_EFFECTS, 0, csi,
			cel, sizeof(*cel), 0);
	if (ret) {
		kfree(cel);
		return ret;
	}

	xa_store(&ctrl->cels, csi, cel, GFP_KERNEL);
out:
	*log = cel;
	return 0;
}

static inline u32 nvme_mps_to_sectors(struct nvme_ctrl *ctrl, u32 units)
{
	u32 page_shift = NVME_CAP_MPSMIN(ctrl->cap) + 12, val;

	if (check_shl_overflow(1U, units + page_shift - 9, &val))
		return UINT_MAX;
	return val;
}

static int nvme_init_non_mdts_limits(struct nvme_ctrl *ctrl)
{
	struct nvme_command c = { };
	struct nvme_id_ctrl_nvm *id;
	int ret;

	if (ctrl->oncs & NVME_CTRL_ONCS_DSM) {
		ctrl->max_discard_sectors = UINT_MAX;
		ctrl->max_discard_segments = NVME_DSM_MAX_RANGES;
	} else {
		ctrl->max_discard_sectors = 0;
		ctrl->max_discard_segments = 0;
	}

	/*
	 * Even though NVMe spec explicitly states that MDTS is not applicable
	 * to the write-zeroes, we are cautious and limit the size to the
	 * controllers max_hw_sectors value, which is based on the MDTS field
	 * and possibly other limiting factors.
	 */
	if ((ctrl->oncs & NVME_CTRL_ONCS_WRITE_ZEROES) &&
	    !(ctrl->quirks & NVME_QUIRK_DISABLE_WRITE_ZEROES))
		ctrl->max_zeroes_sectors = ctrl->max_hw_sectors;
	else
		ctrl->max_zeroes_sectors = 0;

	if (nvme_ctrl_limited_cns(ctrl))
		return 0;

	id = kzalloc(sizeof(*id), GFP_KERNEL);
	if (!id)
		return 0;

	c.identify.opcode = nvme_admin_identify;
	c.identify.cns = NVME_ID_CNS_CS_CTRL;
	c.identify.csi = NVME_CSI_NVM;

	ret = nvme_submit_sync_cmd(ctrl->admin_q, &c, id, sizeof(*id));
	if (ret)
		goto free_data;

	if (id->dmrl)
		ctrl->max_discard_segments = id->dmrl;
	if (id->dmrsl)
		ctrl->max_discard_sectors = le32_to_cpu(id->dmrsl);
	if (id->wzsl)
		ctrl->max_zeroes_sectors = nvme_mps_to_sectors(ctrl, id->wzsl);

free_data:
	kfree(id);
	return ret;
}

static int nvme_init_identify(struct nvme_ctrl *ctrl)
{
	struct nvme_id_ctrl *id;
	u32 max_hw_sectors;
	bool prev_apst_enabled;
	int ret;

	ret = nvme_identify_ctrl(ctrl, &id);
	if (ret) {
		dev_err(ctrl->device, "Identify Controller failed (%d)\n", ret);
		return -EIO;
	}

	if (id->lpa & NVME_CTRL_LPA_CMD_EFFECTS_LOG) {
		ret = nvme_get_effects_log(ctrl, NVME_CSI_NVM, &ctrl->effects);
		if (ret < 0)
			goto out_free;
	}

	if (!(ctrl->ops->flags & NVME_F_FABRICS))
		ctrl->cntlid = le16_to_cpu(id->cntlid);

	if (!ctrl->identified) {
		unsigned int i;

		ret = nvme_init_subsystem(ctrl, id);
		if (ret)
			goto out_free;

		/*
		 * Check for quirks.  Quirk can depend on firmware version,
		 * so, in principle, the set of quirks present can change
		 * across a reset.  As a possible future enhancement, we
		 * could re-scan for quirks every time we reinitialize
		 * the device, but we'd have to make sure that the driver
		 * behaves intelligently if the quirks change.
		 */
		for (i = 0; i < ARRAY_SIZE(core_quirks); i++) {
			if (quirk_matches(id, &core_quirks[i]))
				ctrl->quirks |= core_quirks[i].quirks;
		}
	}

	if (force_apst && (ctrl->quirks & NVME_QUIRK_NO_DEEPEST_PS)) {
		dev_warn(ctrl->device, "forcibly allowing all power states due to nvme_core.force_apst -- use at your own risk\n");
		ctrl->quirks &= ~NVME_QUIRK_NO_DEEPEST_PS;
	}

	ctrl->crdt[0] = le16_to_cpu(id->crdt1);
	ctrl->crdt[1] = le16_to_cpu(id->crdt2);
	ctrl->crdt[2] = le16_to_cpu(id->crdt3);

	ctrl->oacs = le16_to_cpu(id->oacs);
	ctrl->oncs = le16_to_cpu(id->oncs);
	ctrl->mtfa = le16_to_cpu(id->mtfa);
	ctrl->oaes = le32_to_cpu(id->oaes);
	ctrl->wctemp = le16_to_cpu(id->wctemp);
	ctrl->cctemp = le16_to_cpu(id->cctemp);

	atomic_set(&ctrl->abort_limit, id->acl + 1);
	ctrl->vwc = id->vwc;
	if (id->mdts)
		max_hw_sectors = nvme_mps_to_sectors(ctrl, id->mdts);
	else
		max_hw_sectors = UINT_MAX;
	ctrl->max_hw_sectors =
		min_not_zero(ctrl->max_hw_sectors, max_hw_sectors);

	nvme_set_queue_limits(ctrl, ctrl->admin_q);
	ctrl->sgls = le32_to_cpu(id->sgls);
	ctrl->kas = le16_to_cpu(id->kas);
	ctrl->max_namespaces = le32_to_cpu(id->mnan);
	ctrl->ctratt = le32_to_cpu(id->ctratt);

	if (id->rtd3e) {
		/* us -> s */
		u32 transition_time = le32_to_cpu(id->rtd3e) / USEC_PER_SEC;

		ctrl->shutdown_timeout = clamp_t(unsigned int, transition_time,
						 shutdown_timeout, 60);

		if (ctrl->shutdown_timeout != shutdown_timeout)
			dev_info(ctrl->device,
				 "Shutdown timeout set to %u seconds\n",
				 ctrl->shutdown_timeout);
	} else
		ctrl->shutdown_timeout = shutdown_timeout;

	ctrl->npss = id->npss;
	ctrl->apsta = id->apsta;
	prev_apst_enabled = ctrl->apst_enabled;
	if (ctrl->quirks & NVME_QUIRK_NO_APST) {
		if (force_apst && id->apsta) {
			dev_warn(ctrl->device, "forcibly allowing APST due to nvme_core.force_apst -- use at your own risk\n");
			ctrl->apst_enabled = true;
		} else {
			ctrl->apst_enabled = false;
		}
	} else {
		ctrl->apst_enabled = id->apsta;
	}
	memcpy(ctrl->psd, id->psd, sizeof(ctrl->psd));

	if (ctrl->ops->flags & NVME_F_FABRICS) {
		ctrl->icdoff = le16_to_cpu(id->icdoff);
		ctrl->ioccsz = le32_to_cpu(id->ioccsz);
		ctrl->iorcsz = le32_to_cpu(id->iorcsz);
		ctrl->maxcmd = le16_to_cpu(id->maxcmd);

		/*
		 * In fabrics we need to verify the cntlid matches the
		 * admin connect
		 */
		if (ctrl->cntlid != le16_to_cpu(id->cntlid)) {
			dev_err(ctrl->device,
				"Mismatching cntlid: Connect %u vs Identify "
				"%u, rejecting\n",
				ctrl->cntlid, le16_to_cpu(id->cntlid));
			ret = -EINVAL;
			goto out_free;
		}

		if (!nvme_discovery_ctrl(ctrl) && !ctrl->kas) {
			dev_err(ctrl->device,
				"keep-alive support is mandatory for fabrics\n");
			ret = -EINVAL;
			goto out_free;
		}
	} else {
		ctrl->hmpre = le32_to_cpu(id->hmpre);
		ctrl->hmmin = le32_to_cpu(id->hmmin);
		ctrl->hmminds = le32_to_cpu(id->hmminds);
		ctrl->hmmaxd = le16_to_cpu(id->hmmaxd);
	}

	ret = nvme_mpath_init_identify(ctrl, id);
	if (ret < 0)
		goto out_free;

	if (ctrl->apst_enabled && !prev_apst_enabled)
		dev_pm_qos_expose_latency_tolerance(ctrl->device);
	else if (!ctrl->apst_enabled && prev_apst_enabled)
		dev_pm_qos_hide_latency_tolerance(ctrl->device);

out_free:
	kfree(id);
	return ret;
}

/*
 * Initialize the cached copies of the Identify data and various controller
 * register in our nvme_ctrl structure.  This should be called as soon as
 * the admin queue is fully up and running.
 */
int nvme_init_ctrl_finish(struct nvme_ctrl *ctrl)
{
	int ret;

	ret = ctrl->ops->reg_read32(ctrl, NVME_REG_VS, &ctrl->vs);
	if (ret) {
		dev_err(ctrl->device, "Reading VS failed (%d)\n", ret);
		return ret;
	}

	ctrl->sqsize = min_t(u16, NVME_CAP_MQES(ctrl->cap), ctrl->sqsize);

	if (ctrl->vs >= NVME_VS(1, 1, 0))
		ctrl->subsystem = NVME_CAP_NSSRC(ctrl->cap);

	ret = nvme_init_identify(ctrl);
	if (ret)
		return ret;

	ret = nvme_init_non_mdts_limits(ctrl);
	if (ret < 0)
		return ret;

	ret = nvme_configure_apst(ctrl);
	if (ret < 0)
		return ret;

	ret = nvme_configure_timestamp(ctrl);
	if (ret < 0)
		return ret;

	ret = nvme_configure_directives(ctrl);
	if (ret < 0)
		return ret;

	ret = nvme_configure_acre(ctrl);
	if (ret < 0)
		return ret;

	if (!ctrl->identified && !nvme_discovery_ctrl(ctrl)) {
		ret = nvme_hwmon_init(ctrl);
		if (ret < 0)
			return ret;
	}

	ctrl->identified = true;

	return 0;
}
EXPORT_SYMBOL_GPL(nvme_init_ctrl_finish);

static int nvme_dev_open(struct inode *inode, struct file *file)
{
	struct nvme_ctrl *ctrl =
		container_of(inode->i_cdev, struct nvme_ctrl, cdev);

	switch (ctrl->state) {
	case NVME_CTRL_LIVE:
		break;
	default:
		return -EWOULDBLOCK;
	}

	nvme_get_ctrl(ctrl);
	if (!try_module_get(ctrl->ops->module)) {
		nvme_put_ctrl(ctrl);
		return -EINVAL;
	}

	file->private_data = ctrl;
	return 0;
}

static int nvme_dev_release(struct inode *inode, struct file *file)
{
	struct nvme_ctrl *ctrl =
		container_of(inode->i_cdev, struct nvme_ctrl, cdev);

	module_put(ctrl->ops->module);
	nvme_put_ctrl(ctrl);
	return 0;
}

static const struct file_operations nvme_dev_fops = {
	.owner		= THIS_MODULE,
	.open		= nvme_dev_open,
	.release	= nvme_dev_release,
	.unlocked_ioctl	= nvme_dev_ioctl,
	.compat_ioctl	= compat_ptr_ioctl,
};

static ssize_t nvme_sysfs_reset(struct device *dev,
				struct device_attribute *attr, const char *buf,
				size_t count)
{
	struct nvme_ctrl *ctrl = dev_get_drvdata(dev);
	int ret;

	ret = nvme_reset_ctrl_sync(ctrl);
	if (ret < 0)
		return ret;
	return count;
}
static DEVICE_ATTR(reset_controller, S_IWUSR, NULL, nvme_sysfs_reset);

static ssize_t nvme_sysfs_rescan(struct device *dev,
				struct device_attribute *attr, const char *buf,
				size_t count)
{
	struct nvme_ctrl *ctrl = dev_get_drvdata(dev);

	nvme_queue_scan(ctrl);
	return count;
}
static DEVICE_ATTR(rescan_controller, S_IWUSR, NULL, nvme_sysfs_rescan);

static inline struct nvme_ns_head *dev_to_ns_head(struct device *dev)
{
	struct gendisk *disk = dev_to_disk(dev);

	if (disk->fops == &nvme_bdev_ops)
		return nvme_get_ns_from_dev(dev)->head;
	else
		return disk->private_data;
}

static ssize_t wwid_show(struct device *dev, struct device_attribute *attr,
		char *buf)
{
	struct nvme_ns_head *head = dev_to_ns_head(dev);
	struct nvme_ns_ids *ids = &head->ids;
	struct nvme_subsystem *subsys = head->subsys;
	int serial_len = sizeof(subsys->serial);
	int model_len = sizeof(subsys->model);

	if (!uuid_is_null(&ids->uuid))
		return sysfs_emit(buf, "uuid.%pU\n", &ids->uuid);

	if (memchr_inv(ids->nguid, 0, sizeof(ids->nguid)))
		return sysfs_emit(buf, "eui.%16phN\n", ids->nguid);

	if (memchr_inv(ids->eui64, 0, sizeof(ids->eui64)))
		return sysfs_emit(buf, "eui.%8phN\n", ids->eui64);

	while (serial_len > 0 && (subsys->serial[serial_len - 1] == ' ' ||
				  subsys->serial[serial_len - 1] == '\0'))
		serial_len--;
	while (model_len > 0 && (subsys->model[model_len - 1] == ' ' ||
				 subsys->model[model_len - 1] == '\0'))
		model_len--;

	return sysfs_emit(buf, "nvme.%04x-%*phN-%*phN-%08x\n", subsys->vendor_id,
		serial_len, subsys->serial, model_len, subsys->model,
		head->ns_id);
}
static DEVICE_ATTR_RO(wwid);

static ssize_t nguid_show(struct device *dev, struct device_attribute *attr,
		char *buf)
{
	return sysfs_emit(buf, "%pU\n", dev_to_ns_head(dev)->ids.nguid);
}
static DEVICE_ATTR_RO(nguid);

static ssize_t uuid_show(struct device *dev, struct device_attribute *attr,
		char *buf)
{
	struct nvme_ns_ids *ids = &dev_to_ns_head(dev)->ids;

	/* For backward compatibility expose the NGUID to userspace if
	 * we have no UUID set
	 */
	if (uuid_is_null(&ids->uuid)) {
		printk_ratelimited(KERN_WARNING
				   "No UUID available providing old NGUID\n");
		return sysfs_emit(buf, "%pU\n", ids->nguid);
	}
	return sysfs_emit(buf, "%pU\n", &ids->uuid);
}
static DEVICE_ATTR_RO(uuid);

static ssize_t eui_show(struct device *dev, struct device_attribute *attr,
		char *buf)
{
	return sysfs_emit(buf, "%8ph\n", dev_to_ns_head(dev)->ids.eui64);
}
static DEVICE_ATTR_RO(eui);

static ssize_t nsid_show(struct device *dev, struct device_attribute *attr,
		char *buf)
{
	return sysfs_emit(buf, "%d\n", dev_to_ns_head(dev)->ns_id);
}
static DEVICE_ATTR_RO(nsid);

static struct attribute *nvme_ns_id_attrs[] = {
	&dev_attr_wwid.attr,
	&dev_attr_uuid.attr,
	&dev_attr_nguid.attr,
	&dev_attr_eui.attr,
	&dev_attr_nsid.attr,
#ifdef CONFIG_NVME_MULTIPATH
	&dev_attr_ana_grpid.attr,
	&dev_attr_ana_state.attr,
#endif
	NULL,
};

static umode_t nvme_ns_id_attrs_are_visible(struct kobject *kobj,
		struct attribute *a, int n)
{
	struct device *dev = container_of(kobj, struct device, kobj);
	struct nvme_ns_ids *ids = &dev_to_ns_head(dev)->ids;

	if (a == &dev_attr_uuid.attr) {
		if (uuid_is_null(&ids->uuid) &&
		    !memchr_inv(ids->nguid, 0, sizeof(ids->nguid)))
			return 0;
	}
	if (a == &dev_attr_nguid.attr) {
		if (!memchr_inv(ids->nguid, 0, sizeof(ids->nguid)))
			return 0;
	}
	if (a == &dev_attr_eui.attr) {
		if (!memchr_inv(ids->eui64, 0, sizeof(ids->eui64)))
			return 0;
	}
#ifdef CONFIG_NVME_MULTIPATH
	if (a == &dev_attr_ana_grpid.attr || a == &dev_attr_ana_state.attr) {
		if (dev_to_disk(dev)->fops != &nvme_bdev_ops) /* per-path attr */
			return 0;
		if (!nvme_ctrl_use_ana(nvme_get_ns_from_dev(dev)->ctrl))
			return 0;
	}
#endif
	return a->mode;
}

static const struct attribute_group nvme_ns_id_attr_group = {
	.attrs		= nvme_ns_id_attrs,
	.is_visible	= nvme_ns_id_attrs_are_visible,
};

const struct attribute_group *nvme_ns_id_attr_groups[] = {
	&nvme_ns_id_attr_group,
	NULL,
};

#define nvme_show_str_function(field)						\
static ssize_t  field##_show(struct device *dev,				\
			    struct device_attribute *attr, char *buf)		\
{										\
        struct nvme_ctrl *ctrl = dev_get_drvdata(dev);				\
        return sysfs_emit(buf, "%.*s\n",					\
		(int)sizeof(ctrl->subsys->field), ctrl->subsys->field);		\
}										\
static DEVICE_ATTR(field, S_IRUGO, field##_show, NULL);

nvme_show_str_function(model);
nvme_show_str_function(serial);
nvme_show_str_function(firmware_rev);

#define nvme_show_int_function(field)						\
static ssize_t  field##_show(struct device *dev,				\
			    struct device_attribute *attr, char *buf)		\
{										\
        struct nvme_ctrl *ctrl = dev_get_drvdata(dev);				\
        return sysfs_emit(buf, "%d\n", ctrl->field);				\
}										\
static DEVICE_ATTR(field, S_IRUGO, field##_show, NULL);

nvme_show_int_function(cntlid);
nvme_show_int_function(numa_node);
nvme_show_int_function(queue_count);
nvme_show_int_function(sqsize);
nvme_show_int_function(kato);

static ssize_t nvme_sysfs_delete(struct device *dev,
				struct device_attribute *attr, const char *buf,
				size_t count)
{
	struct nvme_ctrl *ctrl = dev_get_drvdata(dev);

	if (device_remove_file_self(dev, attr))
		nvme_delete_ctrl_sync(ctrl);
	return count;
}
static DEVICE_ATTR(delete_controller, S_IWUSR, NULL, nvme_sysfs_delete);

static ssize_t nvme_sysfs_show_transport(struct device *dev,
					 struct device_attribute *attr,
					 char *buf)
{
	struct nvme_ctrl *ctrl = dev_get_drvdata(dev);

	return sysfs_emit(buf, "%s\n", ctrl->ops->name);
}
static DEVICE_ATTR(transport, S_IRUGO, nvme_sysfs_show_transport, NULL);

static ssize_t nvme_sysfs_show_state(struct device *dev,
				     struct device_attribute *attr,
				     char *buf)
{
	struct nvme_ctrl *ctrl = dev_get_drvdata(dev);
	static const char *const state_name[] = {
		[NVME_CTRL_NEW]		= "new",
		[NVME_CTRL_LIVE]	= "live",
		[NVME_CTRL_RESETTING]	= "resetting",
		[NVME_CTRL_CONNECTING]	= "connecting",
		[NVME_CTRL_DELETING]	= "deleting",
		[NVME_CTRL_DELETING_NOIO]= "deleting (no IO)",
		[NVME_CTRL_DEAD]	= "dead",
	};

	if ((unsigned)ctrl->state < ARRAY_SIZE(state_name) &&
	    state_name[ctrl->state])
		return sysfs_emit(buf, "%s\n", state_name[ctrl->state]);

	return sysfs_emit(buf, "unknown state\n");
}

static DEVICE_ATTR(state, S_IRUGO, nvme_sysfs_show_state, NULL);

static ssize_t nvme_sysfs_show_subsysnqn(struct device *dev,
					 struct device_attribute *attr,
					 char *buf)
{
	struct nvme_ctrl *ctrl = dev_get_drvdata(dev);

	return sysfs_emit(buf, "%s\n", ctrl->subsys->subnqn);
}
static DEVICE_ATTR(subsysnqn, S_IRUGO, nvme_sysfs_show_subsysnqn, NULL);

static ssize_t nvme_sysfs_show_hostnqn(struct device *dev,
					struct device_attribute *attr,
					char *buf)
{
	struct nvme_ctrl *ctrl = dev_get_drvdata(dev);

	return sysfs_emit(buf, "%s\n", ctrl->opts->host->nqn);
}
static DEVICE_ATTR(hostnqn, S_IRUGO, nvme_sysfs_show_hostnqn, NULL);

static ssize_t nvme_sysfs_show_hostid(struct device *dev,
					struct device_attribute *attr,
					char *buf)
{
	struct nvme_ctrl *ctrl = dev_get_drvdata(dev);

	return sysfs_emit(buf, "%pU\n", &ctrl->opts->host->id);
}
static DEVICE_ATTR(hostid, S_IRUGO, nvme_sysfs_show_hostid, NULL);

static ssize_t nvme_sysfs_show_address(struct device *dev,
					 struct device_attribute *attr,
					 char *buf)
{
	struct nvme_ctrl *ctrl = dev_get_drvdata(dev);

	return ctrl->ops->get_address(ctrl, buf, PAGE_SIZE);
}
static DEVICE_ATTR(address, S_IRUGO, nvme_sysfs_show_address, NULL);

static ssize_t nvme_ctrl_loss_tmo_show(struct device *dev,
		struct device_attribute *attr, char *buf)
{
	struct nvme_ctrl *ctrl = dev_get_drvdata(dev);
	struct nvmf_ctrl_options *opts = ctrl->opts;

	if (ctrl->opts->max_reconnects == -1)
		return sysfs_emit(buf, "off\n");
	return sysfs_emit(buf, "%d\n",
			  opts->max_reconnects * opts->reconnect_delay);
}

static ssize_t nvme_ctrl_loss_tmo_store(struct device *dev,
		struct device_attribute *attr, const char *buf, size_t count)
{
	struct nvme_ctrl *ctrl = dev_get_drvdata(dev);
	struct nvmf_ctrl_options *opts = ctrl->opts;
	int ctrl_loss_tmo, err;

	err = kstrtoint(buf, 10, &ctrl_loss_tmo);
	if (err)
		return -EINVAL;

	if (ctrl_loss_tmo < 0)
		opts->max_reconnects = -1;
	else
		opts->max_reconnects = DIV_ROUND_UP(ctrl_loss_tmo,
						opts->reconnect_delay);
	return count;
}
static DEVICE_ATTR(ctrl_loss_tmo, S_IRUGO | S_IWUSR,
	nvme_ctrl_loss_tmo_show, nvme_ctrl_loss_tmo_store);

static ssize_t nvme_ctrl_reconnect_delay_show(struct device *dev,
		struct device_attribute *attr, char *buf)
{
	struct nvme_ctrl *ctrl = dev_get_drvdata(dev);

	if (ctrl->opts->reconnect_delay == -1)
		return sysfs_emit(buf, "off\n");
	return sysfs_emit(buf, "%d\n", ctrl->opts->reconnect_delay);
}

static ssize_t nvme_ctrl_reconnect_delay_store(struct device *dev,
		struct device_attribute *attr, const char *buf, size_t count)
{
	struct nvme_ctrl *ctrl = dev_get_drvdata(dev);
	unsigned int v;
	int err;

	err = kstrtou32(buf, 10, &v);
	if (err)
		return err;

	ctrl->opts->reconnect_delay = v;
	return count;
}
static DEVICE_ATTR(reconnect_delay, S_IRUGO | S_IWUSR,
	nvme_ctrl_reconnect_delay_show, nvme_ctrl_reconnect_delay_store);

static ssize_t nvme_ctrl_fast_io_fail_tmo_show(struct device *dev,
		struct device_attribute *attr, char *buf)
{
	struct nvme_ctrl *ctrl = dev_get_drvdata(dev);

	if (ctrl->opts->fast_io_fail_tmo == -1)
		return sysfs_emit(buf, "off\n");
	return sysfs_emit(buf, "%d\n", ctrl->opts->fast_io_fail_tmo);
}

static ssize_t nvme_ctrl_fast_io_fail_tmo_store(struct device *dev,
		struct device_attribute *attr, const char *buf, size_t count)
{
	struct nvme_ctrl *ctrl = dev_get_drvdata(dev);
	struct nvmf_ctrl_options *opts = ctrl->opts;
	int fast_io_fail_tmo, err;

	err = kstrtoint(buf, 10, &fast_io_fail_tmo);
	if (err)
		return -EINVAL;

	if (fast_io_fail_tmo < 0)
		opts->fast_io_fail_tmo = -1;
	else
		opts->fast_io_fail_tmo = fast_io_fail_tmo;
	return count;
}
static DEVICE_ATTR(fast_io_fail_tmo, S_IRUGO | S_IWUSR,
	nvme_ctrl_fast_io_fail_tmo_show, nvme_ctrl_fast_io_fail_tmo_store);

static struct attribute *nvme_dev_attrs[] = {
	&dev_attr_reset_controller.attr,
	&dev_attr_rescan_controller.attr,
	&dev_attr_model.attr,
	&dev_attr_serial.attr,
	&dev_attr_firmware_rev.attr,
	&dev_attr_cntlid.attr,
	&dev_attr_delete_controller.attr,
	&dev_attr_transport.attr,
	&dev_attr_subsysnqn.attr,
	&dev_attr_address.attr,
	&dev_attr_state.attr,
	&dev_attr_numa_node.attr,
	&dev_attr_queue_count.attr,
	&dev_attr_sqsize.attr,
	&dev_attr_hostnqn.attr,
	&dev_attr_hostid.attr,
	&dev_attr_ctrl_loss_tmo.attr,
	&dev_attr_reconnect_delay.attr,
	&dev_attr_fast_io_fail_tmo.attr,
	&dev_attr_kato.attr,
	NULL
};

static umode_t nvme_dev_attrs_are_visible(struct kobject *kobj,
		struct attribute *a, int n)
{
	struct device *dev = container_of(kobj, struct device, kobj);
	struct nvme_ctrl *ctrl = dev_get_drvdata(dev);

	if (a == &dev_attr_delete_controller.attr && !ctrl->ops->delete_ctrl)
		return 0;
	if (a == &dev_attr_address.attr && !ctrl->ops->get_address)
		return 0;
	if (a == &dev_attr_hostnqn.attr && !ctrl->opts)
		return 0;
	if (a == &dev_attr_hostid.attr && !ctrl->opts)
		return 0;
	if (a == &dev_attr_ctrl_loss_tmo.attr && !ctrl->opts)
		return 0;
	if (a == &dev_attr_reconnect_delay.attr && !ctrl->opts)
		return 0;
	if (a == &dev_attr_fast_io_fail_tmo.attr && !ctrl->opts)
		return 0;

	return a->mode;
}

static const struct attribute_group nvme_dev_attrs_group = {
	.attrs		= nvme_dev_attrs,
	.is_visible	= nvme_dev_attrs_are_visible,
};

static const struct attribute_group *nvme_dev_attr_groups[] = {
	&nvme_dev_attrs_group,
	NULL,
};

static struct nvme_ns_head *nvme_find_ns_head(struct nvme_subsystem *subsys,
		unsigned nsid)
{
	struct nvme_ns_head *h;

	lockdep_assert_held(&subsys->lock);

	list_for_each_entry(h, &subsys->nsheads, entry) {
		if (h->ns_id != nsid)
			continue;
		if (!list_empty(&h->list) && nvme_tryget_ns_head(h))
			return h;
	}

	return NULL;
}

static int __nvme_check_ids(struct nvme_subsystem *subsys,
		struct nvme_ns_head *new)
{
	struct nvme_ns_head *h;

	lockdep_assert_held(&subsys->lock);

	list_for_each_entry(h, &subsys->nsheads, entry) {
		if (nvme_ns_ids_valid(&new->ids) &&
		    nvme_ns_ids_equal(&new->ids, &h->ids))
			return -EINVAL;
	}

	return 0;
}

static void nvme_cdev_rel(struct device *dev)
{
	ida_simple_remove(&nvme_ns_chr_minor_ida, MINOR(dev->devt));
}

void nvme_cdev_del(struct cdev *cdev, struct device *cdev_device)
{
	cdev_device_del(cdev, cdev_device);
	put_device(cdev_device);
}

int nvme_cdev_add(struct cdev *cdev, struct device *cdev_device,
		const struct file_operations *fops, struct module *owner)
{
	int minor, ret;

	minor = ida_simple_get(&nvme_ns_chr_minor_ida, 0, 0, GFP_KERNEL);
	if (minor < 0)
		return minor;
	cdev_device->devt = MKDEV(MAJOR(nvme_ns_chr_devt), minor);
	cdev_device->class = nvme_ns_chr_class;
	cdev_device->release = nvme_cdev_rel;
	device_initialize(cdev_device);
	cdev_init(cdev, fops);
	cdev->owner = owner;
	ret = cdev_device_add(cdev, cdev_device);
	if (ret)
		put_device(cdev_device);

	return ret;
}

static int nvme_ns_chr_open(struct inode *inode, struct file *file)
{
	return nvme_ns_open(container_of(inode->i_cdev, struct nvme_ns, cdev));
}

static int nvme_ns_chr_release(struct inode *inode, struct file *file)
{
	nvme_ns_release(container_of(inode->i_cdev, struct nvme_ns, cdev));
	return 0;
}

static const struct file_operations nvme_ns_chr_fops = {
	.owner		= THIS_MODULE,
	.open		= nvme_ns_chr_open,
	.release	= nvme_ns_chr_release,
	.unlocked_ioctl	= nvme_ns_chr_ioctl,
	.compat_ioctl	= compat_ptr_ioctl,
};

static int nvme_add_ns_cdev(struct nvme_ns *ns)
{
	int ret;

	ns->cdev_device.parent = ns->ctrl->device;
	ret = dev_set_name(&ns->cdev_device, "ng%dn%d",
			   ns->ctrl->instance, ns->head->instance);
	if (ret)
		return ret;

	return nvme_cdev_add(&ns->cdev, &ns->cdev_device, &nvme_ns_chr_fops,
			     ns->ctrl->ops->module);
}

static struct nvme_ns_head *nvme_alloc_ns_head(struct nvme_ctrl *ctrl,
		unsigned nsid, struct nvme_ns_ids *ids)
{
	struct nvme_ns_head *head;
	size_t size = sizeof(*head);
	int ret = -ENOMEM;

#ifdef CONFIG_NVME_MULTIPATH
	size += num_possible_nodes() * sizeof(struct nvme_ns *);
#endif

	head = kzalloc(size, GFP_KERNEL);
	if (!head)
		goto out;
	ret = ida_simple_get(&ctrl->subsys->ns_ida, 1, 0, GFP_KERNEL);
	if (ret < 0)
		goto out_free_head;
	head->instance = ret;
	INIT_LIST_HEAD(&head->list);
	ret = init_srcu_struct(&head->srcu);
	if (ret)
		goto out_ida_remove;
	head->subsys = ctrl->subsys;
	head->ns_id = nsid;
	head->ids = *ids;
	kref_init(&head->ref);

	ret = __nvme_check_ids(ctrl->subsys, head);
	if (ret) {
		dev_err(ctrl->device,
			"duplicate IDs for nsid %d\n", nsid);
		goto out_cleanup_srcu;
	}

	if (head->ids.csi) {
		ret = nvme_get_effects_log(ctrl, head->ids.csi, &head->effects);
		if (ret)
			goto out_cleanup_srcu;
	} else
		head->effects = ctrl->effects;

	ret = nvme_mpath_alloc_disk(ctrl, head);
	if (ret)
		goto out_cleanup_srcu;

	list_add_tail(&head->entry, &ctrl->subsys->nsheads);

	kref_get(&ctrl->subsys->ref);

	return head;
out_cleanup_srcu:
	cleanup_srcu_struct(&head->srcu);
out_ida_remove:
	ida_simple_remove(&ctrl->subsys->ns_ida, head->instance);
out_free_head:
	kfree(head);
out:
	if (ret > 0)
		ret = blk_status_to_errno(nvme_error_status(ret));
	return ERR_PTR(ret);
}

static int nvme_init_ns_head(struct nvme_ns *ns, unsigned nsid,
		struct nvme_ns_ids *ids, bool is_shared)
{
	struct nvme_ctrl *ctrl = ns->ctrl;
	struct nvme_ns_head *head = NULL;
	int ret = 0;

	mutex_lock(&ctrl->subsys->lock);
	head = nvme_find_ns_head(ctrl->subsys, nsid);
	if (!head) {
		head = nvme_alloc_ns_head(ctrl, nsid, ids);
		if (IS_ERR(head)) {
			ret = PTR_ERR(head);
			goto out_unlock;
		}
		head->shared = is_shared;
	} else {
		ret = -EINVAL;
		if (!is_shared || !head->shared) {
			dev_err(ctrl->device,
				"Duplicate unshared namespace %d\n", nsid);
			goto out_put_ns_head;
		}
		if (!nvme_ns_ids_equal(&head->ids, ids)) {
			dev_err(ctrl->device,
				"IDs don't match for shared namespace %d\n",
					nsid);
			goto out_put_ns_head;
		}
	}

	list_add_tail_rcu(&ns->siblings, &head->list);
	ns->head = head;
	mutex_unlock(&ctrl->subsys->lock);
	return 0;

out_put_ns_head:
	nvme_put_ns_head(head);
out_unlock:
	mutex_unlock(&ctrl->subsys->lock);
	return ret;
}

struct nvme_ns *nvme_find_get_ns(struct nvme_ctrl *ctrl, unsigned nsid)
{
	struct nvme_ns *ns, *ret = NULL;

	down_read(&ctrl->namespaces_rwsem);
	list_for_each_entry(ns, &ctrl->namespaces, list) {
		if (ns->head->ns_id == nsid) {
			if (!nvme_get_ns(ns))
				continue;
			ret = ns;
			break;
		}
		if (ns->head->ns_id > nsid)
			break;
	}
	up_read(&ctrl->namespaces_rwsem);
	return ret;
}
EXPORT_SYMBOL_NS_GPL(nvme_find_get_ns, NVME_TARGET_PASSTHRU);

/*
 * Add the namespace to the controller list while keeping the list ordered.
 */
static void nvme_ns_add_to_ctrl_list(struct nvme_ns *ns)
{
	struct nvme_ns *tmp;

	list_for_each_entry_reverse(tmp, &ns->ctrl->namespaces, list) {
		if (tmp->head->ns_id < ns->head->ns_id) {
			list_add(&ns->list, &tmp->list);
			return;
		}
	}
	list_add(&ns->list, &ns->ctrl->namespaces);
}

static void nvme_alloc_ns(struct nvme_ctrl *ctrl, unsigned nsid,
		struct nvme_ns_ids *ids)
{
	struct nvme_ns *ns;
	struct gendisk *disk;
	struct nvme_id_ns *id;
	int node = ctrl->numa_node;

	if (nvme_identify_ns(ctrl, nsid, ids, &id))
		return;

	ns = kzalloc_node(sizeof(*ns), GFP_KERNEL, node);
	if (!ns)
		goto out_free_id;

	disk = blk_mq_alloc_disk(ctrl->tagset, ns);
	if (IS_ERR(disk))
		goto out_free_ns;
	disk->fops = &nvme_bdev_ops;
	disk->private_data = ns;

	ns->disk = disk;
	ns->queue = disk->queue;

	if (ctrl->opts && ctrl->opts->data_digest)
		blk_queue_flag_set(QUEUE_FLAG_STABLE_WRITES, ns->queue);

	blk_queue_flag_set(QUEUE_FLAG_NONROT, ns->queue);
	if (ctrl->ops->flags & NVME_F_PCI_P2PDMA)
		blk_queue_flag_set(QUEUE_FLAG_PCI_P2PDMA, ns->queue);

	ns->ctrl = ctrl;
	kref_init(&ns->kref);

	if (nvme_init_ns_head(ns, nsid, ids, id->nmic & NVME_NS_NMIC_SHARED))
		goto out_cleanup_disk;

	/*
	 * Without the multipath code enabled, multiple controller per
	 * subsystems are visible as devices and thus we cannot use the
	 * subsystem instance.
	 */
	if (!nvme_mpath_set_disk_name(ns, disk->disk_name, &disk->flags))
		sprintf(disk->disk_name, "nvme%dn%d", ctrl->instance,
			ns->head->instance);

	if (nvme_update_ns_info(ns, id))
		goto out_unlink_ns;

	down_write(&ctrl->namespaces_rwsem);
	nvme_ns_add_to_ctrl_list(ns);
	up_write(&ctrl->namespaces_rwsem);
	nvme_get_ctrl(ctrl);

	if (device_add_disk(ctrl->device, ns->disk, nvme_ns_id_attr_groups))
		goto out_cleanup_ns_from_list;

	if (!nvme_ns_head_multipath(ns->head))
		nvme_add_ns_cdev(ns);

	nvme_mpath_add_disk(ns, id);
	nvme_fault_inject_init(&ns->fault_inject, ns->disk->disk_name);
	kfree(id);

	return;

 out_cleanup_ns_from_list:
	nvme_put_ctrl(ctrl);
	down_write(&ctrl->namespaces_rwsem);
	list_del_init(&ns->list);
	up_write(&ctrl->namespaces_rwsem);
 out_unlink_ns:
	mutex_lock(&ctrl->subsys->lock);
	list_del_rcu(&ns->siblings);
	if (list_empty(&ns->head->list))
		list_del_init(&ns->head->entry);
	mutex_unlock(&ctrl->subsys->lock);
	nvme_put_ns_head(ns->head);
 out_cleanup_disk:
	blk_cleanup_disk(disk);
 out_free_ns:
	kfree(ns);
 out_free_id:
	kfree(id);
}

static void nvme_ns_remove(struct nvme_ns *ns)
{
	bool last_path = false;

	if (test_and_set_bit(NVME_NS_REMOVING, &ns->flags))
		return;

	clear_bit(NVME_NS_READY, &ns->flags);
	set_capacity(ns->disk, 0);
	nvme_fault_inject_fini(&ns->fault_inject);

	mutex_lock(&ns->ctrl->subsys->lock);
	list_del_rcu(&ns->siblings);
	if (list_empty(&ns->head->list)) {
		list_del_init(&ns->head->entry);
		last_path = true;
	}
	mutex_unlock(&ns->ctrl->subsys->lock);

	/* guarantee not available in head->list */
	synchronize_rcu();

	/* wait for concurrent submissions */
	if (nvme_mpath_clear_current_path(ns))
		synchronize_srcu(&ns->head->srcu);

	if (!nvme_ns_head_multipath(ns->head))
		nvme_cdev_del(&ns->cdev, &ns->cdev_device);
	del_gendisk(ns->disk);
	blk_cleanup_queue(ns->queue);

	down_write(&ns->ctrl->namespaces_rwsem);
	list_del_init(&ns->list);
	up_write(&ns->ctrl->namespaces_rwsem);

	if (last_path)
		nvme_mpath_shutdown_disk(ns->head);
	nvme_put_ns(ns);
}

static void nvme_ns_remove_by_nsid(struct nvme_ctrl *ctrl, u32 nsid)
{
	struct nvme_ns *ns = nvme_find_get_ns(ctrl, nsid);

	if (ns) {
		nvme_ns_remove(ns);
		nvme_put_ns(ns);
	}
}

static void nvme_validate_ns(struct nvme_ns *ns, struct nvme_ns_ids *ids)
{
	struct nvme_id_ns *id;
	int ret = NVME_SC_INVALID_NS | NVME_SC_DNR;

	if (test_bit(NVME_NS_DEAD, &ns->flags))
		goto out;

	ret = nvme_identify_ns(ns->ctrl, ns->head->ns_id, ids, &id);
	if (ret)
		goto out;

	ret = NVME_SC_INVALID_NS | NVME_SC_DNR;
	if (!nvme_ns_ids_equal(&ns->head->ids, ids)) {
		dev_err(ns->ctrl->device,
			"identifiers changed for nsid %d\n", ns->head->ns_id);
		goto out_free_id;
	}

	ret = nvme_update_ns_info(ns, id);

out_free_id:
	kfree(id);
out:
	/*
	 * Only remove the namespace if we got a fatal error back from the
	 * device, otherwise ignore the error and just move on.
	 *
	 * TODO: we should probably schedule a delayed retry here.
	 */
	if (ret > 0 && (ret & NVME_SC_DNR))
		nvme_ns_remove(ns);
}

static void nvme_validate_or_alloc_ns(struct nvme_ctrl *ctrl, unsigned nsid)
{
	struct nvme_ns_ids ids = { };
	struct nvme_ns *ns;

	if (nvme_identify_ns_descs(ctrl, nsid, &ids))
		return;

	ns = nvme_find_get_ns(ctrl, nsid);
	if (ns) {
		nvme_validate_ns(ns, &ids);
		nvme_put_ns(ns);
		return;
	}

	switch (ids.csi) {
	case NVME_CSI_NVM:
		nvme_alloc_ns(ctrl, nsid, &ids);
		break;
	case NVME_CSI_ZNS:
		if (!IS_ENABLED(CONFIG_BLK_DEV_ZONED)) {
			dev_warn(ctrl->device,
				"nsid %u not supported without CONFIG_BLK_DEV_ZONED\n",
				nsid);
			break;
		}
		if (!nvme_multi_css(ctrl)) {
			dev_warn(ctrl->device,
				"command set not reported for nsid: %d\n",
				nsid);
			break;
		}
		nvme_alloc_ns(ctrl, nsid, &ids);
		break;
	default:
		dev_warn(ctrl->device, "unknown csi %u for nsid %u\n",
			ids.csi, nsid);
		break;
	}
}

static void nvme_remove_invalid_namespaces(struct nvme_ctrl *ctrl,
					unsigned nsid)
{
	struct nvme_ns *ns, *next;
	LIST_HEAD(rm_list);

	down_write(&ctrl->namespaces_rwsem);
	list_for_each_entry_safe(ns, next, &ctrl->namespaces, list) {
		if (ns->head->ns_id > nsid || test_bit(NVME_NS_DEAD, &ns->flags))
			list_move_tail(&ns->list, &rm_list);
	}
	up_write(&ctrl->namespaces_rwsem);

	list_for_each_entry_safe(ns, next, &rm_list, list)
		nvme_ns_remove(ns);

}

static int nvme_scan_ns_list(struct nvme_ctrl *ctrl)
{
	const int nr_entries = NVME_IDENTIFY_DATA_SIZE / sizeof(__le32);
	__le32 *ns_list;
	u32 prev = 0;
	int ret = 0, i;

	if (nvme_ctrl_limited_cns(ctrl))
		return -EOPNOTSUPP;

	ns_list = kzalloc(NVME_IDENTIFY_DATA_SIZE, GFP_KERNEL);
	if (!ns_list)
		return -ENOMEM;

	for (;;) {
		struct nvme_command cmd = {
			.identify.opcode	= nvme_admin_identify,
			.identify.cns		= NVME_ID_CNS_NS_ACTIVE_LIST,
			.identify.nsid		= cpu_to_le32(prev),
		};

		ret = nvme_submit_sync_cmd(ctrl->admin_q, &cmd, ns_list,
					    NVME_IDENTIFY_DATA_SIZE);
		if (ret) {
			dev_warn(ctrl->device,
				"Identify NS List failed (status=0x%x)\n", ret);
			goto free;
		}

		for (i = 0; i < nr_entries; i++) {
			u32 nsid = le32_to_cpu(ns_list[i]);

			if (!nsid)	/* end of the list? */
				goto out;
			nvme_validate_or_alloc_ns(ctrl, nsid);
			while (++prev < nsid)
				nvme_ns_remove_by_nsid(ctrl, prev);
		}
	}
 out:
	nvme_remove_invalid_namespaces(ctrl, prev);
 free:
	kfree(ns_list);
	return ret;
}

static void nvme_scan_ns_sequential(struct nvme_ctrl *ctrl)
{
	struct nvme_id_ctrl *id;
	u32 nn, i;

	if (nvme_identify_ctrl(ctrl, &id))
		return;
	nn = le32_to_cpu(id->nn);
	kfree(id);

	for (i = 1; i <= nn; i++)
		nvme_validate_or_alloc_ns(ctrl, i);

	nvme_remove_invalid_namespaces(ctrl, nn);
}

static void nvme_clear_changed_ns_log(struct nvme_ctrl *ctrl)
{
	size_t log_size = NVME_MAX_CHANGED_NAMESPACES * sizeof(__le32);
	__le32 *log;
	int error;

	log = kzalloc(log_size, GFP_KERNEL);
	if (!log)
		return;

	/*
	 * We need to read the log to clear the AEN, but we don't want to rely
	 * on it for the changed namespace information as userspace could have
	 * raced with us in reading the log page, which could cause us to miss
	 * updates.
	 */
	error = nvme_get_log(ctrl, NVME_NSID_ALL, NVME_LOG_CHANGED_NS, 0,
			NVME_CSI_NVM, log, log_size, 0);
	if (error)
		dev_warn(ctrl->device,
			"reading changed ns log failed: %d\n", error);

	kfree(log);
}

static void nvme_scan_work(struct work_struct *work)
{
	struct nvme_ctrl *ctrl =
		container_of(work, struct nvme_ctrl, scan_work);

	/* No tagset on a live ctrl means IO queues could not created */
	if (ctrl->state != NVME_CTRL_LIVE || !ctrl->tagset)
		return;

	if (test_and_clear_bit(NVME_AER_NOTICE_NS_CHANGED, &ctrl->events)) {
		dev_info(ctrl->device, "rescanning namespaces.\n");
		nvme_clear_changed_ns_log(ctrl);
	}

	mutex_lock(&ctrl->scan_lock);
	if (nvme_scan_ns_list(ctrl) != 0)
		nvme_scan_ns_sequential(ctrl);
	mutex_unlock(&ctrl->scan_lock);
}

/*
 * This function iterates the namespace list unlocked to allow recovery from
 * controller failure. It is up to the caller to ensure the namespace list is
 * not modified by scan work while this function is executing.
 */
void nvme_remove_namespaces(struct nvme_ctrl *ctrl)
{
	struct nvme_ns *ns, *next;
	LIST_HEAD(ns_list);

	/*
	 * make sure to requeue I/O to all namespaces as these
	 * might result from the scan itself and must complete
	 * for the scan_work to make progress
	 */
	nvme_mpath_clear_ctrl_paths(ctrl);

	/* prevent racing with ns scanning */
	flush_work(&ctrl->scan_work);

	/*
	 * The dead states indicates the controller was not gracefully
	 * disconnected. In that case, we won't be able to flush any data while
	 * removing the namespaces' disks; fail all the queues now to avoid
	 * potentially having to clean up the failed sync later.
	 */
	if (ctrl->state == NVME_CTRL_DEAD)
		nvme_kill_queues(ctrl);

	/* this is a no-op when called from the controller reset handler */
	nvme_change_ctrl_state(ctrl, NVME_CTRL_DELETING_NOIO);

	down_write(&ctrl->namespaces_rwsem);
	list_splice_init(&ctrl->namespaces, &ns_list);
	up_write(&ctrl->namespaces_rwsem);

	list_for_each_entry_safe(ns, next, &ns_list, list)
		nvme_ns_remove(ns);
}
EXPORT_SYMBOL_GPL(nvme_remove_namespaces);

static int nvme_class_uevent(struct device *dev, struct kobj_uevent_env *env)
{
	struct nvme_ctrl *ctrl =
		container_of(dev, struct nvme_ctrl, ctrl_device);
	struct nvmf_ctrl_options *opts = ctrl->opts;
	int ret;

	ret = add_uevent_var(env, "NVME_TRTYPE=%s", ctrl->ops->name);
	if (ret)
		return ret;

	if (opts) {
		ret = add_uevent_var(env, "NVME_TRADDR=%s", opts->traddr);
		if (ret)
			return ret;

		ret = add_uevent_var(env, "NVME_TRSVCID=%s",
				opts->trsvcid ?: "none");
		if (ret)
			return ret;

		ret = add_uevent_var(env, "NVME_HOST_TRADDR=%s",
				opts->host_traddr ?: "none");
		if (ret)
			return ret;

		ret = add_uevent_var(env, "NVME_HOST_IFACE=%s",
				opts->host_iface ?: "none");
	}
	return ret;
}

static void nvme_aen_uevent(struct nvme_ctrl *ctrl)
{
	char *envp[2] = { NULL, NULL };
	u32 aen_result = ctrl->aen_result;

	ctrl->aen_result = 0;
	if (!aen_result)
		return;

	envp[0] = kasprintf(GFP_KERNEL, "NVME_AEN=%#08x", aen_result);
	if (!envp[0])
		return;
	kobject_uevent_env(&ctrl->device->kobj, KOBJ_CHANGE, envp);
	kfree(envp[0]);
}

static void nvme_async_event_work(struct work_struct *work)
{
	struct nvme_ctrl *ctrl =
		container_of(work, struct nvme_ctrl, async_event_work);

	nvme_aen_uevent(ctrl);
	ctrl->ops->submit_async_event(ctrl);
}

static bool nvme_ctrl_pp_status(struct nvme_ctrl *ctrl)
{

	u32 csts;

	if (ctrl->ops->reg_read32(ctrl, NVME_REG_CSTS, &csts))
		return false;

	if (csts == ~0)
		return false;

	return ((ctrl->ctrl_config & NVME_CC_ENABLE) && (csts & NVME_CSTS_PP));
}

static void nvme_get_fw_slot_info(struct nvme_ctrl *ctrl)
{
	struct nvme_fw_slot_info_log *log;

	log = kmalloc(sizeof(*log), GFP_KERNEL);
	if (!log)
		return;

	if (nvme_get_log(ctrl, NVME_NSID_ALL, NVME_LOG_FW_SLOT, 0, NVME_CSI_NVM,
			log, sizeof(*log), 0))
		dev_warn(ctrl->device, "Get FW SLOT INFO log error\n");
	kfree(log);
}

static void nvme_fw_act_work(struct work_struct *work)
{
	struct nvme_ctrl *ctrl = container_of(work,
				struct nvme_ctrl, fw_act_work);
	unsigned long fw_act_timeout;

	if (ctrl->mtfa)
		fw_act_timeout = jiffies +
				msecs_to_jiffies(ctrl->mtfa * 100);
	else
		fw_act_timeout = jiffies +
				msecs_to_jiffies(admin_timeout * 1000);

	nvme_stop_queues(ctrl);
	while (nvme_ctrl_pp_status(ctrl)) {
		if (time_after(jiffies, fw_act_timeout)) {
			dev_warn(ctrl->device,
				"Fw activation timeout, reset controller\n");
			nvme_try_sched_reset(ctrl);
			return;
		}
		msleep(100);
	}

	if (!nvme_change_ctrl_state(ctrl, NVME_CTRL_LIVE))
		return;

	nvme_start_queues(ctrl);
	/* read FW slot information to clear the AER */
	nvme_get_fw_slot_info(ctrl);
}

static void nvme_handle_aen_notice(struct nvme_ctrl *ctrl, u32 result)
{
	u32 aer_notice_type = (result & 0xff00) >> 8;

	trace_nvme_async_event(ctrl, aer_notice_type);

	switch (aer_notice_type) {
	case NVME_AER_NOTICE_NS_CHANGED:
		set_bit(NVME_AER_NOTICE_NS_CHANGED, &ctrl->events);
		nvme_queue_scan(ctrl);
		break;
	case NVME_AER_NOTICE_FW_ACT_STARTING:
		/*
		 * We are (ab)using the RESETTING state to prevent subsequent
		 * recovery actions from interfering with the controller's
		 * firmware activation.
		 */
		if (nvme_change_ctrl_state(ctrl, NVME_CTRL_RESETTING))
			queue_work(nvme_wq, &ctrl->fw_act_work);
		break;
#ifdef CONFIG_NVME_MULTIPATH
	case NVME_AER_NOTICE_ANA:
		if (!ctrl->ana_log_buf)
			break;
		queue_work(nvme_wq, &ctrl->ana_work);
		break;
#endif
	case NVME_AER_NOTICE_DISC_CHANGED:
		ctrl->aen_result = result;
		break;
	default:
		dev_warn(ctrl->device, "async event result %08x\n", result);
	}
}

void nvme_complete_async_event(struct nvme_ctrl *ctrl, __le16 status,
		volatile union nvme_result *res)
{
	u32 result = le32_to_cpu(res->u32);
	u32 aer_type = result & 0x07;

	if (le16_to_cpu(status) >> 1 != NVME_SC_SUCCESS)
		return;

	switch (aer_type) {
	case NVME_AER_NOTICE:
		nvme_handle_aen_notice(ctrl, result);
		break;
	case NVME_AER_ERROR:
	case NVME_AER_SMART:
	case NVME_AER_CSS:
	case NVME_AER_VS:
		trace_nvme_async_event(ctrl, aer_type);
		ctrl->aen_result = result;
		break;
	default:
		break;
	}
	queue_work(nvme_wq, &ctrl->async_event_work);
}
EXPORT_SYMBOL_GPL(nvme_complete_async_event);

void nvme_stop_ctrl(struct nvme_ctrl *ctrl)
{
	nvme_mpath_stop(ctrl);
	nvme_stop_keep_alive(ctrl);
	nvme_stop_failfast_work(ctrl);
	flush_work(&ctrl->async_event_work);
	cancel_work_sync(&ctrl->fw_act_work);
}
EXPORT_SYMBOL_GPL(nvme_stop_ctrl);

void nvme_start_ctrl(struct nvme_ctrl *ctrl)
{
	nvme_start_keep_alive(ctrl);

	nvme_enable_aen(ctrl);

	if (ctrl->queue_count > 1) {
		nvme_queue_scan(ctrl);
		nvme_start_queues(ctrl);
	}
}
EXPORT_SYMBOL_GPL(nvme_start_ctrl);

void nvme_uninit_ctrl(struct nvme_ctrl *ctrl)
{
	nvme_hwmon_exit(ctrl);
	nvme_fault_inject_fini(&ctrl->fault_inject);
	dev_pm_qos_hide_latency_tolerance(ctrl->device);
	cdev_device_del(&ctrl->cdev, ctrl->device);
	nvme_put_ctrl(ctrl);
}
EXPORT_SYMBOL_GPL(nvme_uninit_ctrl);

static void nvme_free_cels(struct nvme_ctrl *ctrl)
{
	struct nvme_effects_log	*cel;
	unsigned long i;

	xa_for_each(&ctrl->cels, i, cel) {
		xa_erase(&ctrl->cels, i);
		kfree(cel);
	}

	xa_destroy(&ctrl->cels);
}

static void nvme_free_ctrl(struct device *dev)
{
	struct nvme_ctrl *ctrl =
		container_of(dev, struct nvme_ctrl, ctrl_device);
	struct nvme_subsystem *subsys = ctrl->subsys;

	if (!subsys || ctrl->instance != subsys->instance)
		ida_simple_remove(&nvme_instance_ida, ctrl->instance);

	nvme_free_cels(ctrl);
	nvme_mpath_uninit(ctrl);
	__free_page(ctrl->discard_page);

	if (subsys) {
		mutex_lock(&nvme_subsystems_lock);
		list_del(&ctrl->subsys_entry);
		sysfs_remove_link(&subsys->dev.kobj, dev_name(ctrl->device));
		mutex_unlock(&nvme_subsystems_lock);
	}

	ctrl->ops->free_ctrl(ctrl);

	if (subsys)
		nvme_put_subsystem(subsys);
}

/*
 * Initialize a NVMe controller structures.  This needs to be called during
 * earliest initialization so that we have the initialized structured around
 * during probing.
 */
int nvme_init_ctrl(struct nvme_ctrl *ctrl, struct device *dev,
		const struct nvme_ctrl_ops *ops, unsigned long quirks)
{
	int ret;

	ctrl->state = NVME_CTRL_NEW;
	clear_bit(NVME_CTRL_FAILFAST_EXPIRED, &ctrl->flags);
	spin_lock_init(&ctrl->lock);
	mutex_init(&ctrl->scan_lock);
	INIT_LIST_HEAD(&ctrl->namespaces);
	xa_init(&ctrl->cels);
	init_rwsem(&ctrl->namespaces_rwsem);
	ctrl->dev = dev;
	ctrl->ops = ops;
	ctrl->quirks = quirks;
	ctrl->numa_node = NUMA_NO_NODE;
	INIT_WORK(&ctrl->scan_work, nvme_scan_work);
	INIT_WORK(&ctrl->async_event_work, nvme_async_event_work);
	INIT_WORK(&ctrl->fw_act_work, nvme_fw_act_work);
	INIT_WORK(&ctrl->delete_work, nvme_delete_ctrl_work);
	init_waitqueue_head(&ctrl->state_wq);

	INIT_DELAYED_WORK(&ctrl->ka_work, nvme_keep_alive_work);
	INIT_DELAYED_WORK(&ctrl->failfast_work, nvme_failfast_work);
	memset(&ctrl->ka_cmd, 0, sizeof(ctrl->ka_cmd));
	ctrl->ka_cmd.common.opcode = nvme_admin_keep_alive;

	BUILD_BUG_ON(NVME_DSM_MAX_RANGES * sizeof(struct nvme_dsm_range) >
			PAGE_SIZE);
	ctrl->discard_page = alloc_page(GFP_KERNEL);
	if (!ctrl->discard_page) {
		ret = -ENOMEM;
		goto out;
	}

	ret = ida_simple_get(&nvme_instance_ida, 0, 0, GFP_KERNEL);
	if (ret < 0)
		goto out;
	ctrl->instance = ret;

	device_initialize(&ctrl->ctrl_device);
	ctrl->device = &ctrl->ctrl_device;
	ctrl->device->devt = MKDEV(MAJOR(nvme_ctrl_base_chr_devt),
			ctrl->instance);
	ctrl->device->class = nvme_class;
	ctrl->device->parent = ctrl->dev;
	ctrl->device->groups = nvme_dev_attr_groups;
	ctrl->device->release = nvme_free_ctrl;
	dev_set_drvdata(ctrl->device, ctrl);
	ret = dev_set_name(ctrl->device, "nvme%d", ctrl->instance);
	if (ret)
		goto out_release_instance;

	nvme_get_ctrl(ctrl);
	cdev_init(&ctrl->cdev, &nvme_dev_fops);
	ctrl->cdev.owner = ops->module;
	ret = cdev_device_add(&ctrl->cdev, ctrl->device);
	if (ret)
		goto out_free_name;

	/*
	 * Initialize latency tolerance controls.  The sysfs files won't
	 * be visible to userspace unless the device actually supports APST.
	 */
	ctrl->device->power.set_latency_tolerance = nvme_set_latency_tolerance;
	dev_pm_qos_update_user_latency_tolerance(ctrl->device,
		min(default_ps_max_latency_us, (unsigned long)S32_MAX));

	nvme_fault_inject_init(&ctrl->fault_inject, dev_name(ctrl->device));
	nvme_mpath_init_ctrl(ctrl);

	return 0;
out_free_name:
	nvme_put_ctrl(ctrl);
	kfree_const(ctrl->device->kobj.name);
out_release_instance:
	ida_simple_remove(&nvme_instance_ida, ctrl->instance);
out:
	if (ctrl->discard_page)
		__free_page(ctrl->discard_page);
	return ret;
}
EXPORT_SYMBOL_GPL(nvme_init_ctrl);

/**
 * nvme_kill_queues(): Ends all namespace queues
 * @ctrl: the dead controller that needs to end
 *
 * Call this function when the driver determines it is unable to get the
 * controller in a state capable of servicing IO.
 */
void nvme_kill_queues(struct nvme_ctrl *ctrl)
{
	struct nvme_ns *ns;

	down_read(&ctrl->namespaces_rwsem);

	/* Forcibly unquiesce queues to avoid blocking dispatch */
	if (ctrl->admin_q && !blk_queue_dying(ctrl->admin_q))
		blk_mq_unquiesce_queue(ctrl->admin_q);

	list_for_each_entry(ns, &ctrl->namespaces, list)
		nvme_set_queue_dying(ns);

	up_read(&ctrl->namespaces_rwsem);
}
EXPORT_SYMBOL_GPL(nvme_kill_queues);

void nvme_unfreeze(struct nvme_ctrl *ctrl)
{
	struct nvme_ns *ns;

	down_read(&ctrl->namespaces_rwsem);
	list_for_each_entry(ns, &ctrl->namespaces, list)
		blk_mq_unfreeze_queue(ns->queue);
	up_read(&ctrl->namespaces_rwsem);
}
EXPORT_SYMBOL_GPL(nvme_unfreeze);

int nvme_wait_freeze_timeout(struct nvme_ctrl *ctrl, long timeout)
{
	struct nvme_ns *ns;

	down_read(&ctrl->namespaces_rwsem);
	list_for_each_entry(ns, &ctrl->namespaces, list) {
		timeout = blk_mq_freeze_queue_wait_timeout(ns->queue, timeout);
		if (timeout <= 0)
			break;
	}
	up_read(&ctrl->namespaces_rwsem);
	return timeout;
}
EXPORT_SYMBOL_GPL(nvme_wait_freeze_timeout);

void nvme_wait_freeze(struct nvme_ctrl *ctrl)
{
	struct nvme_ns *ns;

	down_read(&ctrl->namespaces_rwsem);
	list_for_each_entry(ns, &ctrl->namespaces, list)
		blk_mq_freeze_queue_wait(ns->queue);
	up_read(&ctrl->namespaces_rwsem);
}
EXPORT_SYMBOL_GPL(nvme_wait_freeze);

void nvme_start_freeze(struct nvme_ctrl *ctrl)
{
	struct nvme_ns *ns;

	down_read(&ctrl->namespaces_rwsem);
	list_for_each_entry(ns, &ctrl->namespaces, list)
		blk_freeze_queue_start(ns->queue);
	up_read(&ctrl->namespaces_rwsem);
}
EXPORT_SYMBOL_GPL(nvme_start_freeze);

void nvme_stop_queues(struct nvme_ctrl *ctrl)
{
	struct nvme_ns *ns;

	down_read(&ctrl->namespaces_rwsem);
	list_for_each_entry(ns, &ctrl->namespaces, list)
		blk_mq_quiesce_queue(ns->queue);
	up_read(&ctrl->namespaces_rwsem);
}
EXPORT_SYMBOL_GPL(nvme_stop_queues);

void nvme_start_queues(struct nvme_ctrl *ctrl)
{
	struct nvme_ns *ns;

	down_read(&ctrl->namespaces_rwsem);
	list_for_each_entry(ns, &ctrl->namespaces, list)
		blk_mq_unquiesce_queue(ns->queue);
	up_read(&ctrl->namespaces_rwsem);
}
EXPORT_SYMBOL_GPL(nvme_start_queues);

void nvme_sync_io_queues(struct nvme_ctrl *ctrl)
{
	struct nvme_ns *ns;

	down_read(&ctrl->namespaces_rwsem);
	list_for_each_entry(ns, &ctrl->namespaces, list)
		blk_sync_queue(ns->queue);
	up_read(&ctrl->namespaces_rwsem);
}
EXPORT_SYMBOL_GPL(nvme_sync_io_queues);

void nvme_sync_queues(struct nvme_ctrl *ctrl)
{
	nvme_sync_io_queues(ctrl);
	if (ctrl->admin_q)
		blk_sync_queue(ctrl->admin_q);
}
EXPORT_SYMBOL_GPL(nvme_sync_queues);

struct nvme_ctrl *nvme_ctrl_from_file(struct file *file)
{
	if (file->f_op != &nvme_dev_fops)
		return NULL;
	return file->private_data;
}
EXPORT_SYMBOL_NS_GPL(nvme_ctrl_from_file, NVME_TARGET_PASSTHRU);

/*
 * Check we didn't inadvertently grow the command structure sizes:
 */
static inline void _nvme_check_size(void)
{
	BUILD_BUG_ON(sizeof(struct nvme_common_command) != 64);
	BUILD_BUG_ON(sizeof(struct nvme_rw_command) != 64);
	BUILD_BUG_ON(sizeof(struct nvme_identify) != 64);
	BUILD_BUG_ON(sizeof(struct nvme_features) != 64);
	BUILD_BUG_ON(sizeof(struct nvme_download_firmware) != 64);
	BUILD_BUG_ON(sizeof(struct nvme_format_cmd) != 64);
	BUILD_BUG_ON(sizeof(struct nvme_dsm_cmd) != 64);
	BUILD_BUG_ON(sizeof(struct nvme_write_zeroes_cmd) != 64);
	BUILD_BUG_ON(sizeof(struct nvme_abort_cmd) != 64);
	BUILD_BUG_ON(sizeof(struct nvme_get_log_page_command) != 64);
	BUILD_BUG_ON(sizeof(struct nvme_command) != 64);
	BUILD_BUG_ON(sizeof(struct nvme_id_ctrl) != NVME_IDENTIFY_DATA_SIZE);
	BUILD_BUG_ON(sizeof(struct nvme_id_ns) != NVME_IDENTIFY_DATA_SIZE);
	BUILD_BUG_ON(sizeof(struct nvme_id_ns_zns) != NVME_IDENTIFY_DATA_SIZE);
	BUILD_BUG_ON(sizeof(struct nvme_id_ctrl_zns) != NVME_IDENTIFY_DATA_SIZE);
	BUILD_BUG_ON(sizeof(struct nvme_id_ctrl_nvm) != NVME_IDENTIFY_DATA_SIZE);
	BUILD_BUG_ON(sizeof(struct nvme_lba_range_type) != 64);
	BUILD_BUG_ON(sizeof(struct nvme_smart_log) != 512);
	BUILD_BUG_ON(sizeof(struct nvme_dbbuf) != 64);
	BUILD_BUG_ON(sizeof(struct nvme_directive_cmd) != 64);
}


static int __init nvme_core_init(void)
{
	int result = -ENOMEM;

	_nvme_check_size();

	nvme_wq = alloc_workqueue("nvme-wq",
			WQ_UNBOUND | WQ_MEM_RECLAIM | WQ_SYSFS, 0);
	if (!nvme_wq)
		goto out;

	nvme_reset_wq = alloc_workqueue("nvme-reset-wq",
			WQ_UNBOUND | WQ_MEM_RECLAIM | WQ_SYSFS, 0);
	if (!nvme_reset_wq)
		goto destroy_wq;

	nvme_delete_wq = alloc_workqueue("nvme-delete-wq",
			WQ_UNBOUND | WQ_MEM_RECLAIM | WQ_SYSFS, 0);
	if (!nvme_delete_wq)
		goto destroy_reset_wq;

	result = alloc_chrdev_region(&nvme_ctrl_base_chr_devt, 0,
			NVME_MINORS, "nvme");
	if (result < 0)
		goto destroy_delete_wq;

	nvme_class = class_create(THIS_MODULE, "nvme");
	if (IS_ERR(nvme_class)) {
		result = PTR_ERR(nvme_class);
		goto unregister_chrdev;
	}
	nvme_class->dev_uevent = nvme_class_uevent;

	nvme_subsys_class = class_create(THIS_MODULE, "nvme-subsystem");
	if (IS_ERR(nvme_subsys_class)) {
		result = PTR_ERR(nvme_subsys_class);
		goto destroy_class;
	}

	result = alloc_chrdev_region(&nvme_ns_chr_devt, 0, NVME_MINORS,
				     "nvme-generic");
	if (result < 0)
		goto destroy_subsys_class;

	nvme_ns_chr_class = class_create(THIS_MODULE, "nvme-generic");
	if (IS_ERR(nvme_ns_chr_class)) {
		result = PTR_ERR(nvme_ns_chr_class);
		goto unregister_generic_ns;
	}

	return 0;

unregister_generic_ns:
	unregister_chrdev_region(nvme_ns_chr_devt, NVME_MINORS);
destroy_subsys_class:
	class_destroy(nvme_subsys_class);
destroy_class:
	class_destroy(nvme_class);
unregister_chrdev:
	unregister_chrdev_region(nvme_ctrl_base_chr_devt, NVME_MINORS);
destroy_delete_wq:
	destroy_workqueue(nvme_delete_wq);
destroy_reset_wq:
	destroy_workqueue(nvme_reset_wq);
destroy_wq:
	destroy_workqueue(nvme_wq);
out:
	return result;
}

static void __exit nvme_core_exit(void)
{
	class_destroy(nvme_ns_chr_class);
	class_destroy(nvme_subsys_class);
	class_destroy(nvme_class);
	unregister_chrdev_region(nvme_ns_chr_devt, NVME_MINORS);
	unregister_chrdev_region(nvme_ctrl_base_chr_devt, NVME_MINORS);
	destroy_workqueue(nvme_delete_wq);
	destroy_workqueue(nvme_reset_wq);
	destroy_workqueue(nvme_wq);
	ida_destroy(&nvme_ns_chr_minor_ida);
	ida_destroy(&nvme_instance_ida);
}

MODULE_LICENSE("GPL");
MODULE_VERSION("1.0");
module_init(nvme_core_init);
module_exit(nvme_core_exit);<|MERGE_RESOLUTION|>--- conflicted
+++ resolved
@@ -1027,12 +1027,8 @@
 		return BLK_STS_IOERR;
 	}
 
-<<<<<<< HEAD
-	nvme_req(req)->genctr++;
-=======
 	if (!(ctrl->quirks & NVME_QUIRK_SKIP_CID_GEN))
 		nvme_req(req)->genctr++;
->>>>>>> 6195eb15
 	cmd->common.command_id = nvme_cid(req);
 	trace_nvme_setup_cmd(req, cmd);
 	return ret;
