/*
 * probe-event.c : perf-probe definition to probe_events format converter
 *
 * Written by Masami Hiramatsu <mhiramat@redhat.com>
 *
 * This program is free software; you can redistribute it and/or modify
 * it under the terms of the GNU General Public License as published by
 * the Free Software Foundation; either version 2 of the License, or
 * (at your option) any later version.
 *
 * This program is distributed in the hope that it will be useful,
 * but WITHOUT ANY WARRANTY; without even the implied warranty of
 * MERCHANTABILITY or FITNESS FOR A PARTICULAR PURPOSE.  See the
 * GNU General Public License for more details.
 *
 * You should have received a copy of the GNU General Public License
 * along with this program; if not, write to the Free Software
 * Foundation, Inc., 59 Temple Place - Suite 330, Boston, MA 02111-1307, USA.
 *
 */

#include <sys/utsname.h>
#include <sys/types.h>
#include <sys/stat.h>
#include <fcntl.h>
#include <errno.h>
#include <stdio.h>
#include <unistd.h>
#include <stdlib.h>
#include <string.h>
#include <stdarg.h>
#include <limits.h>
#include <elf.h>

#include "util.h"
#include "event.h"
#include "strlist.h"
#include "debug.h"
#include "cache.h"
#include "color.h"
#include "symbol.h"
#include "thread.h"
#include "debugfs.h"
#include "trace-event.h"	/* For __unused */
#include "probe-event.h"
#include "probe-finder.h"
#include "session.h"

#define MAX_CMDLEN 256
#define MAX_PROBE_ARGS 128
#define PERFPROBE_GROUP "probe"

bool probe_event_dry_run;	/* Dry run flag */

#define semantic_error(msg ...) pr_err("Semantic error :" msg)

/* If there is no space to write, returns -E2BIG. */
static int e_snprintf(char *str, size_t size, const char *format, ...)
	__attribute__((format(printf, 3, 4)));

static int e_snprintf(char *str, size_t size, const char *format, ...)
{
	int ret;
	va_list ap;
	va_start(ap, format);
	ret = vsnprintf(str, size, format, ap);
	va_end(ap);
	if (ret >= (int)size)
		ret = -E2BIG;
	return ret;
}

static char *synthesize_perf_probe_point(struct perf_probe_point *pp);
static int convert_name_to_addr(struct perf_probe_event *pev,
				const char *exec);
static struct machine machine;

/* Initialize symbol maps and path of vmlinux/modules */
static int init_vmlinux(void)
{
	int ret;

	symbol_conf.sort_by_name = true;
	if (symbol_conf.vmlinux_name == NULL)
		symbol_conf.try_vmlinux_path = true;
	else
		pr_debug("Use vmlinux: %s\n", symbol_conf.vmlinux_name);
	ret = symbol__init();
	if (ret < 0) {
		pr_debug("Failed to init symbol map.\n");
		goto out;
	}

	ret = machine__init(&machine, "", HOST_KERNEL_ID);
	if (ret < 0)
		goto out;

	if (machine__create_kernel_maps(&machine) < 0) {
		pr_debug("machine__create_kernel_maps() failed.\n");
		goto out;
	}
out:
	if (ret < 0)
		pr_warning("Failed to init vmlinux path.\n");
	return ret;
}

static struct symbol *__find_kernel_function_by_name(const char *name,
						     struct map **mapp)
{
	return machine__find_kernel_function_by_name(&machine, name, mapp,
						     NULL);
}

static struct map *kernel_get_module_map(const char *module)
{
	struct rb_node *nd;
	struct map_groups *grp = &machine.kmaps;

	/* A file path -- this is an offline module */
	if (module && strchr(module, '/'))
		return machine__new_module(&machine, 0, module);

	if (!module)
		module = "kernel";

	for (nd = rb_first(&grp->maps[MAP__FUNCTION]); nd; nd = rb_next(nd)) {
		struct map *pos = rb_entry(nd, struct map, rb_node);
		if (strncmp(pos->dso->short_name + 1, module,
			    pos->dso->short_name_len - 2) == 0) {
			return pos;
		}
	}
	return NULL;
}

static struct dso *kernel_get_module_dso(const char *module)
{
	struct dso *dso;
	struct map *map;
	const char *vmlinux_name;

	if (module) {
		list_for_each_entry(dso, &machine.kernel_dsos, node) {
			if (strncmp(dso->short_name + 1, module,
				    dso->short_name_len - 2) == 0)
				goto found;
		}
		pr_debug("Failed to find module %s.\n", module);
		return NULL;
	}

	map = machine.vmlinux_maps[MAP__FUNCTION];
	dso = map->dso;

	vmlinux_name = symbol_conf.vmlinux_name;
	if (vmlinux_name) {
		if (dso__load_vmlinux(dso, map, vmlinux_name, NULL) <= 0)
			return NULL;
	} else {
		if (dso__load_vmlinux_path(dso, map, NULL) <= 0) {
			pr_debug("Failed to load kernel map.\n");
			return NULL;
		}
	}
found:
	return dso;
}

const char *kernel_get_module_path(const char *module)
{
	struct dso *dso = kernel_get_module_dso(module);
	return (dso) ? dso->long_name : NULL;
}

static int init_user_exec(void)
{
	int ret = 0;

	symbol_conf.try_vmlinux_path = false;
	symbol_conf.sort_by_name = true;
	ret = symbol__init();

	if (ret < 0)
		pr_debug("Failed to init symbol map.\n");

	return ret;
}

static int convert_to_perf_probe_point(struct probe_trace_point *tp,
					struct perf_probe_point *pp)
{
	pp->function = strdup(tp->symbol);

	if (pp->function == NULL)
		return -ENOMEM;

	pp->offset = tp->offset;
	pp->retprobe = tp->retprobe;

	return 0;
}

#ifdef DWARF_SUPPORT
/* Open new debuginfo of given module */
static struct debuginfo *open_debuginfo(const char *module)
{
	const char *path;

	/* A file path -- this is an offline module */
	if (module && strchr(module, '/'))
		path = module;
	else {
		path = kernel_get_module_path(module);

		if (!path) {
			pr_err("Failed to find path of %s module.\n",
			       module ?: "kernel");
			return NULL;
		}
	}
	return debuginfo__new(path);
}

/*
 * Convert trace point to probe point with debuginfo
 * Currently only handles kprobes.
 */
static int kprobe_convert_to_perf_probe(struct probe_trace_point *tp,
					struct perf_probe_point *pp)
{
	struct symbol *sym;
	struct map *map;
	u64 addr;
	int ret = -ENOENT;
	struct debuginfo *dinfo;

	sym = __find_kernel_function_by_name(tp->symbol, &map);
	if (sym) {
		addr = map->unmap_ip(map, sym->start + tp->offset);
		pr_debug("try to find %s+%ld@%" PRIx64 "\n", tp->symbol,
			 tp->offset, addr);

		dinfo = debuginfo__new_online_kernel(addr);
		if (dinfo) {
			ret = debuginfo__find_probe_point(dinfo,
						 (unsigned long)addr, pp);
			debuginfo__delete(dinfo);
		} else {
			pr_debug("Failed to open debuginfo at 0x%" PRIx64 "\n",
				 addr);
			ret = -ENOENT;
		}
	}
	if (ret <= 0) {
		pr_debug("Failed to find corresponding probes from "
			 "debuginfo. Use kprobe event information.\n");
		return convert_to_perf_probe_point(tp, pp);
	}
	pp->retprobe = tp->retprobe;

	return 0;
}

static int add_module_to_probe_trace_events(struct probe_trace_event *tevs,
					    int ntevs, const char *module)
{
	int i, ret = 0;
	char *tmp;

	if (!module)
		return 0;

	tmp = strrchr(module, '/');
	if (tmp) {
		/* This is a module path -- get the module name */
		module = strdup(tmp + 1);
		if (!module)
			return -ENOMEM;
		tmp = strchr(module, '.');
		if (tmp)
			*tmp = '\0';
		tmp = (char *)module;	/* For free() */
	}

	for (i = 0; i < ntevs; i++) {
		tevs[i].point.module = strdup(module);
		if (!tevs[i].point.module) {
			ret = -ENOMEM;
			break;
		}
	}

	if (tmp)
		free(tmp);

	return ret;
}

/* Try to find perf_probe_event with debuginfo */
static int try_to_find_probe_trace_events(struct perf_probe_event *pev,
					  struct probe_trace_event **tevs,
					  int max_tevs, const char *target)
{
	bool need_dwarf = perf_probe_event_need_dwarf(pev);
	struct debuginfo *dinfo;
	int ntevs, ret = 0;

	if (pev->uprobes) {
		if (need_dwarf) {
			pr_warning("Debuginfo-analysis is not yet supported"
					" with -x/--exec option.\n");
			return -ENOSYS;
		}
		return convert_name_to_addr(pev, target);
	}

	dinfo = open_debuginfo(target);

	if (!dinfo) {
		if (need_dwarf) {
			pr_warning("Failed to open debuginfo file.\n");
			return -ENOENT;
		}
		pr_debug("Could not open debuginfo. Try to use symbols.\n");
		return 0;
	}

	/* Searching trace events corresponding to a probe event */
	ntevs = debuginfo__find_trace_events(dinfo, pev, tevs, max_tevs);

	debuginfo__delete(dinfo);

	if (ntevs > 0) {	/* Succeeded to find trace events */
		pr_debug("find %d probe_trace_events.\n", ntevs);
		if (target)
			ret = add_module_to_probe_trace_events(*tevs, ntevs,
							       target);
		return ret < 0 ? ret : ntevs;
	}

	if (ntevs == 0)	{	/* No error but failed to find probe point. */
		pr_warning("Probe point '%s' not found.\n",
			   synthesize_perf_probe_point(&pev->point));
		return -ENOENT;
	}
	/* Error path : ntevs < 0 */
	pr_debug("An error occurred in debuginfo analysis (%d).\n", ntevs);
	if (ntevs == -EBADF) {
		pr_warning("Warning: No dwarf info found in the vmlinux - "
			"please rebuild kernel with CONFIG_DEBUG_INFO=y.\n");
		if (!need_dwarf) {
			pr_debug("Trying to use symbols.\n");
			return 0;
		}
	}
	return ntevs;
}

/*
 * Find a src file from a DWARF tag path. Prepend optional source path prefix
 * and chop off leading directories that do not exist. Result is passed back as
 * a newly allocated path on success.
 * Return 0 if file was found and readable, -errno otherwise.
 */
static int get_real_path(const char *raw_path, const char *comp_dir,
			 char **new_path)
{
	const char *prefix = symbol_conf.source_prefix;

	if (!prefix) {
		if (raw_path[0] != '/' && comp_dir)
			/* If not an absolute path, try to use comp_dir */
			prefix = comp_dir;
		else {
			if (access(raw_path, R_OK) == 0) {
				*new_path = strdup(raw_path);
				return 0;
			} else
				return -errno;
		}
	}

	*new_path = malloc((strlen(prefix) + strlen(raw_path) + 2));
	if (!*new_path)
		return -ENOMEM;

	for (;;) {
		sprintf(*new_path, "%s/%s", prefix, raw_path);

		if (access(*new_path, R_OK) == 0)
			return 0;

		if (!symbol_conf.source_prefix)
			/* In case of searching comp_dir, don't retry */
			return -errno;

		switch (errno) {
		case ENAMETOOLONG:
		case ENOENT:
		case EROFS:
		case EFAULT:
			raw_path = strchr(++raw_path, '/');
			if (!raw_path) {
				free(*new_path);
				*new_path = NULL;
				return -ENOENT;
			}
			continue;

		default:
			free(*new_path);
			*new_path = NULL;
			return -errno;
		}
	}
}

#define LINEBUF_SIZE 256
#define NR_ADDITIONAL_LINES 2

static int __show_one_line(FILE *fp, int l, bool skip, bool show_num)
{
	char buf[LINEBUF_SIZE];
	const char *color = show_num ? "" : PERF_COLOR_BLUE;
	const char *prefix = NULL;

	do {
		if (fgets(buf, LINEBUF_SIZE, fp) == NULL)
			goto error;
		if (skip)
			continue;
		if (!prefix) {
			prefix = show_num ? "%7d  " : "         ";
			color_fprintf(stdout, color, prefix, l);
		}
		color_fprintf(stdout, color, "%s", buf);

	} while (strchr(buf, '\n') == NULL);

	return 1;
error:
	if (ferror(fp)) {
		pr_warning("File read error: %s\n", strerror(errno));
		return -1;
	}
	return 0;
}

static int _show_one_line(FILE *fp, int l, bool skip, bool show_num)
{
	int rv = __show_one_line(fp, l, skip, show_num);
	if (rv == 0) {
		pr_warning("Source file is shorter than expected.\n");
		rv = -1;
	}
	return rv;
}

#define show_one_line_with_num(f,l)	_show_one_line(f,l,false,true)
#define show_one_line(f,l)		_show_one_line(f,l,false,false)
#define skip_one_line(f,l)		_show_one_line(f,l,true,false)
#define show_one_line_or_eof(f,l)	__show_one_line(f,l,false,false)

/*
 * Show line-range always requires debuginfo to find source file and
 * line number.
 */
int show_line_range(struct line_range *lr, const char *module)
{
	int l = 1;
	struct line_node *ln;
	struct debuginfo *dinfo;
	FILE *fp;
	int ret;
	char *tmp;

	/* Search a line range */
	ret = init_vmlinux();
	if (ret < 0)
		return ret;

	dinfo = open_debuginfo(module);
	if (!dinfo) {
		pr_warning("Failed to open debuginfo file.\n");
		return -ENOENT;
	}

	ret = debuginfo__find_line_range(dinfo, lr);
	debuginfo__delete(dinfo);
	if (ret == 0) {
		pr_warning("Specified source line is not found.\n");
		return -ENOENT;
	} else if (ret < 0) {
		pr_warning("Debuginfo analysis failed. (%d)\n", ret);
		return ret;
	}

	/* Convert source file path */
	tmp = lr->path;
	ret = get_real_path(tmp, lr->comp_dir, &lr->path);
	free(tmp);	/* Free old path */
	if (ret < 0) {
		pr_warning("Failed to find source file. (%d)\n", ret);
		return ret;
	}

	setup_pager();

	if (lr->function)
		fprintf(stdout, "<%s@%s:%d>\n", lr->function, lr->path,
			lr->start - lr->offset);
	else
		fprintf(stdout, "<%s:%d>\n", lr->path, lr->start);

	fp = fopen(lr->path, "r");
	if (fp == NULL) {
		pr_warning("Failed to open %s: %s\n", lr->path,
			   strerror(errno));
		return -errno;
	}
	/* Skip to starting line number */
	while (l < lr->start) {
		ret = skip_one_line(fp, l++);
		if (ret < 0)
			goto end;
	}

	list_for_each_entry(ln, &lr->line_list, list) {
		for (; ln->line > l; l++) {
			ret = show_one_line(fp, l - lr->offset);
			if (ret < 0)
				goto end;
		}
		ret = show_one_line_with_num(fp, l++ - lr->offset);
		if (ret < 0)
			goto end;
	}

	if (lr->end == INT_MAX)
		lr->end = l + NR_ADDITIONAL_LINES;
	while (l <= lr->end) {
		ret = show_one_line_or_eof(fp, l++ - lr->offset);
		if (ret <= 0)
			break;
	}
end:
	fclose(fp);
	return ret;
}

static int show_available_vars_at(struct debuginfo *dinfo,
				  struct perf_probe_event *pev,
				  int max_vls, struct strfilter *_filter,
				  bool externs)
{
	char *buf;
	int ret, i, nvars;
	struct str_node *node;
	struct variable_list *vls = NULL, *vl;
	const char *var;

	buf = synthesize_perf_probe_point(&pev->point);
	if (!buf)
		return -EINVAL;
	pr_debug("Searching variables at %s\n", buf);

	ret = debuginfo__find_available_vars_at(dinfo, pev, &vls,
						max_vls, externs);
	if (ret <= 0) {
		pr_err("Failed to find variables at %s (%d)\n", buf, ret);
		goto end;
	}
	/* Some variables are found */
	fprintf(stdout, "Available variables at %s\n", buf);
	for (i = 0; i < ret; i++) {
		vl = &vls[i];
		/*
		 * A probe point might be converted to
		 * several trace points.
		 */
		fprintf(stdout, "\t@<%s+%lu>\n", vl->point.symbol,
			vl->point.offset);
		free(vl->point.symbol);
		nvars = 0;
		if (vl->vars) {
			strlist__for_each(node, vl->vars) {
				var = strchr(node->s, '\t') + 1;
				if (strfilter__compare(_filter, var)) {
					fprintf(stdout, "\t\t%s\n", node->s);
					nvars++;
				}
			}
			strlist__delete(vl->vars);
		}
		if (nvars == 0)
			fprintf(stdout, "\t\t(No matched variables)\n");
	}
	free(vls);
end:
	free(buf);
	return ret;
}

/* Show available variables on given probe point */
int show_available_vars(struct perf_probe_event *pevs, int npevs,
			int max_vls, const char *module,
			struct strfilter *_filter, bool externs)
{
	int i, ret = 0;
	struct debuginfo *dinfo;

	ret = init_vmlinux();
	if (ret < 0)
		return ret;

	dinfo = open_debuginfo(module);
	if (!dinfo) {
		pr_warning("Failed to open debuginfo file.\n");
		return -ENOENT;
	}

	setup_pager();

	for (i = 0; i < npevs && ret >= 0; i++)
		ret = show_available_vars_at(dinfo, &pevs[i], max_vls, _filter,
					     externs);

	debuginfo__delete(dinfo);
	return ret;
}

#else	/* !DWARF_SUPPORT */

static int kprobe_convert_to_perf_probe(struct probe_trace_point *tp,
					struct perf_probe_point *pp)
{
	struct symbol *sym;

	sym = __find_kernel_function_by_name(tp->symbol, NULL);
	if (!sym) {
		pr_err("Failed to find symbol %s in kernel.\n", tp->symbol);
		return -ENOENT;
	}

	return convert_to_perf_probe_point(tp, pp);
}

static int try_to_find_probe_trace_events(struct perf_probe_event *pev,
				struct probe_trace_event **tevs __unused,
				int max_tevs __unused, const char *target)
{
	if (perf_probe_event_need_dwarf(pev)) {
		pr_warning("Debuginfo-analysis is not supported.\n");
		return -ENOSYS;
	}

	if (pev->uprobes)
		return convert_name_to_addr(pev, target);

	return 0;
}

int show_line_range(struct line_range *lr __unused, const char *module __unused)
{
	pr_warning("Debuginfo-analysis is not supported.\n");
	return -ENOSYS;
}

int show_available_vars(struct perf_probe_event *pevs __unused,
			int npevs __unused, int max_vls __unused,
			const char *module __unused,
			struct strfilter *filter __unused,
			bool externs __unused)
{
	pr_warning("Debuginfo-analysis is not supported.\n");
	return -ENOSYS;
}
#endif

static int parse_line_num(char **ptr, int *val, const char *what)
{
	const char *start = *ptr;

	errno = 0;
	*val = strtol(*ptr, ptr, 0);
	if (errno || *ptr == start) {
		semantic_error("'%s' is not a valid number.\n", what);
		return -EINVAL;
	}
	return 0;
}

/*
 * Stuff 'lr' according to the line range described by 'arg'.
 * The line range syntax is described by:
 *
 *         SRC[:SLN[+NUM|-ELN]]
 *         FNC[@SRC][:SLN[+NUM|-ELN]]
 */
int parse_line_range_desc(const char *arg, struct line_range *lr)
{
	char *range, *file, *name = strdup(arg);
	int err;

	if (!name)
		return -ENOMEM;

	lr->start = 0;
	lr->end = INT_MAX;

	range = strchr(name, ':');
	if (range) {
		*range++ = '\0';

		err = parse_line_num(&range, &lr->start, "start line");
		if (err)
			goto err;

		if (*range == '+' || *range == '-') {
			const char c = *range++;

			err = parse_line_num(&range, &lr->end, "end line");
			if (err)
				goto err;

			if (c == '+') {
				lr->end += lr->start;
				/*
				 * Adjust the number of lines here.
				 * If the number of lines == 1, the
				 * the end of line should be equal to
				 * the start of line.
				 */
				lr->end--;
			}
		}

		pr_debug("Line range is %d to %d\n", lr->start, lr->end);

		err = -EINVAL;
		if (lr->start > lr->end) {
			semantic_error("Start line must be smaller"
				       " than end line.\n");
			goto err;
		}
		if (*range != '\0') {
			semantic_error("Tailing with invalid str '%s'.\n", range);
			goto err;
		}
	}

	file = strchr(name, '@');
	if (file) {
		*file = '\0';
		lr->file = strdup(++file);
		if (lr->file == NULL) {
			err = -ENOMEM;
			goto err;
		}
		lr->function = name;
	} else if (strchr(name, '.'))
		lr->file = name;
	else
		lr->function = name;

	return 0;
err:
	free(name);
	return err;
}

/* Check the name is good for event/group */
static bool check_event_name(const char *name)
{
	if (!isalpha(*name) && *name != '_')
		return false;
	while (*++name != '\0') {
		if (!isalpha(*name) && !isdigit(*name) && *name != '_')
			return false;
	}
	return true;
}

/* Parse probepoint definition. */
static int parse_perf_probe_point(char *arg, struct perf_probe_event *pev)
{
	struct perf_probe_point *pp = &pev->point;
	char *ptr, *tmp;
	char c, nc = 0;
	/*
	 * <Syntax>
	 * perf probe [EVENT=]SRC[:LN|;PTN]
	 * perf probe [EVENT=]FUNC[@SRC][+OFFS|%return|:LN|;PAT]
	 *
	 * TODO:Group name support
	 */

	ptr = strpbrk(arg, ";=@+%");
	if (ptr && *ptr == '=') {	/* Event name */
		*ptr = '\0';
		tmp = ptr + 1;
		if (strchr(arg, ':')) {
			semantic_error("Group name is not supported yet.\n");
			return -ENOTSUP;
		}
		if (!check_event_name(arg)) {
			semantic_error("%s is bad for event name -it must "
				       "follow C symbol-naming rule.\n", arg);
			return -EINVAL;
		}
		pev->event = strdup(arg);
		if (pev->event == NULL)
			return -ENOMEM;
		pev->group = NULL;
		arg = tmp;
	}

	ptr = strpbrk(arg, ";:+@%");
	if (ptr) {
		nc = *ptr;
		*ptr++ = '\0';
	}

	tmp = strdup(arg);
	if (tmp == NULL)
		return -ENOMEM;

	/* Check arg is function or file and copy it */
	if (strchr(tmp, '.'))	/* File */
		pp->file = tmp;
	else			/* Function */
		pp->function = tmp;

	/* Parse other options */
	while (ptr) {
		arg = ptr;
		c = nc;
		if (c == ';') {	/* Lazy pattern must be the last part */
			pp->lazy_line = strdup(arg);
			if (pp->lazy_line == NULL)
				return -ENOMEM;
			break;
		}
		ptr = strpbrk(arg, ";:+@%");
		if (ptr) {
			nc = *ptr;
			*ptr++ = '\0';
		}
		switch (c) {
		case ':':	/* Line number */
			pp->line = strtoul(arg, &tmp, 0);
			if (*tmp != '\0') {
				semantic_error("There is non-digit char"
					       " in line number.\n");
				return -EINVAL;
			}
			break;
		case '+':	/* Byte offset from a symbol */
			pp->offset = strtoul(arg, &tmp, 0);
			if (*tmp != '\0') {
				semantic_error("There is non-digit character"
						" in offset.\n");
				return -EINVAL;
			}
			break;
		case '@':	/* File name */
			if (pp->file) {
				semantic_error("SRC@SRC is not allowed.\n");
				return -EINVAL;
			}
			pp->file = strdup(arg);
			if (pp->file == NULL)
				return -ENOMEM;
			break;
		case '%':	/* Probe places */
			if (strcmp(arg, "return") == 0) {
				pp->retprobe = 1;
			} else {	/* Others not supported yet */
				semantic_error("%%%s is not supported.\n", arg);
				return -ENOTSUP;
			}
			break;
		default:	/* Buggy case */
			pr_err("This program has a bug at %s:%d.\n",
				__FILE__, __LINE__);
			return -ENOTSUP;
			break;
		}
	}

	/* Exclusion check */
	if (pp->lazy_line && pp->line) {
		semantic_error("Lazy pattern can't be used with"
			       " line number.\n");
		return -EINVAL;
	}

	if (pp->lazy_line && pp->offset) {
		semantic_error("Lazy pattern can't be used with offset.\n");
		return -EINVAL;
	}

	if (pp->line && pp->offset) {
		semantic_error("Offset can't be used with line number.\n");
		return -EINVAL;
	}

	if (!pp->line && !pp->lazy_line && pp->file && !pp->function) {
		semantic_error("File always requires line number or "
			       "lazy pattern.\n");
		return -EINVAL;
	}

	if (pp->offset && !pp->function) {
		semantic_error("Offset requires an entry function.\n");
		return -EINVAL;
	}

	if (pp->retprobe && !pp->function) {
		semantic_error("Return probe requires an entry function.\n");
		return -EINVAL;
	}

	if ((pp->offset || pp->line || pp->lazy_line) && pp->retprobe) {
		semantic_error("Offset/Line/Lazy pattern can't be used with "
			       "return probe.\n");
		return -EINVAL;
	}

	pr_debug("symbol:%s file:%s line:%d offset:%lu return:%d lazy:%s\n",
		 pp->function, pp->file, pp->line, pp->offset, pp->retprobe,
		 pp->lazy_line);
	return 0;
}

/* Parse perf-probe event argument */
static int parse_perf_probe_arg(char *str, struct perf_probe_arg *arg)
{
	char *tmp, *goodname;
	struct perf_probe_arg_field **fieldp;

	pr_debug("parsing arg: %s into ", str);

	tmp = strchr(str, '=');
	if (tmp) {
		arg->name = strndup(str, tmp - str);
		if (arg->name == NULL)
			return -ENOMEM;
		pr_debug("name:%s ", arg->name);
		str = tmp + 1;
	}

	tmp = strchr(str, ':');
	if (tmp) {	/* Type setting */
		*tmp = '\0';
		arg->type = strdup(tmp + 1);
		if (arg->type == NULL)
			return -ENOMEM;
		pr_debug("type:%s ", arg->type);
	}

	tmp = strpbrk(str, "-.[");
	if (!is_c_varname(str) || !tmp) {
		/* A variable, register, symbol or special value */
		arg->var = strdup(str);
		if (arg->var == NULL)
			return -ENOMEM;
		pr_debug("%s\n", arg->var);
		return 0;
	}

	/* Structure fields or array element */
	arg->var = strndup(str, tmp - str);
	if (arg->var == NULL)
		return -ENOMEM;
	goodname = arg->var;
	pr_debug("%s, ", arg->var);
	fieldp = &arg->field;

	do {
		*fieldp = zalloc(sizeof(struct perf_probe_arg_field));
		if (*fieldp == NULL)
			return -ENOMEM;
		if (*tmp == '[') {	/* Array */
			str = tmp;
			(*fieldp)->index = strtol(str + 1, &tmp, 0);
			(*fieldp)->ref = true;
			if (*tmp != ']' || tmp == str + 1) {
				semantic_error("Array index must be a"
						" number.\n");
				return -EINVAL;
			}
			tmp++;
			if (*tmp == '\0')
				tmp = NULL;
		} else {		/* Structure */
			if (*tmp == '.') {
				str = tmp + 1;
				(*fieldp)->ref = false;
			} else if (tmp[1] == '>') {
				str = tmp + 2;
				(*fieldp)->ref = true;
			} else {
				semantic_error("Argument parse error: %s\n",
					       str);
				return -EINVAL;
			}
			tmp = strpbrk(str, "-.[");
		}
		if (tmp) {
			(*fieldp)->name = strndup(str, tmp - str);
			if ((*fieldp)->name == NULL)
				return -ENOMEM;
			if (*str != '[')
				goodname = (*fieldp)->name;
			pr_debug("%s(%d), ", (*fieldp)->name, (*fieldp)->ref);
			fieldp = &(*fieldp)->next;
		}
	} while (tmp);
	(*fieldp)->name = strdup(str);
	if ((*fieldp)->name == NULL)
		return -ENOMEM;
	if (*str != '[')
		goodname = (*fieldp)->name;
	pr_debug("%s(%d)\n", (*fieldp)->name, (*fieldp)->ref);

	/* If no name is specified, set the last field name (not array index)*/
	if (!arg->name) {
		arg->name = strdup(goodname);
		if (arg->name == NULL)
			return -ENOMEM;
	}
	return 0;
}

/* Parse perf-probe event command */
int parse_perf_probe_command(const char *cmd, struct perf_probe_event *pev)
{
	char **argv;
	int argc, i, ret = 0;

	argv = argv_split(cmd, &argc);
	if (!argv) {
		pr_debug("Failed to split arguments.\n");
		return -ENOMEM;
	}
	if (argc - 1 > MAX_PROBE_ARGS) {
		semantic_error("Too many probe arguments (%d).\n", argc - 1);
		ret = -ERANGE;
		goto out;
	}
	/* Parse probe point */
	ret = parse_perf_probe_point(argv[0], pev);
	if (ret < 0)
		goto out;

	/* Copy arguments and ensure return probe has no C argument */
	pev->nargs = argc - 1;
	pev->args = zalloc(sizeof(struct perf_probe_arg) * pev->nargs);
	if (pev->args == NULL) {
		ret = -ENOMEM;
		goto out;
	}
	for (i = 0; i < pev->nargs && ret >= 0; i++) {
		ret = parse_perf_probe_arg(argv[i + 1], &pev->args[i]);
		if (ret >= 0 &&
		    is_c_varname(pev->args[i].var) && pev->point.retprobe) {
			semantic_error("You can't specify local variable for"
				       " kretprobe.\n");
			ret = -EINVAL;
		}
	}
out:
	argv_free(argv);

	return ret;
}

/* Return true if this perf_probe_event requires debuginfo */
bool perf_probe_event_need_dwarf(struct perf_probe_event *pev)
{
	int i;

	if (pev->point.file || pev->point.line || pev->point.lazy_line)
		return true;

	for (i = 0; i < pev->nargs; i++)
		if (is_c_varname(pev->args[i].var))
			return true;

	return false;
}

/* Parse probe_events event into struct probe_point */
static int parse_probe_trace_command(const char *cmd,
				     struct probe_trace_event *tev)
{
	struct probe_trace_point *tp = &tev->point;
	char pr;
	char *p;
	int ret, i, argc;
	char **argv;

	pr_debug("Parsing probe_events: %s\n", cmd);
	argv = argv_split(cmd, &argc);
	if (!argv) {
		pr_debug("Failed to split arguments.\n");
		return -ENOMEM;
	}
	if (argc < 2) {
		semantic_error("Too few probe arguments.\n");
		ret = -ERANGE;
		goto out;
	}

	/* Scan event and group name. */
	ret = sscanf(argv[0], "%c:%a[^/ \t]/%a[^ \t]",
		     &pr, (float *)(void *)&tev->group,
		     (float *)(void *)&tev->event);
	if (ret != 3) {
		semantic_error("Failed to parse event name: %s\n", argv[0]);
		ret = -EINVAL;
		goto out;
	}
	pr_debug("Group:%s Event:%s probe:%c\n", tev->group, tev->event, pr);

	tp->retprobe = (pr == 'r');

	/* Scan module name(if there), function name and offset */
	p = strchr(argv[1], ':');
	if (p) {
		tp->module = strndup(argv[1], p - argv[1]);
		p++;
	} else
		p = argv[1];
	ret = sscanf(p, "%a[^+]+%lu", (float *)(void *)&tp->symbol,
		     &tp->offset);
	if (ret == 1)
		tp->offset = 0;

	tev->nargs = argc - 2;
	tev->args = zalloc(sizeof(struct probe_trace_arg) * tev->nargs);
	if (tev->args == NULL) {
		ret = -ENOMEM;
		goto out;
	}
	for (i = 0; i < tev->nargs; i++) {
		p = strchr(argv[i + 2], '=');
		if (p)	/* We don't need which register is assigned. */
			*p++ = '\0';
		else
			p = argv[i + 2];
		tev->args[i].name = strdup(argv[i + 2]);
		/* TODO: parse regs and offset */
		tev->args[i].value = strdup(p);
		if (tev->args[i].name == NULL || tev->args[i].value == NULL) {
			ret = -ENOMEM;
			goto out;
		}
	}
	ret = 0;
out:
	argv_free(argv);
	return ret;
}

/* Compose only probe arg */
int synthesize_perf_probe_arg(struct perf_probe_arg *pa, char *buf, size_t len)
{
	struct perf_probe_arg_field *field = pa->field;
	int ret;
	char *tmp = buf;

	if (pa->name && pa->var)
		ret = e_snprintf(tmp, len, "%s=%s", pa->name, pa->var);
	else
		ret = e_snprintf(tmp, len, "%s", pa->name ? pa->name : pa->var);
	if (ret <= 0)
		goto error;
	tmp += ret;
	len -= ret;

	while (field) {
		if (field->name[0] == '[')
			ret = e_snprintf(tmp, len, "%s", field->name);
		else
			ret = e_snprintf(tmp, len, "%s%s",
					 field->ref ? "->" : ".", field->name);
		if (ret <= 0)
			goto error;
		tmp += ret;
		len -= ret;
		field = field->next;
	}

	if (pa->type) {
		ret = e_snprintf(tmp, len, ":%s", pa->type);
		if (ret <= 0)
			goto error;
		tmp += ret;
		len -= ret;
	}

	return tmp - buf;
error:
	pr_debug("Failed to synthesize perf probe argument: %s\n",
		 strerror(-ret));
	return ret;
}

/* Compose only probe point (not argument) */
static char *synthesize_perf_probe_point(struct perf_probe_point *pp)
{
	char *buf, *tmp;
	char offs[32] = "", line[32] = "", file[32] = "";
	int ret, len;

	buf = zalloc(MAX_CMDLEN);
	if (buf == NULL) {
		ret = -ENOMEM;
		goto error;
	}
	if (pp->offset) {
		ret = e_snprintf(offs, 32, "+%lu", pp->offset);
		if (ret <= 0)
			goto error;
	}
	if (pp->line) {
		ret = e_snprintf(line, 32, ":%d", pp->line);
		if (ret <= 0)
			goto error;
	}
	if (pp->file) {
		tmp = pp->file;
		len = strlen(tmp);
		if (len > 30) {
			tmp = strchr(pp->file + len - 30, '/');
			tmp = tmp ? tmp + 1 : pp->file + len - 30;
		}
		ret = e_snprintf(file, 32, "@%s", tmp);
		if (ret <= 0)
			goto error;
	}

	if (pp->function)
		ret = e_snprintf(buf, MAX_CMDLEN, "%s%s%s%s%s", pp->function,
				 offs, pp->retprobe ? "%return" : "", line,
				 file);
	else
		ret = e_snprintf(buf, MAX_CMDLEN, "%s%s", file, line);
	if (ret <= 0)
		goto error;

	return buf;
error:
	pr_debug("Failed to synthesize perf probe point: %s\n",
		 strerror(-ret));
	if (buf)
		free(buf);
	return NULL;
}

#if 0
char *synthesize_perf_probe_command(struct perf_probe_event *pev)
{
	char *buf;
	int i, len, ret;

	buf = synthesize_perf_probe_point(&pev->point);
	if (!buf)
		return NULL;

	len = strlen(buf);
	for (i = 0; i < pev->nargs; i++) {
		ret = e_snprintf(&buf[len], MAX_CMDLEN - len, " %s",
				 pev->args[i].name);
		if (ret <= 0) {
			free(buf);
			return NULL;
		}
		len += ret;
	}

	return buf;
}
#endif

static int __synthesize_probe_trace_arg_ref(struct probe_trace_arg_ref *ref,
					     char **buf, size_t *buflen,
					     int depth)
{
	int ret;
	if (ref->next) {
		depth = __synthesize_probe_trace_arg_ref(ref->next, buf,
							 buflen, depth + 1);
		if (depth < 0)
			goto out;
	}

	ret = e_snprintf(*buf, *buflen, "%+ld(", ref->offset);
	if (ret < 0)
		depth = ret;
	else {
		*buf += ret;
		*buflen -= ret;
	}
out:
	return depth;

}

static int synthesize_probe_trace_arg(struct probe_trace_arg *arg,
				       char *buf, size_t buflen)
{
	struct probe_trace_arg_ref *ref = arg->ref;
	int ret, depth = 0;
	char *tmp = buf;

	/* Argument name or separator */
	if (arg->name)
		ret = e_snprintf(buf, buflen, " %s=", arg->name);
	else
		ret = e_snprintf(buf, buflen, " ");
	if (ret < 0)
		return ret;
	buf += ret;
	buflen -= ret;

	/* Special case: @XXX */
	if (arg->value[0] == '@' && arg->ref)
			ref = ref->next;

	/* Dereferencing arguments */
	if (ref) {
		depth = __synthesize_probe_trace_arg_ref(ref, &buf,
							  &buflen, 1);
		if (depth < 0)
			return depth;
	}

	/* Print argument value */
	if (arg->value[0] == '@' && arg->ref)
		ret = e_snprintf(buf, buflen, "%s%+ld", arg->value,
				 arg->ref->offset);
	else
		ret = e_snprintf(buf, buflen, "%s", arg->value);
	if (ret < 0)
		return ret;
	buf += ret;
	buflen -= ret;

	/* Closing */
	while (depth--) {
		ret = e_snprintf(buf, buflen, ")");
		if (ret < 0)
			return ret;
		buf += ret;
		buflen -= ret;
	}
	/* Print argument type */
	if (arg->type) {
		ret = e_snprintf(buf, buflen, ":%s", arg->type);
		if (ret <= 0)
			return ret;
		buf += ret;
	}

	return buf - tmp;
}

char *synthesize_probe_trace_command(struct probe_trace_event *tev)
{
	struct probe_trace_point *tp = &tev->point;
	char *buf;
	int i, len, ret;

	buf = zalloc(MAX_CMDLEN);
	if (buf == NULL)
		return NULL;

	if (tev->uprobes)
		len = e_snprintf(buf, MAX_CMDLEN, "%c:%s/%s %s:%s",
				 tp->retprobe ? 'r' : 'p',
				 tev->group, tev->event,
				 tp->module, tp->symbol);
	else
		len = e_snprintf(buf, MAX_CMDLEN, "%c:%s/%s %s%s%s+%lu",
				 tp->retprobe ? 'r' : 'p',
				 tev->group, tev->event,
				 tp->module ?: "", tp->module ? ":" : "",
				 tp->symbol, tp->offset);

	if (len <= 0)
		goto error;

	for (i = 0; i < tev->nargs; i++) {
		ret = synthesize_probe_trace_arg(&tev->args[i], buf + len,
						  MAX_CMDLEN - len);
		if (ret <= 0)
			goto error;
		len += ret;
	}

	return buf;
error:
	free(buf);
	return NULL;
}

static int convert_to_perf_probe_event(struct probe_trace_event *tev,
			       struct perf_probe_event *pev, bool is_kprobe)
{
	char buf[64] = "";
	int i, ret;

	/* Convert event/group name */
	pev->event = strdup(tev->event);
	pev->group = strdup(tev->group);
	if (pev->event == NULL || pev->group == NULL)
		return -ENOMEM;

	/* Convert trace_point to probe_point */
	if (is_kprobe)
		ret = kprobe_convert_to_perf_probe(&tev->point, &pev->point);
	else
		ret = convert_to_perf_probe_point(&tev->point, &pev->point);

	if (ret < 0)
		return ret;

	/* Convert trace_arg to probe_arg */
	pev->nargs = tev->nargs;
	pev->args = zalloc(sizeof(struct perf_probe_arg) * pev->nargs);
	if (pev->args == NULL)
		return -ENOMEM;
	for (i = 0; i < tev->nargs && ret >= 0; i++) {
		if (tev->args[i].name)
			pev->args[i].name = strdup(tev->args[i].name);
		else {
			ret = synthesize_probe_trace_arg(&tev->args[i],
							  buf, 64);
			pev->args[i].name = strdup(buf);
		}
		if (pev->args[i].name == NULL && ret >= 0)
			ret = -ENOMEM;
	}

	if (ret < 0)
		clear_perf_probe_event(pev);

	return ret;
}

void clear_perf_probe_event(struct perf_probe_event *pev)
{
	struct perf_probe_point *pp = &pev->point;
	struct perf_probe_arg_field *field, *next;
	int i;

	if (pev->event)
		free(pev->event);
	if (pev->group)
		free(pev->group);
	if (pp->file)
		free(pp->file);
	if (pp->function)
		free(pp->function);
	if (pp->lazy_line)
		free(pp->lazy_line);
	for (i = 0; i < pev->nargs; i++) {
		if (pev->args[i].name)
			free(pev->args[i].name);
		if (pev->args[i].var)
			free(pev->args[i].var);
		if (pev->args[i].type)
			free(pev->args[i].type);
		field = pev->args[i].field;
		while (field) {
			next = field->next;
			if (field->name)
				free(field->name);
			free(field);
			field = next;
		}
	}
	if (pev->args)
		free(pev->args);
	memset(pev, 0, sizeof(*pev));
}

static void clear_probe_trace_event(struct probe_trace_event *tev)
{
	struct probe_trace_arg_ref *ref, *next;
	int i;

	if (tev->event)
		free(tev->event);
	if (tev->group)
		free(tev->group);
	if (tev->point.symbol)
		free(tev->point.symbol);
	if (tev->point.module)
		free(tev->point.module);
	for (i = 0; i < tev->nargs; i++) {
		if (tev->args[i].name)
			free(tev->args[i].name);
		if (tev->args[i].value)
			free(tev->args[i].value);
		if (tev->args[i].type)
			free(tev->args[i].type);
		ref = tev->args[i].ref;
		while (ref) {
			next = ref->next;
			free(ref);
			ref = next;
		}
	}
	if (tev->args)
		free(tev->args);
	memset(tev, 0, sizeof(*tev));
}

static void print_warn_msg(const char *file, bool is_kprobe)
{

	if (errno == ENOENT) {
		const char *config;

		if (!is_kprobe)
			config = "CONFIG_UPROBE_EVENTS";
		else
			config = "CONFIG_KPROBE_EVENTS";

		pr_warning("%s file does not exist - please rebuild kernel"
				" with %s.\n", file, config);
	} else
		pr_warning("Failed to open %s file: %s\n", file,
				strerror(errno));
}

static int open_probe_events(const char *trace_file, bool readwrite,
				bool is_kprobe)
{
	char buf[PATH_MAX];
	const char *__debugfs;
	int ret;

	__debugfs = debugfs_find_mountpoint();
	if (__debugfs == NULL) {
		pr_warning("Debugfs is not mounted.\n");
		return -ENOENT;
	}

	ret = e_snprintf(buf, PATH_MAX, "%s/%s", __debugfs, trace_file);
	if (ret >= 0) {
		pr_debug("Opening %s write=%d\n", buf, readwrite);
		if (readwrite && !probe_event_dry_run)
			ret = open(buf, O_RDWR, O_APPEND);
		else
			ret = open(buf, O_RDONLY, 0);

		if (ret < 0)
			print_warn_msg(buf, is_kprobe);
	}
	return ret;
}

static int open_kprobe_events(bool readwrite)
{
	return open_probe_events("tracing/kprobe_events", readwrite, true);
}

static int open_uprobe_events(bool readwrite)
{
	return open_probe_events("tracing/uprobe_events", readwrite, false);
}

/* Get raw string list of current kprobe_events  or uprobe_events */
static struct strlist *get_probe_trace_command_rawlist(int fd)
{
	int ret, idx;
	FILE *fp;
	char buf[MAX_CMDLEN];
	char *p;
	struct strlist *sl;

	sl = strlist__new(true, NULL);

	fp = fdopen(dup(fd), "r");
	while (!feof(fp)) {
		p = fgets(buf, MAX_CMDLEN, fp);
		if (!p)
			break;

		idx = strlen(p) - 1;
		if (p[idx] == '\n')
			p[idx] = '\0';
		ret = strlist__add(sl, buf);
		if (ret < 0) {
			pr_debug("strlist__add failed: %s\n", strerror(-ret));
			strlist__delete(sl);
			return NULL;
		}
	}
	fclose(fp);

	return sl;
}

/* Show an event */
static int show_perf_probe_event(struct perf_probe_event *pev)
{
	int i, ret;
	char buf[128];
	char *place;

	/* Synthesize only event probe point */
	place = synthesize_perf_probe_point(&pev->point);
	if (!place)
		return -EINVAL;

	ret = e_snprintf(buf, 128, "%s:%s", pev->group, pev->event);
	if (ret < 0)
		return ret;

	printf("  %-20s (on %s", buf, place);

	if (pev->nargs > 0) {
		printf(" with");
		for (i = 0; i < pev->nargs; i++) {
			ret = synthesize_perf_probe_arg(&pev->args[i],
							buf, 128);
			if (ret < 0)
				break;
			printf(" %s", buf);
		}
	}
	printf(")\n");
	free(place);
	return ret;
}

static int __show_perf_probe_events(int fd, bool is_kprobe)
{
	int ret = 0;
	struct probe_trace_event tev;
	struct perf_probe_event pev;
	struct strlist *rawlist;
	struct str_node *ent;

	memset(&tev, 0, sizeof(tev));
	memset(&pev, 0, sizeof(pev));

	rawlist = get_probe_trace_command_rawlist(fd);
	if (!rawlist)
		return -ENOENT;

	strlist__for_each(ent, rawlist) {
		ret = parse_probe_trace_command(ent->s, &tev);
		if (ret >= 0) {
			ret = convert_to_perf_probe_event(&tev, &pev,
								is_kprobe);
			if (ret >= 0)
				ret = show_perf_probe_event(&pev);
		}
		clear_perf_probe_event(&pev);
		clear_probe_trace_event(&tev);
		if (ret < 0)
			break;
	}
	strlist__delete(rawlist);

	return ret;
}

/* List up current perf-probe events */
int show_perf_probe_events(void)
{
	int fd, ret;

	setup_pager();
	fd = open_kprobe_events(false);

	if (fd < 0)
		return fd;

	ret = init_vmlinux();
	if (ret < 0)
		return ret;

	ret = __show_perf_probe_events(fd, true);
	close(fd);

	fd = open_uprobe_events(false);
	if (fd >= 0) {
		ret = __show_perf_probe_events(fd, false);
		close(fd);
	}

	return ret;
}

/* Get current perf-probe event names */
static struct strlist *get_probe_trace_event_names(int fd, bool include_group)
{
	char buf[128];
	struct strlist *sl, *rawlist;
	struct str_node *ent;
	struct probe_trace_event tev;
	int ret = 0;

	memset(&tev, 0, sizeof(tev));
	rawlist = get_probe_trace_command_rawlist(fd);
	sl = strlist__new(true, NULL);
	strlist__for_each(ent, rawlist) {
		ret = parse_probe_trace_command(ent->s, &tev);
		if (ret < 0)
			break;
		if (include_group) {
			ret = e_snprintf(buf, 128, "%s:%s", tev.group,
					tev.event);
			if (ret >= 0)
				ret = strlist__add(sl, buf);
		} else
			ret = strlist__add(sl, tev.event);
		clear_probe_trace_event(&tev);
		if (ret < 0)
			break;
	}
	strlist__delete(rawlist);

	if (ret < 0) {
		strlist__delete(sl);
		return NULL;
	}
	return sl;
}

static int write_probe_trace_event(int fd, struct probe_trace_event *tev)
{
	int ret = 0;
	char *buf = synthesize_probe_trace_command(tev);

	if (!buf) {
		pr_debug("Failed to synthesize probe trace event.\n");
		return -EINVAL;
	}

	pr_debug("Writing event: %s\n", buf);
	if (!probe_event_dry_run) {
		ret = write(fd, buf, strlen(buf));
		if (ret <= 0)
			pr_warning("Failed to write event: %s\n",
				   strerror(errno));
	}
	free(buf);
	return ret;
}

static int get_new_event_name(char *buf, size_t len, const char *base,
			      struct strlist *namelist, bool allow_suffix)
{
	int i, ret;

	/* Try no suffix */
	ret = e_snprintf(buf, len, "%s", base);
	if (ret < 0) {
		pr_debug("snprintf() failed: %s\n", strerror(-ret));
		return ret;
	}
	if (!strlist__has_entry(namelist, buf))
		return 0;

	if (!allow_suffix) {
		pr_warning("Error: event \"%s\" already exists. "
			   "(Use -f to force duplicates.)\n", base);
		return -EEXIST;
	}

	/* Try to add suffix */
	for (i = 1; i < MAX_EVENT_INDEX; i++) {
		ret = e_snprintf(buf, len, "%s_%d", base, i);
		if (ret < 0) {
			pr_debug("snprintf() failed: %s\n", strerror(-ret));
			return ret;
		}
		if (!strlist__has_entry(namelist, buf))
			break;
	}
	if (i == MAX_EVENT_INDEX) {
		pr_warning("Too many events are on the same function.\n");
		ret = -ERANGE;
	}

	return ret;
}

static int __add_probe_trace_events(struct perf_probe_event *pev,
				     struct probe_trace_event *tevs,
				     int ntevs, bool allow_suffix)
{
	int i, fd, ret;
	struct probe_trace_event *tev = NULL;
	char buf[64];
	const char *event, *group;
	struct strlist *namelist;

	if (pev->uprobes)
		fd = open_uprobe_events(true);
	else
		fd = open_kprobe_events(true);

	if (fd < 0)
		return fd;
	/* Get current event names */
	namelist = get_probe_trace_event_names(fd, false);
	if (!namelist) {
		pr_debug("Failed to get current event list.\n");
		return -EIO;
	}

	ret = 0;
	printf("Added new event%s\n", (ntevs > 1) ? "s:" : ":");
	for (i = 0; i < ntevs; i++) {
		tev = &tevs[i];
		if (pev->event)
			event = pev->event;
		else
			if (pev->point.function)
				event = pev->point.function;
			else
				event = tev->point.symbol;
		if (pev->group)
			group = pev->group;
		else
			group = PERFPROBE_GROUP;

		/* Get an unused new event name */
		ret = get_new_event_name(buf, 64, event,
					 namelist, allow_suffix);
		if (ret < 0)
			break;
		event = buf;

		tev->event = strdup(event);
		tev->group = strdup(group);
		if (tev->event == NULL || tev->group == NULL) {
			ret = -ENOMEM;
			break;
		}
		ret = write_probe_trace_event(fd, tev);
		if (ret < 0)
			break;
		/* Add added event name to namelist */
		strlist__add(namelist, event);

		/* Trick here - save current event/group */
		event = pev->event;
		group = pev->group;
		pev->event = tev->event;
		pev->group = tev->group;
		show_perf_probe_event(pev);
		/* Trick here - restore current event/group */
		pev->event = (char *)event;
		pev->group = (char *)group;

		/*
		 * Probes after the first probe which comes from same
		 * user input are always allowed to add suffix, because
		 * there might be several addresses corresponding to
		 * one code line.
		 */
		allow_suffix = true;
	}

	if (ret >= 0) {
		/* Show how to use the event. */
		printf("\nYou can now use it in all perf tools, such as:\n\n");
		printf("\tperf record -e %s:%s -aR sleep 1\n\n", tev->group,
			 tev->event);
	}

	strlist__delete(namelist);
	close(fd);
	return ret;
}

static int convert_to_probe_trace_events(struct perf_probe_event *pev,
					  struct probe_trace_event **tevs,
					  int max_tevs, const char *target)
{
	struct symbol *sym;
	int ret = 0, i;
	struct probe_trace_event *tev;

	/* Convert perf_probe_event with debuginfo */
	ret = try_to_find_probe_trace_events(pev, tevs, max_tevs, target);
	if (ret != 0)
		return ret;	/* Found in debuginfo or got an error */

	/* Allocate trace event buffer */
	tev = *tevs = zalloc(sizeof(struct probe_trace_event));
	if (tev == NULL)
		return -ENOMEM;

	/* Copy parameters */
	tev->point.symbol = strdup(pev->point.function);
	if (tev->point.symbol == NULL) {
		ret = -ENOMEM;
		goto error;
	}

	if (target) {
		tev->point.module = strdup(target);
		if (tev->point.module == NULL) {
			ret = -ENOMEM;
			goto error;
		}
	}

	tev->point.offset = pev->point.offset;
	tev->point.retprobe = pev->point.retprobe;
	tev->nargs = pev->nargs;
	tev->uprobes = pev->uprobes;

	if (tev->nargs) {
		tev->args = zalloc(sizeof(struct probe_trace_arg)
				   * tev->nargs);
		if (tev->args == NULL) {
			ret = -ENOMEM;
			goto error;
		}
		for (i = 0; i < tev->nargs; i++) {
			if (pev->args[i].name) {
				tev->args[i].name = strdup(pev->args[i].name);
				if (tev->args[i].name == NULL) {
					ret = -ENOMEM;
					goto error;
				}
			}
			tev->args[i].value = strdup(pev->args[i].var);
			if (tev->args[i].value == NULL) {
				ret = -ENOMEM;
				goto error;
			}
			if (pev->args[i].type) {
				tev->args[i].type = strdup(pev->args[i].type);
				if (tev->args[i].type == NULL) {
					ret = -ENOMEM;
					goto error;
				}
			}
		}
	}

	if (pev->uprobes)
		return 1;

	/* Currently just checking function name from symbol map */
	sym = __find_kernel_function_by_name(tev->point.symbol, NULL);
	if (!sym) {
		pr_warning("Kernel symbol \'%s\' not found.\n",
			   tev->point.symbol);
		ret = -ENOENT;
		goto error;
	} else if (tev->point.offset > sym->end - sym->start) {
		pr_warning("Offset specified is greater than size of %s\n",
			   tev->point.symbol);
		ret = -ENOENT;
		goto error;

	}

	return 1;
error:
	clear_probe_trace_event(tev);
	free(tev);
	*tevs = NULL;
	return ret;
}

struct __event_package {
	struct perf_probe_event		*pev;
	struct probe_trace_event	*tevs;
	int				ntevs;
};

int add_perf_probe_events(struct perf_probe_event *pevs, int npevs,
			  int max_tevs, const char *target, bool force_add)
{
	int i, j, ret;
	struct __event_package *pkgs;

	ret = 0;
	pkgs = zalloc(sizeof(struct __event_package) * npevs);

	if (pkgs == NULL)
		return -ENOMEM;

	if (!pevs->uprobes)
		/* Init vmlinux path */
		ret = init_vmlinux();
	else
		ret = init_user_exec();

	if (ret < 0) {
		free(pkgs);
		return ret;
	}

	/* Loop 1: convert all events */
	for (i = 0; i < npevs; i++) {
		pkgs[i].pev = &pevs[i];
		/* Convert with or without debuginfo */
		ret  = convert_to_probe_trace_events(pkgs[i].pev,
						     &pkgs[i].tevs,
						     max_tevs,
						     target);
		if (ret < 0)
			goto end;
		pkgs[i].ntevs = ret;
	}

	/* Loop 2: add all events */
	for (i = 0; i < npevs; i++) {
		ret = __add_probe_trace_events(pkgs[i].pev, pkgs[i].tevs,
						pkgs[i].ntevs, force_add);
		if (ret < 0)
			break;
	}
end:
	/* Loop 3: cleanup and free trace events  */
	for (i = 0; i < npevs; i++) {
		for (j = 0; j < pkgs[i].ntevs; j++)
			clear_probe_trace_event(&pkgs[i].tevs[j]);
		free(pkgs[i].tevs);
	}
	free(pkgs);

	return ret;
}

static int __del_trace_probe_event(int fd, struct str_node *ent)
{
	char *p;
	char buf[128];
	int ret;

	/* Convert from perf-probe event to trace-probe event */
	ret = e_snprintf(buf, 128, "-:%s", ent->s);
	if (ret < 0)
		goto error;

	p = strchr(buf + 2, ':');
	if (!p) {
		pr_debug("Internal error: %s should have ':' but not.\n",
			 ent->s);
		ret = -ENOTSUP;
		goto error;
	}
	*p = '/';

	pr_debug("Writing event: %s\n", buf);
	ret = write(fd, buf, strlen(buf));
	if (ret < 0) {
		ret = -errno;
		goto error;
	}

	printf("Removed event: %s\n", ent->s);
	return 0;
error:
	pr_warning("Failed to delete event: %s\n", strerror(-ret));
	return ret;
}

static int del_trace_probe_event(int fd, const char *buf,
						  struct strlist *namelist)
{
	struct str_node *ent, *n;
	int ret = -1;

	if (strpbrk(buf, "*?")) { /* Glob-exp */
		strlist__for_each_safe(ent, n, namelist)
			if (strglobmatch(ent->s, buf)) {
				ret = __del_trace_probe_event(fd, ent);
				if (ret < 0)
					break;
				strlist__remove(namelist, ent);
			}
	} else {
		ent = strlist__find(namelist, buf);
		if (ent) {
			ret = __del_trace_probe_event(fd, ent);
			if (ret >= 0)
				strlist__remove(namelist, ent);
		}
	}

	return ret;
}

int del_perf_probe_events(struct strlist *dellist)
{
	int ret = -1, ufd = -1, kfd = -1;
	char buf[128];
	const char *group, *event;
	char *p, *str;
	struct str_node *ent;
	struct strlist *namelist = NULL, *unamelist = NULL;

	/* Get current event names */
	kfd = open_kprobe_events(true);
	if (kfd < 0)
		return kfd;

	namelist = get_probe_trace_event_names(kfd, true);
	ufd = open_uprobe_events(true);

	if (ufd >= 0)
		unamelist = get_probe_trace_event_names(ufd, true);

	if (namelist == NULL && unamelist == NULL)
		goto error;

	strlist__for_each(ent, dellist) {
		str = strdup(ent->s);
		if (str == NULL) {
			ret = -ENOMEM;
			goto error;
		}
		pr_debug("Parsing: %s\n", str);
		p = strchr(str, ':');
		if (p) {
			group = str;
			*p = '\0';
			event = p + 1;
		} else {
			group = "*";
			event = str;
		}

		ret = e_snprintf(buf, 128, "%s:%s", group, event);
		if (ret < 0) {
			pr_err("Failed to copy event.");
			free(str);
			goto error;
		}

		pr_debug("Group: %s, Event: %s\n", group, event);

		if (namelist)
			ret = del_trace_probe_event(kfd, buf, namelist);

		if (unamelist && ret != 0)
			ret = del_trace_probe_event(ufd, buf, unamelist);

		if (ret != 0)
			pr_info("Info: Event \"%s\" does not exist.\n", buf);

		free(str);
	}

error:
	if (kfd >= 0) {
<<<<<<< HEAD
		if (namelist)
			strlist__delete(namelist);

=======
		strlist__delete(namelist);
>>>>>>> cb7225fe
		close(kfd);
	}

	if (ufd >= 0) {
<<<<<<< HEAD
		if (unamelist)
			strlist__delete(unamelist);

=======
		strlist__delete(unamelist);
>>>>>>> cb7225fe
		close(ufd);
	}

	return ret;
}

/* TODO: don't use a global variable for filter ... */
static struct strfilter *available_func_filter;

/*
 * If a symbol corresponds to a function with global binding and
 * matches filter return 0. For all others return 1.
 */
static int filter_available_functions(struct map *map __unused,
				      struct symbol *sym)
{
	if (sym->binding == STB_GLOBAL &&
	    strfilter__compare(available_func_filter, sym->name))
		return 0;
	return 1;
}

static int __show_available_funcs(struct map *map)
{
	if (map__load(map, filter_available_functions)) {
		pr_err("Failed to load map.\n");
		return -EINVAL;
	}
	if (!dso__sorted_by_name(map->dso, map->type))
		dso__sort_by_name(map->dso, map->type);

	dso__fprintf_symbols_by_name(map->dso, map->type, stdout);
	return 0;
}

static int available_kernel_funcs(const char *module)
{
	struct map *map;
	int ret;

	ret = init_vmlinux();
	if (ret < 0)
		return ret;

	map = kernel_get_module_map(module);
	if (!map) {
		pr_err("Failed to find %s map.\n", (module) ? : "kernel");
		return -EINVAL;
	}
	return __show_available_funcs(map);
}

static int available_user_funcs(const char *target)
{
	struct map *map;
	int ret;

	ret = init_user_exec();
	if (ret < 0)
		return ret;

	map = dso__new_map(target);
	ret = __show_available_funcs(map);
	dso__delete(map->dso);
	map__delete(map);
	return ret;
}

int show_available_funcs(const char *target, struct strfilter *_filter,
					bool user)
{
	setup_pager();
	available_func_filter = _filter;

	if (!user)
		return available_kernel_funcs(target);

	return available_user_funcs(target);
}

/*
 * uprobe_events only accepts address:
 * Convert function and any offset to address
 */
static int convert_name_to_addr(struct perf_probe_event *pev, const char *exec)
{
	struct perf_probe_point *pp = &pev->point;
	struct symbol *sym;
	struct map *map = NULL;
	char *function = NULL, *name = NULL;
	int ret = -EINVAL;
	unsigned long long vaddr = 0;

	if (!pp->function) {
		pr_warning("No function specified for uprobes");
		goto out;
	}

	function = strdup(pp->function);
	if (!function) {
		pr_warning("Failed to allocate memory by strdup.\n");
		ret = -ENOMEM;
		goto out;
	}

	name = realpath(exec, NULL);
	if (!name) {
		pr_warning("Cannot find realpath for %s.\n", exec);
		goto out;
	}
	map = dso__new_map(name);
	if (!map) {
		pr_warning("Cannot find appropriate DSO for %s.\n", exec);
		goto out;
	}
	available_func_filter = strfilter__new(function, NULL);
	if (map__load(map, filter_available_functions)) {
		pr_err("Failed to load map.\n");
		goto out;
	}

	sym = map__find_symbol_by_name(map, function, NULL);
	if (!sym) {
		pr_warning("Cannot find %s in DSO %s\n", function, exec);
		goto out;
	}

	if (map->start > sym->start)
		vaddr = map->start;
	vaddr += sym->start + pp->offset + map->pgoff;
	pp->offset = 0;

	if (!pev->event) {
		pev->event = function;
		function = NULL;
	}
	if (!pev->group) {
		char *ptr1, *ptr2;

		pev->group = zalloc(sizeof(char *) * 64);
		ptr1 = strdup(basename(exec));
		if (ptr1) {
			ptr2 = strpbrk(ptr1, "-._");
			if (ptr2)
				*ptr2 = '\0';
			e_snprintf(pev->group, 64, "%s_%s", PERFPROBE_GROUP,
					ptr1);
			free(ptr1);
		}
	}
	free(pp->function);
	pp->function = zalloc(sizeof(char *) * MAX_PROBE_ARGS);
	if (!pp->function) {
		ret = -ENOMEM;
		pr_warning("Failed to allocate memory by zalloc.\n");
		goto out;
	}
	e_snprintf(pp->function, MAX_PROBE_ARGS, "0x%llx", vaddr);
	ret = 0;

out:
	if (map) {
		dso__delete(map->dso);
		map__delete(map);
	}
	if (function)
		free(function);
	if (name)
		free(name);
	return ret;
}<|MERGE_RESOLUTION|>--- conflicted
+++ resolved
@@ -2164,24 +2164,12 @@
 
 error:
 	if (kfd >= 0) {
-<<<<<<< HEAD
-		if (namelist)
-			strlist__delete(namelist);
-
-=======
 		strlist__delete(namelist);
->>>>>>> cb7225fe
 		close(kfd);
 	}
 
 	if (ufd >= 0) {
-<<<<<<< HEAD
-		if (unamelist)
-			strlist__delete(unamelist);
-
-=======
 		strlist__delete(unamelist);
->>>>>>> cb7225fe
 		close(ufd);
 	}
 
