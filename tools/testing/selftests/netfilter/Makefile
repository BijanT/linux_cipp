# SPDX-License-Identifier: GPL-2.0
# Makefile for netfilter selftests

TEST_PROGS := nft_trans_stress.sh nft_fib.sh nft_nat.sh bridge_brouter.sh \
	conntrack_icmp_related.sh nft_flowtable.sh ipvs.sh \
	nft_concat_range.sh nft_conntrack_helper.sh \
	nft_queue.sh nft_meta.sh nf_nat_edemux.sh \
<<<<<<< HEAD
	ipip-conntrack-mtu.sh conntrack_tcp_unreplied.sh
=======
	ipip-conntrack-mtu.sh conntrack_tcp_unreplied.sh \
	conntrack_vrf.sh
>>>>>>> df0cc57e

LDLIBS = -lmnl
TEST_GEN_FILES =  nf-queue

include ../lib.mk<|MERGE_RESOLUTION|>--- conflicted
+++ resolved
@@ -5,12 +5,8 @@
 	conntrack_icmp_related.sh nft_flowtable.sh ipvs.sh \
 	nft_concat_range.sh nft_conntrack_helper.sh \
 	nft_queue.sh nft_meta.sh nf_nat_edemux.sh \
-<<<<<<< HEAD
-	ipip-conntrack-mtu.sh conntrack_tcp_unreplied.sh
-=======
 	ipip-conntrack-mtu.sh conntrack_tcp_unreplied.sh \
 	conntrack_vrf.sh
->>>>>>> df0cc57e
 
 LDLIBS = -lmnl
 TEST_GEN_FILES =  nf-queue
