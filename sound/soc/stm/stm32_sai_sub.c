--- conflicted
+++ resolved
@@ -1549,7 +1549,8 @@
 
 	ret = snd_dmaengine_pcm_register(&pdev->dev, conf, 0);
 	if (ret) {
-		dev_err(&pdev->dev, "Could not register pcm dma\n");
+		if (ret != -EPROBE_DEFER)
+			dev_err(&pdev->dev, "Could not register pcm dma\n");
 		return ret;
 	}
 
@@ -1561,16 +1562,6 @@
 	if (STM_SAI_PROTOCOL_IS_SPDIF(sai))
 		conf = &stm32_sai_pcm_config_spdif;
 
-<<<<<<< HEAD
-	ret = devm_snd_dmaengine_pcm_register(&pdev->dev, conf, 0);
-	if (ret) {
-		if (ret != -EPROBE_DEFER)
-			dev_err(&pdev->dev, "PCM DMA register error %d\n", ret);
-		return ret;
-	}
-
-=======
->>>>>>> 0d6defc7
 	return 0;
 }
 
